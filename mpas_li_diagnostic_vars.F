! Copyright (c) 2013,  Los Alamos National Security, LLC (LANS)
! and the University Corporation for Atmospheric Research (UCAR).
!
! Unless noted otherwise source code is licensed under the BSD license.
! Additional copyright and license information can be found in the LICENSE file
! distributed with this code, or at http://mpas-dev.github.com/license.html
!

!|||||||||||||||||||||||||||||||||||||||||||||||||||||||||||||||||||||||
!
!  li_diagnostic_vars
!
!> \brief MPAS land ice module for calculating diagnostic variables
!> \author Matt Hoffman
!> \date   17 April 2011
!> \details
!>  This module contains various subroutines for
!>  calculating diagnostic (time-independent) variables
!>  for the land ice core.  
!>  These calculations should be general so as to be independent
!>  of time integration scheme.
!
!-----------------------------------------------------------------------

module li_diagnostic_vars

   use mpas_grid_types
   use mpas_timer
   use mpas_configure
   use li_velocity
   use li_mask

   implicit none
   private

   !--------------------------------------------------------------------
   !
   ! Public parameters
   !
   !--------------------------------------------------------------------

   !--------------------------------------------------------------------
   !
   ! Public member functions
   !
   !--------------------------------------------------------------------
   public :: li_calculate_diagnostic_vars

   !--------------------------------------------------------------------
   !
   ! Private module variables
   !
   !--------------------------------------------------------------------



!***********************************************************************

contains

!***********************************************************************
!
!  routine li_calculate_diagnostic_vars
!
!> \brief   Calculates diagnostic variables 
!> \author  Matthew Hoffman
!> \date    12 September 2013
!> \details
!>  This routine calculates diagnostic variables using the current prognostic
!>  variables.  This is done in 3 parts:
!>  1. diagnostic solve part 1;  2. solve velocity;  3. diagnostic solve part 2
!>  Note: If the velocity solver requires an initial guess, it will be taken 
!>  from the timeLevel argument.  Therefore the normalVelocity in that time level
!>  should be updated with the guess prior to calling this subroutine, if necessary.
!
!-----------------------------------------------------------------------

   subroutine li_calculate_diagnostic_vars(domain, timeLevel, solveVelo, err)

      use mpas_vector_reconstruction

      !-----------------------------------------------------------------
      !
      ! input variables
      !
      !-----------------------------------------------------------------
      integer, intent(in) :: timeLevel  !< Input: Time level on which to calculate diagnostic variables
      logical, intent(in) :: solveVelo  !< Input: Whether or not to solve velocity

      !-----------------------------------------------------------------
      !
      ! input/output variables
      !
      !-----------------------------------------------------------------

      type (domain_type), intent(inout) :: domain  !< Input/Output: domain object
      ! Note: domain is passed in because halo updates are needed in this routine
      ! and halo updates have to happen outside block loops, which requires domain.

      !-----------------------------------------------------------------
      !
      ! output variables
      !
      !-----------------------------------------------------------------

      integer, intent(out) :: err !< Output: error flag

      !-----------------------------------------------------------------
      !
      ! local variables
      !
      !-----------------------------------------------------------------
      type (block_type), pointer :: block
      type (mpas_pool_type), pointer :: meshPool
      type (mpas_pool_type), pointer :: statePool
      character (len=StrKIND), pointer :: config_velocity_solver
      logical, pointer :: config_do_velocity_reconstruction_for_external_dycore
      type (field2DReal), pointer :: normalVelocityField, layerThicknessEdgeField
      real (kind=RKIND), dimension(:,:), pointer :: normalVelocity, uReconstructX, uReconstructY, uReconstructZ, uReconstructZonal, uReconstructMeridional
      real (kind=RKIND), dimension(:), pointer :: surfaceSpeed, basalSpeed
      integer, pointer :: nVertInterfaces
      integer :: err_tmp


      err = 0

      call mpas_pool_get_config(liConfigs, 'config_velocity_solver', config_velocity_solver)
      call mpas_pool_get_config(liConfigs, 'config_do_velocity_reconstruction_for_external_dycore', config_do_velocity_reconstruction_for_external_dycore)

      ! ===
      ! === Diagnostic solve of variables prior to velocity 
      ! ===

      call mpas_timer_start("calc. diagnostic vars except vel")
      call diagnostic_solve_before_velocity(domain, timeLevel, err_tmp)
      err = ior(err, err_tmp)
      call mpas_timer_stop("calc. diagnostic vars except vel")


      ! ===
      ! === Diagnostic solve of velocity 
      ! ===
      if (solveVelo) then
          call mpas_timer_start("velocity solve")

          ! TODO Once multiple blocks are supported, this section will need to change.
          ! LifeV does not support multiple blocks but the MPAS SIA could.
          block => domain % blocklist
          do while (associated(block))
             call mpas_pool_get_subpool(block % structs, 'mesh', meshPool)
             call mpas_pool_get_subpool(block % structs, 'state', statePool)

             call li_velocity_solve(meshPool, statePool, timeLevel, err_tmp)    ! ****** Calculate Velocity ******

             err = ior(err, err_tmp)

             block => block % next
          end do

          ! update halos on velocity
          call mpas_timer_start("halo updates")
          call mpas_pool_get_subpool(domain % blocklist % structs, 'state', statePool)
          call mpas_pool_get_field(statePool, 'normalVelocity', normalVelocityField, timeLevel=timeLevel)
          call mpas_dmpar_exch_halo_field(normalVelocityField)
          call mpas_timer_stop("halo updates")

          call mpas_timer_stop("velocity solve")
      endif


      ! ===
      ! === Diagnostic solve of variables after velocity 
      ! ===

      call mpas_timer_start("calc. diagnostic vars except vel")

      ! Calculate reconstructed velocities 
      ! do this after velocity halo update in case velocities on the 1-halo edge are wrong (depends on velocity solver)
      ! Still do this even if we didn't calculate velocity because on a restart these will be defined at the initial time.
      block => domain % blocklist
      do while (associated(block))
         call mpas_pool_get_subpool(block % structs, 'mesh', meshPool)
         call mpas_pool_get_subpool(block % structs, 'state', statePool)
         call mpas_pool_get_dimension(meshPool, 'nVertInterfaces', nVertInterfaces)
         call mpas_pool_get_array(statePool, 'uReconstructX', uReconstructX, timeLevel=timeLevel)
         call mpas_pool_get_array(statePool, 'uReconstructY', uReconstructY, timeLevel=timeLevel)
         call mpas_pool_get_array(statePool, 'surfaceSpeed', surfaceSpeed, timeLevel=timeLevel)
         call mpas_pool_get_array(statePool, 'basalSpeed', basalSpeed, timeLevel=timeLevel)

         ! Native SIA dycore needs to have reconstructed velocities calculated.
         ! External dycores return their native velocities at cell center locations,
         ! but these can optionally be overwritten by reconstructed velocities for testing.
         if ( (trim(config_velocity_solver) == 'sia') .or.    &
               config_do_velocity_reconstruction_for_external_dycore ) then
            call mpas_pool_get_array(statePool, 'normalVelocity', normalVelocity, timeLevel=timeLevel)
            call mpas_pool_get_array(statePool, 'uReconstructZ', uReconstructZ, timeLevel=timeLevel)
            call mpas_pool_get_array(statePool, 'uReconstructZonal', uReconstructZonal, timeLevel=timeLevel)
            call mpas_pool_get_array(statePool, 'uReconstructMeridional', uReconstructMeridional, timeLevel=timeLevel)

            call mpas_reconstruct(meshPool, normalVelocity,               &
                            uReconstructX, uReconstructY, uReconstructZ, &
                            uReconstructZonal, uReconstructMeridional )
         endif

         ! Calculate diagnostic speed arrays
         surfaceSpeed = sqrt(uReconstructX(1,:)**2 + uReconstructY(1,:)**2)
         basalSpeed   = sqrt(uReconstructX(nVertInterfaces,:)**2 + uReconstructY(nVertInterfaces,:)**2)

         block => block % next
      end do


      block => domain % blocklist
      do while (associated(block))
         call mpas_pool_get_subpool(block % structs, 'mesh', meshPool)
         call mpas_pool_get_subpool(block % structs, 'state', statePool)
         call diagnostic_solve_after_velocity(meshPool, statePool, timeLevel, err)  ! Some diagnostic variables require velocity to compute
         err = ior(err, err_tmp)

         block => block % next
      end do

      call mpas_timer_start("halo updates")
      call mpas_pool_get_subpool(domain % blocklist % structs, 'state', statePool)
      call mpas_pool_get_field(statePool, 'layerThicknessEdge', layerThicknessEdgeField, timeLevel=timeLevel)
      call mpas_dmpar_exch_halo_field(layerThicknessEdgeField)
      call mpas_timer_stop("halo updates")

      call mpas_timer_stop("calc. diagnostic vars except vel")

      ! === error check and exit
      if (err == 1) then
          print *, "An error has occurred in li_calculate_diagnostic_vars. Aborting..."
          !call mpas_dmpar_abort(dminfo)
      endif

   !--------------------------------------------------------------------
   end subroutine li_calculate_diagnostic_vars




!***********************************************************************
!***********************************************************************
! Private subroutines:
!***********************************************************************
!***********************************************************************


!***********************************************************************
!
!  subroutine diagnostic_solve_before_velocity
!
!> \brief   Computes diagnostic variables prior to velocity
!> \author  Matt Hoffman
!> \date    19 April 2012
!> \details 
!> This routine computes the diagnostic variables for land ice
!> that are needed before velocity is solved.
!
!-----------------------------------------------------------------------
   subroutine diagnostic_solve_before_velocity(domain, timeLevel, err)!{{{

      use mpas_geometry_utils, only: mpas_cells_to_points_using_baryweights
      use mpas_vector_operations, only: mpas_tangential_vector_1d

      !-----------------------------------------------------------------
      !
      ! input variables
      !
      !-----------------------------------------------------------------
      integer, intent(in) :: timeLevel  !< Input: Time level on which to calculate diagnostic variables

      !-----------------------------------------------------------------
      !
      ! input/output variables
      !
      !-----------------------------------------------------------------

      type (domain_type), intent(inout) :: &
         domain         !< Input/Output: Domain object

      !-----------------------------------------------------------------
      !
      ! output variables
      !
      !-----------------------------------------------------------------

      integer, intent(out) :: err !< Output: error flag

      !-----------------------------------------------------------------
      !
      ! local variables
      !
      !-----------------------------------------------------------------
      ! pointers to get from pools
      type (block_type), pointer :: block
      type (mpas_pool_type), pointer :: meshPool
      type (mpas_pool_type), pointer :: statePool
      real (kind=RKIND), dimension(:), pointer :: thickness, upperSurface, &
        lowerSurface, bedTopography, upperSurfaceVertex, slopeEdge, &
        normalSlopeEdge, tangentSlopeEdge, dcEdge, dvEdge
      integer, dimension(:), pointer :: cellMask, edgeMask, vertexMask
      integer, dimension(:), pointer :: vertexMaskOld, vertexMaskNew
      integer, dimension(:), pointer :: floatingEdges
      integer, dimension(:,:), pointer :: cellsOnEdge, verticesOnEdge
      integer, dimension(:,:), pointer :: baryCellsOnVertex
      real (kind=RKIND), dimension(:,:), pointer :: layerThickness, baryWeightsOnVertex
      real (kind=RKIND), dimension(:,:), pointer :: flowParamA
      real (kind=RKIND), dimension(:,:,:), pointer :: tracers
<<<<<<< HEAD
      integer, pointer :: index_temperature
      type (field1DInteger), pointer :: cellMaskField, edgeMaskField, vertexMaskField
=======
      type (field1DInteger), pointer :: cellMaskField, edgeMaskField, vertexMaskField, floatingEdgesField
>>>>>>> dc8990fc
      integer, pointer :: nCells, nVertices, nEdges
      integer, pointer :: anyVertexMaskChanged
      integer, pointer :: dirichletMaskChanged
      integer, dimension(:,:), pointer :: dirichletVelocityMaskOld, dirichletVelocityMaskNew
      real (kind=RKIND), pointer :: config_sea_level, config_ice_density, config_ocean_density
      character (len=StrKIND), pointer :: config_velocity_solver, config_sia_tangent_slope_calculation
      ! truly local variables
      real (kind=RKIND) :: thisThk
      integer :: iCell, iLevel, iEdge, cell1, cell2
      integer :: blockVertexMaskChanged, procVertexMaskChanged
      integer :: blockDirichletMaskChanged, procDirichletMaskChanged

      integer :: err_tmp


      err = 0
      err_tmp = 0

      block => domain % blocklist
      do while (associated(block))
         ! Mesh information
         call mpas_pool_get_subpool(block % structs, 'mesh', meshPool)
         call mpas_pool_get_subpool(block % structs, 'state', statePool)

         ! Calculate masks - needs to happen before calculating lower surface so we know where the ice is floating
         call li_calculate_mask(meshPool, statePool, timeLevel, err_tmp)

         err = ior(err, err_tmp)

         block => block % next
      end do

      ! Update halos on masks - the outermost cells/edges/vertices may be wrong for mask components that need neighbor information
      call mpas_timer_start("halo updates")
      call mpas_pool_get_subpool(domain % blocklist % structs, 'state', statePool)
      call mpas_pool_get_field(statePool, 'cellMask', cellMaskField, timeLevel=timeLevel)
      call mpas_pool_get_field(statePool, 'edgeMask', edgeMaskField, timeLevel=timeLevel)
      call mpas_pool_get_field(statePool, 'vertexMask', vertexMaskField, timeLevel=timeLevel)
      call mpas_dmpar_exch_halo_field(cellMaskField)
      call mpas_dmpar_exch_halo_field(edgeMaskField)
      call mpas_dmpar_exch_halo_field(vertexMaskField)
      call mpas_timer_stop("halo updates")

!!!      ! Update beta before the velocity solve occurs, now that we have the new state and its mask.
!!!      !    It's ok to overwrite the beta values with 0's here, because each time step
!!!      !    we get a fresh copy of the array from the annual_forcing subroutine.
!!!      !    Note: some velocity solvers may do this on their own, but we are doing it here for completeness.
!!!      where ( MASK_IS_FLOATING(cellMask) )
!!!         beta = 0.0_RKIND
!!!      end where

!!!      ! Give non-ice cells a temperature of 0
!!!      do iCell = 1, nCells
!!!         if ( MASK_IS_NOT_ICE(cellMask(iCell)) ) then
!!!            state % tracers % array( state%index_temperature, :, iCell) = 0.0_RKIND
!!!         end if
!!!      end do

      block => domain % blocklist
      do while (associated(block))
          call mpas_pool_get_subpool(block % structs, 'mesh', meshPool)
          call mpas_pool_get_subpool(block % structs, 'state', statePool)

          call mpas_pool_get_dimension(meshPool, 'nCells', nCells)
          call mpas_pool_get_dimension(meshPool, 'nVertices', nVertices)

          call mpas_pool_get_config(liConfigs, 'config_sea_level', config_sea_level)
          call mpas_pool_get_config(liConfigs, 'config_ice_density', config_ice_density)
          call mpas_pool_get_config(liConfigs, 'config_ocean_density', config_ocean_density)
          call mpas_pool_get_config(liConfigs, 'config_velocity_solver', config_velocity_solver)

          call mpas_pool_get_array(statePool, 'cellMask', cellMask, timeLevel=timeLevel)
          call mpas_pool_get_array(statePool, 'edgeMask', edgeMask, timeLevel=timeLevel)
          call mpas_pool_get_array(statePool, 'floatingEdges', floatingEdges, timeLevel=timeLevel)
          call mpas_pool_get_array(statePool, 'thickness', thickness, timeLevel=timeLevel)
          call mpas_pool_get_array(statePool, 'upperSurface', upperSurface, timeLevel=timeLevel)
          call mpas_pool_get_array(statePool, 'lowerSurface', lowerSurface, timeLevel=timeLevel)
          call mpas_pool_get_array(statePool, 'layerThickness', layerThickness, timeLevel=timeLevel)
          call mpas_pool_get_array(statePool, 'tracers', tracers, timeLevel=timeLevel)
          call mpas_pool_get_dimension(statePool, 'index_temperature', index_temperature)
          call mpas_pool_get_array(meshPool, 'bedTopography', bedTopography)


          ! Lower surface is based on floatation for floating ice.  For grounded ice (and non-ice areas) it is the bed.
          where ( li_mask_is_floating_ice(cellMask) )
             lowerSurface = config_sea_level - thickness * (config_ice_density / config_ocean_density)
          elsewhere
             lowerSurface = bedTopography
          end where
          ! Make sure lowerSurface calculation is reasonable.  This check could be deleted once this has been throroughly tested.
          do iCell = 1, nCells
             if (lowerSurface(iCell) < bedTopography(iCell)) then
                write (0,*) 'lowerSurface less than bedTopography at cell:', iCell
                err = 1
             endif
          end do

          ! Upper surface is the lower surface plus the thickness
          upperSurface(:) = lowerSurface(:) + thickness(:)


          ! Calculate SIA-related variables, if needed
          if(trim(config_velocity_solver) == 'sia') then
             call mpas_pool_get_config(liConfigs, 'config_velocity_solver', config_velocity_solver)
             call mpas_pool_get_config(liConfigs, 'config_sia_tangent_slope_calculation', config_sia_tangent_slope_calculation)
             call mpas_pool_get_dimension(meshPool, 'nEdges', nEdges)
             call mpas_pool_get_array(meshPool, 'cellsOnEdge', cellsOnEdge)
             call mpas_pool_get_array(meshPool, 'verticesOnEdge', verticesOnEdge)
             call mpas_pool_get_array(meshPool, 'dcEdge', dcEdge)
             call mpas_pool_get_array(meshPool, 'dvEdge', dvEdge)

             call mpas_pool_get_array(statePool, 'edgeMask', edgeMask, timeLevel=timeLevel)
             call mpas_pool_get_array(statePool, 'slopeEdge', slopeEdge, timeLevel=timeLevel)
             call mpas_pool_get_array(statePool, 'normalSlopeEdge', normalSlopeEdge, timeLevel=timeLevel)
             call mpas_pool_get_array(statePool, 'tangentSlopeEdge', tangentSlopeEdge, timeLevel=timeLevel)
             call mpas_pool_get_array(statePool, 'upperSurfaceVertex', upperSurfaceVertex, timeLevel=timeLevel)
             call mpas_pool_get_array(meshPool, 'baryCellsOnVertex', baryCellsOnVertex)
             call mpas_pool_get_array(meshPool, 'baryWeightsOnVertex', baryWeightsOnVertex)
             call mpas_pool_get_array(statePool, 'flowParamA', flowParamA, timeLevel=timeLevel)

             ! Calculate flowA
             call calculate_flowParamA(meshPool, tracers(index_temperature,:,:), thickness, flowParamA, err_tmp)
             err = ior(err, err_tmp)

             ! Calculate normal slope
             do iEdge = 1, nEdges
                ! Only calculate slope for edges that have ice on at least one side.
                if ( li_mask_is_dynamic_ice(edgeMask(iEdge)) ) then
                   cell1 = cellsOnEdge(1,iEdge)
                   cell2 = cellsOnEdge(2,iEdge)
                   ! Calculate slope at edge
                   normalSlopeEdge(iEdge) = (upperSurface(cell1) - upperSurface(cell2) ) / dcEdge(iEdge)
                else
                   normalSlopeEdge(iEdge) = 0.0_RKIND
                endif
             end do  ! edges

             ! Calculate upperSurfaceVertex if needed
             select case (trim(config_sia_tangent_slope_calculation))
             case ('from_vertex_barycentric')
                call mpas_cells_to_points_using_baryweights(meshPool, baryCellsOnVertex(:, 1:nVertices), &
                   baryWeightsOnVertex(:, 1:nVertices), upperSurface, upperSurfaceVertex(1:nVertices), err_tmp)
                err = ior(err, err_tmp)
             case ('from_vertex_barycentric_kiteareas')
                call cells_to_vertices_1dfield_using_kiteAreas(meshPool, upperSurface, upperSurfaceVertex)
             end select

             ! Calculate tangent slope
             select case (trim(config_sia_tangent_slope_calculation))
             case ('from_vertex_barycentric', 'from_vertex_barycentric_kiteareas')
                do iEdge = 1, nEdges
                   ! Only calculate slope for edges that have ice on at least one side.
                   if ( li_mask_is_dynamic_ice(edgeMask(iEdge)) ) then
                      tangentSlopeEdge(iEdge) = ( upperSurfaceVertex(verticesOnEdge(1,iEdge)) -  &
                            upperSurfaceVertex(verticesOnEdge(2,iEdge)) ) / dvEdge(iEdge)
                   else
                      tangentSlopeEdge(iEdge) = 0.0_RKIND
                   endif
                end do  ! edges
             case ('from_normal_slope')
                call mpas_tangential_vector_1d(normalSlopeEdge, meshPool, &
                       includeHalo=.true., tangentialVector=tangentSlopeEdge)
             case default
                write (stdErrUnit,*) 'Error: Invalid value for config_sia_tangent_slope_calculation.'
                err = 1
             end select

             ! Now calculate the slope magnitude
             slopeEdge = sqrt(normalSlopeEdge**2 + tangentSlopeEdge**2)

             ! Note: the outer halo may be wrong, but that's ok as long as numhalos>1 because the velocity on the 0-halo will still be correct.

          end if ! SIA variables


          ! Do vertical remapping of layerThickness and tracers
          call vertical_remap(thickness, cellMask, meshPool, layerThickness, tracers, err)
          err = ior(err, err_tmp)

          ! This information is only needed by external dycores.
          if (config_velocity_solver /= 'sia') then
             ! The interface expects an array where 1's are floating edges and 0's are non-floating edges.
             floatingEdges = li_mask_is_floating_ice_int(edgeMask)
             call mpas_pool_get_array(statePool, 'vertexMask', vertexMask, timeLevel=timeLevel)
             call li_calculate_extrapolate_floating_edgemask(meshPool, vertexMask, floatingEdges)
          end if

          block => block % next
      end do

      ! This information is only needed by external dycores.
      if (config_velocity_solver /= 'sia') then
         ! Update halos on masks - the outermost cells/edges/vertices may be wrong for mask components that need neighbor information
         call mpas_timer_start("halo updates")
         call mpas_pool_get_subpool(domain % blocklist % structs, 'state', statePool)
         call mpas_pool_get_field(statePool, 'floatingEdges', floatingEdgesField, timeLevel=timeLevel)
         call mpas_dmpar_exch_halo_field(floatingEdgesField)
         call mpas_timer_stop("halo updates")
      endif

      ! This information is only needed for some external dycores.
      if (config_velocity_solver /= 'sia') then
         procVertexMaskChanged = 0

         ! Note: External dycores don't support multiple blocks per proc., but checking across
         !  blocks anyway, in case some day they do.
         block => domain % blocklist
         do while (associated(block))

            ! Determine if the vertex mask changed during this time step for this block (needed for external dycores)
            ! TODO:  there may be some aspects of the mask that are ok change for external dycores, but for now just check the whole thing.
            ! TODO: if we ever have more than one time level, then this logic should be revisited.
            call mpas_pool_get_array(statePool, 'vertexMask', vertexMaskOld, timeLevel=1)
            call mpas_pool_get_array(statePool, 'vertexMask', vertexMaskNew, timeLevel=2)
            if ( sum(vertexMaskNew - vertexMaskOld) /= 0 ) then
                blockVertexMaskChanged = 1
            else
                blockVertexMaskChanged = 0
            endif
            !print *, 'blockVertexMaskChanged ', blockVertexMaskChanged
            ! Determine if any blocks on this processor had a change to the vertex mask
            procVertexMaskChanged = max(procVertexMaskChanged, blockVertexMaskChanged)
            !print *,'procVertexMaskChanged', procVertexMaskChanged

            ! Also check to see if the Dirichlet b.c. mask has changed
            call mpas_pool_get_array(statePool, 'dirichletVelocityMask', dirichletVelocityMaskOld, timeLevel=1)
            call mpas_pool_get_array(statePool, 'dirichletVelocityMask', dirichletVelocityMaskNew, timeLevel=2)
            if ( sum(dirichletVelocityMaskNew - dirichletVelocityMaskOld) /= 0 ) then
                blockDirichletMaskChanged = 1
            else
                blockDirichletMaskChanged = 0
            endif
            ! Determine if any blocks on this processor had a change to the vertex mask
            procDirichletMaskChanged = max(procDirichletMaskChanged, blockDirichletMaskChanged)

            block => block % next
         end do

         ! Determine if the vertex mask has changed on any processor and store the value for later use (need to exit the block loop to do so)
         call mpas_pool_get_array(statePool, 'anyVertexMaskChanged', anyVertexMaskChanged, timeLevel=timeLevel)
         call mpas_dmpar_max_int(domain % dminfo, procVertexMaskChanged, anyVertexMaskChanged)
         !print *,'anyVertexMaskChanged', anyVertexMaskChanged
         ! Do the same for the Dirichlet b.c. mask
         call mpas_pool_get_array(statePool, 'dirichletMaskChanged', dirichletMaskChanged, timeLevel=timeLevel)
         call mpas_dmpar_max_int(domain % dminfo, procDirichletMaskChanged, dirichletMaskChanged)
         !print *,'dirichletMaskChanged', dirichletMaskChanged
      end if


      ! === error check
      if (err > 0) then
          write (0,*) "An error has occurred in diagnostic_solve_before_velocity."
      endif

   !--------------------------------------------------------------------
   end subroutine diagnostic_solve_before_velocity



!***********************************************************************
!
!  subroutine diagnostic_solve_after_velocity
!
!> \brief   Computes diagnostic variables that require knowing velocity
!> \author  Matt Hoffman
!> \date    19 April 2012
!> \details 
!> This routine computes the diagnostic variables that require knowing velocity for land ice
!
!-----------------------------------------------------------------------
   subroutine diagnostic_solve_after_velocity(meshPool, statePool, timeLevel, err)

      !-----------------------------------------------------------------
      !
      ! input variables
      !
      !-----------------------------------------------------------------
      type (mpas_pool_type), intent(in) :: &
         meshPool          !< Input: mesh information

      integer, intent(in) :: timeLevel  !< Input: Time level on which to calculate diagnostic variables

      !-----------------------------------------------------------------
      !
      ! input/output variables
      !
      !-----------------------------------------------------------------
      type (mpas_pool_type), intent(inout) :: &
         statePool         !< Input/Output: state for which to update diagnostic variables

      !-----------------------------------------------------------------
      !
      ! output variables
      !
      !-----------------------------------------------------------------
      integer, intent(out) :: err !< Output: error flag

      !-----------------------------------------------------------------
      !
      ! local variables
      !
      !-----------------------------------------------------------------
      real (kind=RKIND), dimension(:,:), pointer :: layerThickness, layerThicknessEdge, normalVelocity
      integer, dimension(:,:), pointer :: cellsOnEdge
      integer, pointer :: nEdges, nVertLevels
      character (len=StrKIND), pointer :: config_thickness_advection
      integer :: iEdge, cell1, cell2, k
      real (kind=RKIND) :: VelSign

      err = 0

      call mpas_pool_get_dimension(meshPool, 'nEdges', nEdges)
      call mpas_pool_get_dimension(meshPool, 'nVertLevels', nVertLevels)
      call mpas_pool_get_array(meshPool, 'cellsOnEdge', cellsOnEdge)

      call mpas_pool_get_config(liConfigs, 'config_thickness_advection', config_thickness_advection)

      call mpas_pool_get_array(statePool, 'layerThickness', layerThickness, timeLevel=timeLevel)
      call mpas_pool_get_array(statePool, 'layerThicknessEdge', layerThicknessEdge, timeLevel=timeLevel)
      call mpas_pool_get_array(statePool, 'normalVelocity', normalVelocity, timeLevel=timeLevel)

      ! Calculate h_edge.  This is used by both thickness and tracer advection on the following Forward Euler time step.  
      ! Note: FO-Upwind thickness advection does not explicitly use h_edge but a FO h_edge is implied.
      ! Note: SIA velocity solver uses its own local calculation of h_edge that is always 2nd order.
      ! Note: ocn_diagnostic_solve in mpas_ocn_tendency.F has 2, 3, & 4th order calculations for h_edge that can be used.  
      ! NOTE: This calculates FO upwind h edge

      ! Both thickness and layerThickness should be updated by this time.
      if (config_thickness_advection == 'fo') then
         ! If using FO-Upwind then h_edge must be FO.
         do iEdge=1,nEdges
            cell1 = cellsOnEdge(1,iEdge)
            cell2 = cellsOnEdge(2,iEdge)
            do k=1, nVertLevels
               ! Calculate h on edges using first order
               VelSign = sign(1.0_RKIND, normalVelocity(k, iEdge))
               layerThicknessEdge(k,iEdge) = max(VelSign * layerThickness(k, cell1), VelSign * (-1.0_RKIND) * layerThickness(k, cell2)) 
               ! + velocity goes from index 1 to 2 in the cellsOnEdge array.  
               !  Doug does the calculation as: h_edge = max(VelSign, 0.0) * h1 - min(VelSign, 0.0) * h2
               !!! ! Calculate h on edges using second order
               !!! layerThicknessEdge(k,iEdge) = 0.5_RKIND * (layerThickness(k, cell1) + layerThickness(k, cell2))
            end do
            ! thickness_edge is not currently in registry and not currenly needed.  If it is, uncomment the next line
            !h_edge = max(thickness(cell1), thickness(cell2))
            !!!h_edge = (thickness(k) + thickness(k) ) / 2.0  ! 2nd order 
         end do
      else
          !write(6,*) 'layerThicknessEdge not calculated!'
      endif

      ! Note: the outmost layerThicknessEdge may be wrong if its upwind cell is off this block - halo update should be done if this variable will be used.

   end subroutine diagnostic_solve_after_velocity



!***********************************************************************
!
!  subroutine vertical_remap_cism_loops
!
!> \brief   Vertical remapping of thickness and tracers
!> \author  Matt Hoffman
!> \date    06 February 2013
!> \details 
!>  This routine performs vertical remapping of thickness and tracers from one vertical
!>  coordinate system to another, as is required for our sigma coordinate system.  
!>  The remapping is first-order accurate.
!>  This uses code from the CISM glissade_transport.F90 module written by Bill Lipscomb.  
!>  I have altered the array structures to work with MPAS.  Indexing/looping order is a bit
!>  of a hodgepodge at the moment and should be optimized.
!>
!>  NOTE: This version (with _cism_loops suffix) uses the looping with minimal changes
!>  from the CISM code.  The other version has been refactored to be more efficient
!>  for MPAS.  This version is intended to be deleted once tracer advection is
!>  added to the model and the two versions can be compared.  (I can't test the new
!>  version until tracer advection exists!)
!
!-----------------------------------------------------------------------
   subroutine vertical_remap_cism_loops(layerThickness, thickness, tracers, meshPool, err)
      !-----------------------------------------------------------------
      !
      ! input variables
      !
      !-----------------------------------------------------------------

      real (kind=RKIND), dimension(:), intent(in) :: &
         thickness    !< Input: 

      type (mpas_pool_type), intent(in) :: &
         meshPool          !< Input: mesh information

      !-----------------------------------------------------------------
      !
      ! input/output variables
      !
      !-----------------------------------------------------------------

      real (kind=RKIND), dimension(:,:), intent(inout) :: &
         layerThickness    !< Input:

      real (kind=RKIND), dimension(:,:,:), intent(inout) :: &
         tracers    !< Input:

      !-----------------------------------------------------------------
      !
      ! output variables
      !
      !-----------------------------------------------------------------

      integer, intent(out) :: err !< Output: error flag

      !-----------------------------------------------------------------
      !
      ! local variables
      !
      !-----------------------------------------------------------------
      ! pointers to mesh arrays
      real (kind=RKIND), dimension(:), pointer :: layerThicknessFractions, layerInterfaceSigma
      ! local arrays
      real (kind=RKIND), dimension(:), allocatable :: recipThickness
      real (kind=RKIND), dimension(:,:), allocatable :: layerInterfaceSigma_Input
      real (kind=RKIND), dimension(:,:,:), allocatable :: hTsum
      ! counters, mesh variables, index variables
      integer, pointer :: nCells, nVertLevels
      integer :: nTracers, iCell, k, k1, k2, nt
      ! stuff for making calculations
      real(kind=RKIND) :: thisThk, zhi, zlo, hOverlap

      err = 0

      call mpas_pool_get_dimension(meshPool, 'nCells', nCells)
      call mpas_pool_get_dimension(meshPool, 'nVertLevels', nVertLevels)
      nTracers = size(tracers, 1)

      call mpas_pool_get_array(meshPool, 'layerThicknessFractions', layerThicknessFractions)
      call mpas_pool_get_array(meshPool, 'layerInterfaceSigma', layerInterfaceSigma)

      allocate(recipThickness(nCells+1))
      allocate(layerInterfaceSigma_Input(nVertLevels+1, nCells+1))
      allocate(hTsum(nCells+1, nTracers, nVertLevels))

      ! *** Calculate reciprocal thickness so we don't divide by 0
      where (thickness > 0.0_RKIND)
         recipThickness = 1.0_RKIND / thickness
      elsewhere
         recipThickness = 0.0_RKIND
      end where

      ! *** Calculate vertical sigma coordinates of each layer interface for the input non-sigma state and desired new sigma-based state (we already have that as mesh % layerInterfaceSigma)
      layerInterfaceSigma_Input(1,:) = 0.0_RKIND 
      do k = 2, nVertLevels
        layerInterfaceSigma_Input(k,:) = layerInterfaceSigma_Input(k-1,:) + layerThickness(k-1,:) * recipThickness(:)
      end do
      layerInterfaceSigma_Input(nVertLevels+1,:) = 1.0_RKIND 

      ! *** Compute new layer thicknesses (layerInterfaceSigma coordinates)
      do iCell = 1, nCells
         thisThk = thickness(iCell)
         do k = 1, nVertLevels
           layerThickness(k,iCell) = layerThicknessFractions(k) * thisThk
         end do
         ! Check for conservation of mass.  Put any residual in the top layer.
         layerThickness(1,iCell) = layerThickness(1,iCell) + (thisThk - sum(layerThickness(:,iCell)) )
      end do
      ! TODO This conservation check may make layerThicknesses inconsistent with the sigma levels (which are used below in tracer remapping.

       !-----------------------------------------------------------------
       ! Compute sum of h*T for each new layer (k2) by integrating
       ! over the regions of overlap with old layers (k1).
       ! Note: It might be worth trying a more efficient
       !       search algorithm if the number of layers is large.
       !       This algorithm scales as nlyr^2.
       !       Also, may want to rearrange loop order if there are many tracers.
       !-----------------------------------------------------------------

       do k2 = 1, nVertLevels
          hTsum(:,:,k2) = 0.d0 
          do k1 = 1, nVertLevels
             do nt = 1, nTracers
                do iCell = 1, nCells
                      zhi = min (layerInterfaceSigma_Input(k1+1,iCell), layerInterfaceSigma(k2+1)) 
                      zlo = max (layerInterfaceSigma_Input(k1,iCell), layerInterfaceSigma(k2))
                      hOverlap = max (zhi-zlo, 0.d0) * thickness(iCell)
                      hTsum(iCell,nt,k2) = htsum(iCell,nt,k2)    &
                                       +  tracers(nt,k1,iCell) * hOverlap
                enddo      ! iCell
             enddo         ! nt
          enddo            ! k1
       enddo               ! k2
 
       !-----------------------------------------------------------------
       ! Compute tracer values in new layers
       !-----------------------------------------------------------------
 
       do k = 1, nVertLevels
          do nt = 1, nTracers
                do iCell = 1, nCells
                   if (layerThickness(k, iCell) > 0.0_RKIND) then
                      tracers(nt,k,iCell) = hTsum(iCell,nt,k) / layerThickness(k, iCell)
                   else
                      tracers(nt,k,iCell) = 0.0_RKIND
                   endif
                enddo   ! iCell
          enddo         ! nt
       enddo            ! k

      deallocate(recipThickness)
      deallocate(layerInterfaceSigma_Input)
      deallocate(hTsum)

   end subroutine vertical_remap_cism_loops




!***********************************************************************
!
!  subroutine vertical_remap
!
!> \brief   Vertical remapping of thickness and tracers
!> \author  Matt Hoffman
!> \date    02 October 2013
!> \details 
!>  This routine performs vertical remapping of thickness and tracers from one vertical
!>  coordinate system to another, as is required for our sigma coordinate system.
!>  The remapping is first-order accurate.
!>  This uses code from the CISM glissade_transport.F90 module written by Bill Lipscomb.
!>  I have altered the array structures to work with MPAS and refactored it.
!>  It now does all calculations column-wise, so it can be vectorized using
!>  OpenMP over either blocks or cells.
!>  I have dealt with 0 thickness in non-ice cells using eps and the cellMask,
!>  rather than using if/where-statements.
!
!-----------------------------------------------------------------------
   subroutine vertical_remap(thickness, cellMask, meshPool, layerThickness, tracers, err)

      !-----------------------------------------------------------------
      !
      ! input variables
      !
      !-----------------------------------------------------------------

      real (kind=RKIND), dimension(:), intent(in) :: &
         thickness    !< Input: ice thickness (already updated)

      integer, dimension(:), intent(in) :: &
         cellMask    !< Input: mask for cells (needed for determining presence/absence of ice)

      type (mpas_pool_type), intent(in) :: &
         meshPool          !< Input: mesh information

      !-----------------------------------------------------------------
      !
      ! input/output variables
      !
      !-----------------------------------------------------------------

      real (kind=RKIND), dimension(:,:), intent(inout) :: &
         layerThickness    !< Input/Output: thickness of layers (to be updated)

      real (kind=RKIND), dimension(:,:,:), intent(inout) :: &
         tracers    !< Input/Output: tracer values (to be updated)

      !-----------------------------------------------------------------
      !
      ! output variables
      !
      !-----------------------------------------------------------------

      integer, intent(out) :: err !< Output: error flag

      !-----------------------------------------------------------------
      !
      ! local variables
      !
      !-----------------------------------------------------------------
      ! pointers to mesh arrays
      real (kind=RKIND), dimension(:), pointer :: layerThicknessFractions, layerInterfaceSigma
      ! local arrays
      real (kind=RKIND), dimension(:), allocatable :: layerInterfaceSigma_Input
      real (kind=RKIND), dimension(:,:), allocatable :: hTsum
      ! counters, mesh variables, index variables
      integer, pointer :: nCells, nVertLevels
      integer :: nTracers, iCell, k, k1, k2, nt
      ! stuff for making calculations
      real(kind=RKIND) :: thisThk, zhi, zlo, hOverlap
      real(kind=RKIND), parameter :: eps = 1.0d-30  ! Make a tiny value so we don't corrupt any cells with ice

      err = 0

      call mpas_pool_get_dimension(meshPool, 'nCells', nCells)
      call mpas_pool_get_dimension(meshPool, 'nVertLevels', nVertLevels)
      nTracers = size(tracers, 1)

      call mpas_pool_get_array(meshPool, 'layerThicknessFractions', layerThicknessFractions)
      call mpas_pool_get_array(meshPool, 'layerInterfaceSigma', layerInterfaceSigma)

      allocate(layerInterfaceSigma_Input(nVertLevels+1))
      allocate(hTsum(nTracers, nVertLevels))

      do iCell = 1, nCells  ! Do all calculations column-wise

         thisThk = thickness(iCell)

         ! *** Calculate vertical sigma coordinates of each layer interface for the input non-sigma state 
         !     (we already have the desired new sigma-based state as mesh % layerInterfaceSigma)
         layerInterfaceSigma_Input(1) = 0.0_RKIND
         do k = 2, nVertLevels
            layerInterfaceSigma_Input(k) = layerInterfaceSigma_Input(k-1) + layerThickness(k-1, iCell) / (thisThk + eps)
            ! Note: including eps to avoid divide by 0, but need to mask out cells with no ice below in calculating
            !       layerThickness and tracer values.
         end do
         layerInterfaceSigma_Input(nVertLevels+1) = 1.0_RKIND

         ! *** Compute new layer thicknesses (layerInterfaceSigma coordinates)

         do k = 1, nVertLevels
            layerThickness(k,iCell) = layerThicknessFractions(k) * (thisThk + eps)
            ! Note: layerThickness will have garbage values in non-ice cells due to eps
         end do
         ! Check for conservation of mass.  Put any residual in the top layer.
         layerThickness(1,iCell) = layerThickness(1,iCell) + (thisThk - sum(layerThickness(:,iCell)) )
         ! TODO This conservation check may make layerThicknesses inconsistent with the sigma levels (which are used below in tracer remapping.

         !-----------------------------------------------------------------
         ! Compute sum of h*T for each new layer (k2) by integrating
         ! over the regions of overlap with old layers (k1).
         ! Note: It might be worth trying a more efficient
         !       search algorithm if the number of layers is large.
         !       This algorithm scales as nlyr^2.
         !-----------------------------------------------------------------

         do k2 = 1, nVertLevels
            hTsum(:,k2) = 0.d0
            do k1 = 1, nVertLevels
               do nt = 1, nTracers
                  zhi = min (layerInterfaceSigma_Input(k1+1), layerInterfaceSigma(k2+1))
                  zlo = max (layerInterfaceSigma_Input(k1), layerInterfaceSigma(k2))
                  hOverlap = max (zhi-zlo, 0.d0) * thisThk
                  hTsum(nt,k2) = htsum(nt,k2) + tracers(nt,k1,iCell) * hOverlap
               enddo         ! nt
            enddo            ! k1
         enddo               ! k2

         !-----------------------------------------------------------------
         ! Compute tracer values in new layers
         !-----------------------------------------------------------------

         do k = 1, nVertLevels
            do nt = 1, nTracers
               tracers(nt,k,iCell) = hTsum(nt,k) / layerThickness(k, iCell) * real(li_mask_is_ice_int(cellMask(iCell)), RKIND)
               layerThickness(k,iCell) = layerThickness(k,iCell) * real(li_mask_is_ice_int(cellMask(iCell)), RKIND)
               ! Note: the last term is used to multiply by 0 where there is no ice in order to clear out garbage introduced by eps
            enddo         ! nt
         enddo            ! k

      enddo ! nCells


      deallocate(layerInterfaceSigma_Input)
      deallocate(hTsum)

   end subroutine vertical_remap


!***********************************************************************
!
!  subroutine cells_to_vertices_1dfield_using_kiteAreas
!
!> \brief   Converts a 1d scalar field from cells to vertices
!> \author  Matt Hoffman
!> \date    21 May 2012
!> \details
!>  This routine converts a 1d scalar field from cells to vertices.
!>  It will give garbage values on obtuse triangles!  But it does work
!>  on periodic meshes.
!>  TODO: It would be more efficient to calculate the weights once on init and then only
!>  perform the interp. in this routine.
!-----------------------------------------------------------------------
   subroutine cells_to_vertices_1dfield_using_kiteAreas(meshPool, fieldCells, fieldVertices)
      !-----------------------------------------------------------------
      ! input variables
      !-----------------------------------------------------------------
      type (mpas_pool_type), intent(in) :: &
         meshPool          !< Input: mesh information
      real (kind=RKIND), dimension(:), intent(in) :: &
         fieldCells    !< Input: field on cells

      !-----------------------------------------------------------------
      ! input/output variables
      !-----------------------------------------------------------------

      !-----------------------------------------------------------------
      ! output variables
      !-----------------------------------------------------------------
      real (kind=RKIND), dimension(:), intent(out) :: &
         fieldVertices    !< Input: field on vertices

      !-----------------------------------------------------------------
      ! local variables
      !-----------------------------------------------------------------
      real (kind=RKIND), dimension(:,:), pointer :: kiteAreasOnVertex
      integer, dimension(:,:), pointer :: cellsOnVertex
      integer, pointer :: nVertices, vertexDegree
      integer :: iCell, icell2, iVertex, cellIndex
      real (kind=RKIND) :: fVertexAccum, baryweight, weightAccum

      ! Get needed items from mesh pool
      call mpas_pool_get_dimension(meshPool, 'nVertices', nVertices)
      call mpas_pool_get_dimension(meshPool, 'vertexDegree', vertexDegree)

      call mpas_pool_get_array(meshPool, 'kiteAreasOnVertex', kiteAreasOnVertex)
      call mpas_pool_get_array(meshPool, 'cellsOnVertex', cellsOnVertex)

      ! Calculate h on vertices using barycentric interpolation
      do iVertex = 1, nVertices  ! Loop over vertices
        fVertexAccum = 0.0_RKIND
        weightAccum = 0.0_RKIND
        ! Loop over cells on this vertex
        do iCell = 1, vertexDegree
          cellIndex = cellsOnVertex(iCell, iVertex)
          baryweight = 0.0_RKIND
          do iCell2 = 1, vertexDegree
            if (iCell2 /= icell) baryweight = baryweight + 0.5 * kiteAreasOnVertex(iCell2, iVertex)
          enddo
          fVertexAccum = fVertexAccum + baryweight * fieldCells(cellIndex)  ! add the contribution from this cell's kite
          weightAccum = weightAccum + kiteAreasOnVertex(iCell, iVertex)  ! This doesn't match areaTriangle for obtuse triangles!!!
        enddo
        fieldVertices(iVertex) = fVertexAccum / weightAccum  ! I assume this should never be 0...
      enddo

   end subroutine cells_to_vertices_1dfield_using_kiteAreas


!***********************************************************************
!
!  subroutine calculate_flowParamA
!
!> \brief   Calculates the flow law parameter A based on temperature
!> \author  Matt Hoffman
!> \date    23 Jan 2014
!> \details
!>  This routine calculates the flow law parameter A based on temperature
!>  depending on what option is chosen.
!>  The default option is a constant A assigned from config_default_flowParamA.
!>  The PB1982 option uses this equation from \emph{Paterson and Budd} [1982]
!>  and \emph{Paterson} [1994] (copied from CISM):
!>   \[
!>   A(T^{*})=A0 \exp \left(\frac{-Q}{RT^{*}}\right)
!>   \]
!>   This is equation 9 in {\em Payne and Dongelmans}. $A0$ is a constant of proportionality,
!>   $Q$ is the activation energy for for ice creep, and $R$ is the universal gas constant.
!>   The pressure-corrected temperature, $T^{*}$ is given by:
!>   \[
!>   T^{*} = T - T_{pmp} + T_0
!>   \]
!>   \[
!>   T_{pmp} = T_0 - \sigma \rho g H \Phi
!>   \]
!>   $T$ is the ice temperature, $T_0$ is the triple point of water,
!>   $\rho$ is the ice density, and $\Phi$ is the (constant) rate of change of
!>   melting point temperature with pressure.
!>
!>  The CP2010 option uses this equation from the 4th Edition of Physics of Glaciers (Eq. 3.35):
!>   \[
!>   A(T^{*})=A0 \exp \left(\frac{-Q}{R} ( \frac{1}{T^{*}} - \frac{1}{T_t})\right)
!>   \]
!>   where the variables are the same as above and $T_t$ is the pressure corrected
!>   transition temperature (-10 deg C at 0 pressure).
!>   Values for $A0, Q, \Phi$ differ from PB1982.
!>
!>  All options are adjusted by the enhancement factor (which defaults to 1.0).
!-----------------------------------------------------------------------
   subroutine calculate_flowParamA(meshPool, temperature, thickness, flowParamA, err)
      use mpas_constants, only: gravity
      use li_constants, only: idealGasConstant

      !-----------------------------------------------------------------
      !
      ! input variables
      !
      !-----------------------------------------------------------------

      type (mpas_pool_type), intent(in) :: &
         meshPool          !< Input: mesh information
      real (kind=RKIND), dimension(:,:), intent(in) :: &
         temperature    !< Input: temperature
      real (kind=RKIND), dimension(:), intent(in) :: &
         thickness    !< Input: thickness

      !-----------------------------------------------------------------
      !
      ! input/output variables
      !
      !-----------------------------------------------------------------
      integer, intent(inout) :: err

      !-----------------------------------------------------------------
      !
      ! output variables
      !
      !-----------------------------------------------------------------

      real (kind=RKIND), dimension(:,:), intent(out) :: &
         flowParamA    !< Input: flowParamA

      !-----------------------------------------------------------------
      !
      ! local variables
      !
      !-----------------------------------------------------------------
      integer, pointer :: nCells, nVertLevels
      character (len=StrKIND), pointer :: config_flowParamA_calculation
      real (kind=RKIND), pointer :: config_default_flowParamA, &
                                    config_enhancementFactor,  &
                                    config_dynamic_thickness,  &
                                    config_ice_density
      integer :: iCell, iLevel, err_tmp
      real (kind=RKIND), dimension(:), pointer :: layerCenterSigma
      real (kind=RKIND) :: A0, Q, pressureMeltPointSlope
      real (kind=RKIND) :: temperatureCorrected, transitionTemperatureCorrected

      err_tmp = 0

      call mpas_pool_get_dimension(meshPool, 'nCells', nCells)
      call mpas_pool_get_dimension(meshPool, 'nVertLevels', nVertLevels)

      call mpas_pool_get_array(meshPool, 'layerCenterSigma', layerCenterSigma)

      call mpas_pool_get_config(liConfigs, 'config_flowParamA_calculation', config_flowParamA_calculation)
      call mpas_pool_get_config(liConfigs, 'config_enhancementFactor', config_enhancementFactor)
      call mpas_pool_get_config(liConfigs, 'config_default_flowParamA', config_default_flowParamA)
      call mpas_pool_get_config(liConfigs, 'config_dynamic_thickness', config_dynamic_thickness)
      call mpas_pool_get_config(liConfigs, 'config_ice_density', config_ice_density)


      select case(config_flowParamA_calculation)
      !-----------------------------------------------------------------
      case('constant')
          flowParamA = config_default_flowParamA
      !-----------------------------------------------------------------
      case('PB1982')
          pressureMeltPointSlope = 9.7456e-8_RKIND
          do iCell = 1, nCells
            if (thickness(iCell) > 0.0_RKIND) then
              do iLevel = 1, nVertLevels
                ! Calculate the pressure-corrected temperature
                temperatureCorrected = min(273.15_RKIND, temperature(iLevel,iCell) + pressureMeltPointSlope * &
                         thickness(iCell) * config_ice_density * gravity * layerCenterSigma(iLevel) )
                temperatureCorrected = max(223.15_RKIND, temperatureCorrected)
                ! Calculate flow A
                if (temperatureCorrected > 263.15_RKIND) then
                  A0 = 1.733e3_RKIND
                  Q  = 139.0e3_RKIND
                else
                  A0 = 3.613e-13_RKIND
                  Q  = 60.0e3_RKIND
                endif
                flowParamA(iLevel,iCell) = A0 * exp(-1.0_RKIND * Q / (idealGasConstant * temperatureCorrected))
              enddo ! levels
            else
              flowParamA(:,iCell) = 0.0_RKIND  ! non-ice cells get 0
            endif ! if dynamic ice
          enddo ! cells
      !-----------------------------------------------------------------
      case('CP2010')
          pressureMeltPointSlope = 7.0e-8_RKIND
          do iCell = 1, nCells
            if (thickness(iCell) > 0.0_RKIND) then  ! SIA solver could make use of A on thin ice if doing 2nd order averaging of flwa onto edges (otherwise this could be the dynamic thickness limit)
              do iLevel = 1, nVertLevels
                ! Calculate the pressure-corrected temperature
                temperatureCorrected = min(273.15_RKIND, temperature(iLevel,iCell) + pressureMeltPointSlope * &
                         thickness(iCell) * config_ice_density * gravity * layerCenterSigma(iLevel) )
                temperatureCorrected = max(223.15_RKIND, temperatureCorrected)
                transitionTemperatureCorrected = 263.15_RKIND + pressureMeltPointSlope * &
                         thickness(iCell) * config_ice_density * gravity * layerCenterSigma(iLevel)
                ! Calculate flow A
                A0 = 3.5e-25_RKIND
                if (temperatureCorrected > 263.15_RKIND) then
                  Q  = 115.0e3_RKIND
                else
                  Q  = 6.0e4_RKIND
                endif
                flowParamA(iLevel,iCell) = A0 * exp(-1.0_RKIND * Q / idealGasConstant * (1.0_RKIND/temperatureCorrected - 1.0_RKIND/transitionTemperatureCorrected))
              enddo ! levels
            else
              flowParamA(:,iCell) = 0.0_RKIND  ! non-ice cells get 0
            endif ! if dynamic ice
          enddo ! cells
      !-----------------------------------------------------------------
      end select

      !print *,'max flwa', maxval(flowParamA)
      !print *,'config_enhancementFactor', config_enhancementFactor

      ! Include enhancement factor
      flowParamA = flowParamA * config_enhancementFactor

      err = ior(err, err_tmp)

   end subroutine calculate_flowParamA


end module li_diagnostic_vars
<|MERGE_RESOLUTION|>--- conflicted
+++ resolved
@@ -308,12 +308,8 @@
       real (kind=RKIND), dimension(:,:), pointer :: layerThickness, baryWeightsOnVertex
       real (kind=RKIND), dimension(:,:), pointer :: flowParamA
       real (kind=RKIND), dimension(:,:,:), pointer :: tracers
-<<<<<<< HEAD
       integer, pointer :: index_temperature
-      type (field1DInteger), pointer :: cellMaskField, edgeMaskField, vertexMaskField
-=======
       type (field1DInteger), pointer :: cellMaskField, edgeMaskField, vertexMaskField, floatingEdgesField
->>>>>>> dc8990fc
       integer, pointer :: nCells, nVertices, nEdges
       integer, pointer :: anyVertexMaskChanged
       integer, pointer :: dirichletMaskChanged
