--- conflicted
+++ resolved
@@ -20,11 +20,8 @@
 	mpas_atmphys_functions.o \
 	mpas_atmphys_initialize_real.o \
 	mpas_atmphys_utilities.o \
-<<<<<<< HEAD
-	mpas_stack.o
-=======
+	mpas_stack.o \
 	mpas_kd_tree.o
->>>>>>> fd6eca93
 
 all: core_hyd
 
@@ -85,13 +82,9 @@
 	mpas_atm_advection.o \
 	mpas_init_atm_hinterp.o \
 	mpas_init_atm_llxy.o \
-<<<<<<< HEAD
 	mpas_atmphys_utilities.o \
-	mpas_stack.o
-=======
-	mpas_atmphys_utilities.o\
+	mpas_stack.o \
 	mpas_kd_tree.o
->>>>>>> fd6eca93
 
 mpas_init_atm_surface.o: \
 	mpas_init_atm_hinterp.o  \
