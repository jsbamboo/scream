--- conflicted
+++ resolved
@@ -287,11 +287,8 @@
       <value compset=".+" grid="a%ne0np4_conus_x4v1" >96</value>
       <value compset=".+" grid="a%ne0np4_svalbard_x8v1" >144</value>
       <value compset=".+" grid="a%ne0np4_sooberingoa_x4x8v1" >144</value>
-<<<<<<< HEAD
       <value compset=".+" grid="a%ne0np4_enax4v1" >96</value>
-=======
       <value compset=".+" grid="a%ne0np4_twpx4v1">96</value>
->>>>>>> 9b5516ef
       <value compset=".+" grid="a%T42">72</value>
       <value compset=".+" grid="a%T85">144</value>
       <value compset=".+" grid="a%T341">288</value>
