--- conflicted
+++ resolved
@@ -2012,12 +2012,12 @@
   use element_mod, only : element_t
   use derivative_mod, only : derivative_t, laplace_sphere_wk, vlaplace_sphere_wk
   use derivative_mod, only : subcell_Laplace_fluxes, subcell_dss_fluxes
-<<<<<<< HEAD
-  use edge_mod, only : edgevpack, edgevunpack
-  use edgetype_mod, only : EdgeBuffer_t
-=======
-  use edge_mod, only : EdgeBuffer_t, edgevpack, edgevunpack, EdgeDescriptor_t, edgeDGVunpack
->>>>>>> 9694bae0
+!<<<<<<< .working
+  use edge_mod, only : edgevpack, edgevunpack, edgeDGVunpack
+  use edgetype_mod, only : EdgeBuffer_t, EdgeDescriptor_t
+!=======
+!  use edge_mod, only : EdgeBuffer_t, edgevpack, edgevunpack, EdgeDescriptor_t, edgeDGVunpack
+!>>>>>>> .merge-right.r4537
   use bndry_mod, only : bndry_exchangev
   use viscosity_mod, only : biharmonic_wk_dp3d
   use physical_constants, only: Cp
@@ -2255,7 +2255,7 @@
              kptr=3*nlev
              desc = elem(ie)%desc
              
-             call edgeDGVunpack(edge3, corners, nlev, kptr, desc)
+             call edgeDGVunpack(edge3, corners, nlev, kptr, ie) 
              
              corners = corners/dt
              
@@ -2626,16 +2626,13 @@
   !
   ! ===================================
   use kinds, only : real_kind
-<<<<<<< HEAD
-  use dimensions_mod, only : np, nc, nlev, ntrac, nelemd
-=======
   use dimensions_mod, only : np, nc, nlev, ntrac, max_corner_elem
->>>>>>> 9694bae0
   use hybrid_mod, only : hybrid_t
   use element_mod, only : element_t,PrintElem
   use derivative_mod, only : derivative_t, divergence_sphere, gradient_sphere, vorticity_sphere
   use derivative_mod, only : subcell_div_fluxes, subcell_dss_fluxes
-  use edge_mod, only : edgevpack, edgevunpack, edgedescriptor_t, edgeDGVunpack
+  use edge_mod, only : edgevpack, edgevunpack, edgeDGVunpack
+  use edgetype_mod, only : edgedescriptor_t
   use bndry_mod, only : bndry_exchangev
   use control_mod, only : moisture, qsplit, use_cpstar, rsplit, swest
   use hybvcoord_mod, only : hvcoord_t
@@ -3297,7 +3294,7 @@
 
         if  (0<ntrac.and.eta_ave_w.ne.0.) then
           desc = elem(ie)%desc
-          call edgeDGVunpack(edge3p1, corners, nlev, kptr, desc)
+          call edgeDGVunpack(edge3p1, corners, nlev, kptr, ie)
           corners = corners/dt2
 
           do k=1,nlev
