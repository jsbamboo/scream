--- conflicted
+++ resolved
@@ -98,7 +98,6 @@
 ! * removed the initialization local variable microp_scheme. microp_scheme is no longer needed and can be
 !   replaced replaced with config_microp_scheme.
 !   Laura D. Fowler (laura@ucar.edu) / 2017-02-16.
-<<<<<<< HEAD
 ! * add variables and arrays needed to the parameterization of seaice in the updated Noah land surface scheme.
 !   Laura D. Fowler (laura@ucar.edu) / 2017-02-19.
 ! * changed the option seaice_albedo_opt from 0 to 2 so that we can initialize the surface albedo over seaice
@@ -108,11 +107,9 @@
 ! * added local variables for the mass-weighted mean velocities for rain, cloud ice, snow, and graupel from the
 !   Thompson cloud microphysics scheme.
 !   Laura D. Fowler (laura@ucar.edu) / 2017-04-19.
-=======
 ! * added the local variables cosa_p and sina_p needed in call to subroutine gwdo after updating module_bl_gwdo.F
 !   to that of WRF version 4.0.2
 !   Laura D. Fowler (laura@ucar.edu) / 2019-01-30.
->>>>>>> a88c2830
 
 
 !=================================================================================================================
