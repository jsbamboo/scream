--- conflicted
+++ resolved
@@ -239,16 +239,12 @@
     !call to surface-layer scheme:
     if(config_sfclayer_scheme .ne. 'off') then
        call allocate_sfclayer
-<<<<<<< HEAD
-!$OMP PARALLEL DO
-       do thread=1,block % nThreads
-          call driver_sfclayer(mesh,diag_physics,sfc_input, &
+!$OMP PARALLEL DO
+       do thread=1,block % nThreads
+          call driver_sfclayer(itimestep,block%configs,mesh,diag_physics,sfc_input, &
                                block % cellSolveThreadStart(thread), block % cellSolveThreadEnd(thread))
        end do
 !$OMP END PARALLEL DO
-=======
-       call driver_sfclayer(itimestep,block%configs,mesh,diag_physics,sfc_input)
->>>>>>> 37bd4c09
        call deallocate_sfclayer
     endif
 
@@ -267,16 +263,12 @@
     !call to pbl schemes:
     if(config_pbl_scheme .ne. 'off' .and. config_sfclayer_scheme .ne. 'off') then
        call allocate_pbl
-<<<<<<< HEAD
-!$OMP PARALLEL DO
-       do thread=1,block % nThreads
-          call driver_pbl(sfc_input,diag_physics,tend_physics, &
+!$OMP PARALLEL DO
+       do thread=1,block % nThreads
+          call driver_pbl(itimestep,block%configs,sfc_input,diag_physics,tend_physics, &
                           block % cellSolveThreadStart(thread), block % cellSolveThreadEnd(thread))
        end do
 !$OMP END PARALLEL DO
-=======
-       call driver_pbl(itimestep,block%configs,sfc_input,diag_physics,tend_physics)
->>>>>>> 37bd4c09
        call deallocate_pbl
     endif
 
@@ -301,30 +293,23 @@
 !$OMP END PARALLEL DO
     if(l_conv) then
        call allocate_convection
-<<<<<<< HEAD
-!$OMP PARALLEL DO
-       do thread=1,block % nThreads
-          call driver_convection(itimestep,mesh,sfc_input,diag_physics,tend_physics, &
+!$OMP PARALLEL DO
+       do thread=1,block % nThreads
+          call driver_convection(itimestep,block%configs,mesh,sfc_input,diag_physics,tend_physics, &
                                  block % cellSolveThreadStart(thread), block % cellSolveThreadEnd(thread))
        end do
 !$OMP END PARALLEL DO
        call deallocate_convection
     endif
     !update diagnostics:
-!$OMP PARALLEL DO
-    do thread=1,block % nThreads
-       call update_convection_step2(block%configs,mesh,diag_physics, &
-                            block % cellSolveThreadStart(thread), block % cellSolveThreadEnd(thread))
-    end do
-!$OMP END PARALLEL DO
-=======
-       call driver_convection(itimestep,block%configs,mesh,sfc_input,diag_physics,tend_physics)
-       call deallocate_convection
-    endif
-    !update diagnostics:
-    if(config_convection_scheme .ne. 'off') &
-       call update_convection_step2(block%configs,mesh,diag_physics)
->>>>>>> 37bd4c09
+    if(config_convection_scheme .ne. 'off') then
+!$OMP PARALLEL DO
+       do thread=1,block % nThreads
+          call update_convection_step2(block%configs,mesh,diag_physics, &
+                               block % cellSolveThreadStart(thread), block % cellSolveThreadEnd(thread))
+       end do
+!$OMP END PARALLEL DO
+    end if
 
     !deallocate arrays shared by all physics parameterizations:
     call deallocate_forall_physics
