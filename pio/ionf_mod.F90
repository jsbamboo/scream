--- conflicted
+++ resolved
@@ -44,7 +44,7 @@
     integer(i4),  intent(in) :: amode
     integer(i4) :: iotype, mpierr
     integer :: nmode
-    integer :: tmpfh
+
     
     nmode=amode
     if(Debug) print *, 'Create file ', fname, 'with amode ',nmode
@@ -115,16 +115,8 @@
 
        end select
     end if
-
-<<<<<<< HEAD
-    tmpfh = file%fh
-    call mpi_bcast(tmpfh,1,mpi_integer, file%iosystem%iomaster, file%iosystem%comp_comm, mpierr)
-    if(file%fh<0) file%fh=-tmpfh
-
     call check_netcdf(File, ierr,_FILE_,__LINE__)
 
-=======
->>>>>>> 12b1d38e
   end function create_nf
 
 
@@ -139,7 +131,6 @@
     character(len=*), intent(in)      :: fname
     integer(i4), optional, intent(in) :: mode
     integer(i4) :: iotype, amode , mpierr, ier2
-    integer :: tmpfh
 
     ierr=PIO_noerr
     File%fh=-1
@@ -204,16 +195,9 @@
        end if
 #endif
     end if
+
     call check_netcdf(File, ierr,_FILE_,__LINE__)
 
-<<<<<<< HEAD
-    tmpfh = file%fh
-    call mpi_bcast(tmpfh,1,mpi_integer, file%iosystem%iomaster, file%iosystem%comp_comm, mpierr)
-    if(file%fh<0) file%fh=-tmpfh
-
-
-=======
->>>>>>> 12b1d38e
   end function open_nf
 
 
