--- conflicted
+++ resolved
@@ -54,21 +54,13 @@
 	my %oldenv = %ENV;
 	my $envfile = $self->{'caseroot'} . "/env_mach_specific";
 	my $cshenv = "env ";
-<<<<<<< HEAD
+
 	$cshenv .= "COMPILER=". $self->{'compiler'} . " " ;
 	$cshenv .= "MPILIB=". $self->{'mpilib'} . " " ;
 	$cshenv .= "DEBUG=". $self->{'debug'} . " " ;
 	$cshenv .= "CASEROOT=". $self->{'caseroot'} . " " ;
 	$cshenv .= "PERL=TRUE ";
-	#my $cmd = $cshenv . " " . $envfile;
-	#my $cmd = $cshenv . " " . $envfile . " && printenv";
-=======
-    $cshenv .= "COMPILER=". $self->{'compiler'} . " " ;
-    $cshenv .= "MPILIB=". $self->{'mpilib'} . " " ;
-    $cshenv .= "DEBUG=". $self->{'debug'} . " " ;
-    $cshenv .= "CASEROOT=". $self->{'caseroot'} . " " ;
-    $cshenv .= "PERL=TRUE ";
->>>>>>> ba66281a
+
 	my $cmd = $cshenv . " " . $envfile ;
 	#print "running command $cmd\n";
 	my @output;
