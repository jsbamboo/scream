"""
functions for building CIME models
"""
from CIME.XML.standard_module_setup  import *
from CIME.utils                 import get_model, append_status
from CIME.preview_namelists     import preview_namelists
from CIME.check_input_data      import check_input_data
<<<<<<< HEAD

import glob, shutil, time, threading, gzip, subprocess, tarfile
=======
from CIME.provenance            import save_build_provenance
import glob, shutil, time, threading, gzip, subprocess
>>>>>>> f21e8642

logger = logging.getLogger(__name__)

def stringify_bool(val):
    val = False if val is None else val
    expect(type(val) is bool, "Wrong type for val '%s'" % repr(val))
    return "TRUE" if val else "FALSE"

###############################################################################
def build_model(build_threaded, exeroot, clm_config_opts, incroot, complist,
                lid, caseroot, cimeroot):
###############################################################################

    logs = []

    thread_bad_results = []
    for model, comp, nthrds, _, config_dir in complist:

        # aquap has a dependency on atm so we will build it after the threaded loop
        if comp == "aquap":
            logger.debug("Skip aquap ocn build here")
            continue

        # coupler handled seperately
        if model == "cpl":
            continue

        # special case for clm
        # clm 4_0 is not a shared library and must be built here
        # clm 4_5 and newer is a shared library and should be built in build_libraries
        if comp == "clm":
            if "clm4_0" in clm_config_opts:
                logger.info("         - Building clm4_0 Library ")
            else:
                continue

        smp = nthrds > 1 or build_threaded

        bldroot = os.path.join(exeroot, model, "obj")
        libroot = os.path.join(exeroot, "lib")
        file_build = os.path.join(exeroot, "%s.bldlog.%s" % (model, lid))
        logger.debug("bldroot is %s" % bldroot)
        logger.debug("libroot is %s" % libroot)

        # make sure bldroot and libroot exist
        for build_dir in [bldroot, libroot]:
            if not os.path.exists(build_dir):
                os.makedirs(build_dir)

        # build the component library
        t = threading.Thread(target=_build_model_thread,
            args=(config_dir, model, caseroot, bldroot, libroot, incroot, file_build,
                  thread_bad_results, smp))
        t.start()

        for mod_file in glob.glob(os.path.join(bldroot, "*_[Cc][Oo][Mm][Pp]_*.mod")):
            shutil.copy(mod_file, incroot)

        logs.append(file_build)

    # Wait for threads to finish
    while(threading.active_count() > 1):
        time.sleep(1)

    # aquap has a dependancy on atm so we build it after the threaded loop

    for model, comp, nthrds, _, config_dir in complist:
        smp = nthrds > 1 or build_threaded
        if comp == "aquap":
            logger.debug("Now build aquap ocn component")
            _build_model_thread(config_dir, comp, caseroot, bldroot, libroot, incroot, file_build,
                                thread_bad_results, smp)

    expect(not thread_bad_results, "\n".join(thread_bad_results))

    #
    # Now build the executable
    #

    cime_model = get_model()
    file_build = os.path.join(exeroot, "%s.bldlog.%s" % (cime_model, lid))

    config_dir = os.path.join(cimeroot, "driver_cpl", "cime_config")
    f = open(file_build, "w")
    stat = run_cmd("%s/buildexe %s %s %s" %
                   (config_dir, caseroot, bldroot, libroot),
                   from_dir=bldroot, verbose=True, arg_stdout=f,
                   arg_stderr=subprocess.STDOUT)[0]
    f.close()

    expect(stat == 0, "ERROR: buildexe failed, cat %s" % file_build)

    # Copy the just-built ${MODEL}.exe to ${MODEL}.exe.$LID
    shutil.copy("%s/%s.exe" % (exeroot, cime_model), "%s/%s.exe.%s" % (exeroot, cime_model, lid))

    logs.append(file_build)

    return logs

###############################################################################
def cesm_post_build(case): # pylint: disable=unused-argument
###############################################################################
    pass

###############################################################################
def acme_post_build(case):
###############################################################################
    cimeroot = case.get_value("CIMEROOT")
    exeroot = case.get_value("EXEROOT")
    caseroot = case.get_value("CASEROOT")
    lid = os.environ["LID"]

    # Save git describe
    describe_prov = os.path.join(exeroot, "GIT_DESCRIBE.%s" % lid)
    if os.path.exists(describe_prov):
        os.remove(describe_prov)
    run_cmd_no_fail("git describe > %s" % describe_prov, from_dir=cimeroot)

    # Save HEAD
    headfile = os.path.join(cimeroot, ".git", "logs", "HEAD")
    headfile_prov = os.path.join(exeroot, "GIT_LOGS_HEAD.%s" % lid)
    if os.path.exists(headfile_prov):
        os.remove(headfile_prov)
    if os.path.exists(headfile):
        shutil.copy(headfile, headfile_prov)

    # Save SourceMods
    sourcemods = os.path.join(caseroot, "SourceMods")
    sourcemods_prov = os.path.join(exeroot, "SourceMods.%s.tar.gz" % lid)
    if os.path.exists(sourcemods_prov):
        os.remove(sourcemods_prov)
    if os.path.isdir(sourcemods):
        with tarfile.open(sourcemods_prov, "w:gz") as tfd:
            tfd.add(sourcemods)

    # Save build env
    env_prov = os.path.join(exeroot, "build_environment.%s.txt" % lid)
    if os.path.exists(env_prov):
        os.remove(env_prov)
    shutil.copy(os.path.join(caseroot, "software_environment.txt"), env_prov)

    # For all the just-created post-build provenance files, symlink a generic name
    # to them to indicate that these are the most recent or active.
    for item in ["GIT_DESCRIBE", "GIT_LOGS_HEAD", "SourceMods", "build_environment"]:
        globstr = "%s/%s.%s*" % (exeroot, item, lid)
        matches = glob.glob(globstr)
        expect(len(matches) < 2, "Multiple matches for glob %s should not have happened" % globstr)
        if matches:
            the_match = matches[0]
            generic_name = the_match.replace(".%s" % lid, "")
            if os.path.exists(generic_name):
                os.remove(generic_name)
            os.symlink(the_match, generic_name)

###############################################################################
def post_build(case, logs):
###############################################################################

    logdir = case.get_value("LOGDIR")

    #zip build logs to CASEROOT/logs
    if logdir:
        bldlogdir = os.path.join(logdir, "bld")
        if not os.path.exists(bldlogdir):
            os.makedirs(bldlogdir)

    for log in logs:
        logger.debug("Copying build log %s to %s"%(log,bldlogdir))
        with open(log, 'rb') as f_in:
            with gzip.open("%s.gz"%log, 'wb') as f_out:
                shutil.copyfileobj(f_in, f_out)
        if "sharedlibroot" not in log:
            shutil.copy("%s.gz"%log,os.path.join(bldlogdir,"%s.gz"%os.path.basename(log)))

    # Set XML to indicate build complete
    case.set_value("BUILD_COMPLETE", True)
    case.set_value("BUILD_STATUS", 0)
    if "SMP_VALUE" in os.environ:
        case.set_value("SMP_BUILD", os.environ["SMP_VALUE"])
    case.flush()

    if os.path.exists("LockedFiles/env_build.xml"):
        os.remove("LockedFiles/env_build.xml")

    shutil.copy("env_build.xml", "LockedFiles")

<<<<<<< HEAD
    model = case.get_value("MODEL")
    if model == "acme":
        acme_post_build(case)
    else:
        cesm_post_build(case)
=======
    save_build_provenance(case)
>>>>>>> f21e8642

###############################################################################
def case_build(caseroot, case, sharedlib_only=False, model_only=False):
###############################################################################

    t1 = time.time()

    expect(not (sharedlib_only and model_only),
           "Contradiction: both sharedlib_only and model_only")

    logger.info("sharedlib_only is %s" % sharedlib_only)
    logger.info("model_only is %s" % model_only)

    expect(os.path.isdir(caseroot), "'%s' is not a valid directory" % caseroot)
    os.chdir(caseroot)

    expect(os.path.exists("case.run"),
           "ERROR: must invoke case.setup script before calling build script ")

    cimeroot = case.get_value("CIMEROOT")

    comp_classes = case.get_value("COMP_CLASSES").split(',')

    if not sharedlib_only:
        check_all_input_data(case)

    run_cmd_no_fail("./Tools/check_lockedfiles --caseroot %s" % caseroot)

    # Retrieve relevant case data
    # This environment variable gets set for cesm Make and
    # needs to be unset before building again.
    if "MODEL" in os.environ.keys():
        del os.environ["MODEL"]
    build_threaded      = case.get_value("BUILD_THREADED")
    casetools           = case.get_value("CASETOOLS")
    exeroot             = case.get_value("EXEROOT")
    incroot             = case.get_value("INCROOT")
    libroot             = case.get_value("LIBROOT")
    sharedlibroot       = case.get_value("SHAREDLIBROOT")

    complist = []
    for comp_class in comp_classes:
        if comp_class == "DRV":
            comp_class = "CPL"
            ninst = 1
            config_dir = None
        else:
            ninst = case.get_value("NINST_%s"%comp_class)
            config_dir = os.path.dirname(case.get_value("CONFIG_%s_FILE"%comp_class))

        comp = case.get_value("COMP_%s"%comp_class)
        thrds =  case.get_value("NTHRDS_%s"%comp_class)
        complist.append((comp_class.lower(), comp, thrds, ninst, config_dir ))
        os.environ["COMP_%s"%comp_class] = comp
    machines_file       = case.get_value("MACHINES_SPEC_FILE")
    ocn_submodel        = case.get_value("OCN_SUBMODEL")
    profile_papi_enable = case.get_value("PROFILE_PAPI_ENABLE")
    compiler            = case.get_value("COMPILER")
    comp_interface      = case.get_value("COMP_INTERFACE")
    mpilib              = case.get_value("MPILIB")
    use_esmf_lib        = case.get_value("USE_ESMF_LIB")
    debug               = case.get_value("DEBUG")
    ninst_build         = case.get_value("NINST_BUILD")
    smp_value           = case.get_value("SMP_VALUE")
    clm_use_petsc       = case.get_value("CLM_USE_PETSC")
    cism_use_trilinos   = case.get_value("CISM_USE_TRILINOS")
    mpasli_use_albany   = case.get_value("MPASLI_USE_ALBANY")
    clm_config_opts     = case.get_value("CLM_CONFIG_OPTS")
    cam_config_opts     = case.get_value("CAM_CONFIG_OPTS")
    pio_config_opts     = case.get_value("PIO_CONFIG_OPTS")
    ninst_value         = case.get_value("NINST_VALUE")
    mach                = case.get_value("MACH")
    os_                 = case.get_value("OS")
    # Load some params into env
    os.environ["CIMEROOT"]             = cimeroot
    os.environ["CASETOOLS"]            = casetools
    os.environ["EXEROOT"]              = exeroot
    os.environ["INCROOT"]              = incroot
    os.environ["LIBROOT"]              = libroot
    os.environ["SHAREDLIBROOT"]        = sharedlibroot
    os.environ["CASEROOT"]             = caseroot
    os.environ["COMPILER"]             = compiler
    os.environ["COMP_INTERFACE"]       = comp_interface
    os.environ["NINST_VALUE"]          = str(ninst_value)
    os.environ["BUILD_THREADED"]       = stringify_bool(build_threaded)
    os.environ["MACH"]                 = mach
    os.environ["USE_ESMF_LIB"]         = stringify_bool(use_esmf_lib)
    os.environ["MPILIB"]               = mpilib
    os.environ["DEBUG"]                = stringify_bool(debug)
    os.environ["OS"]                   = os_
    os.environ["CLM_CONFIG_OPTS"]      = clm_config_opts     if clm_config_opts     is not None else ""
    os.environ["CAM_CONFIG_OPTS"]      = cam_config_opts     if cam_config_opts     is not None else ""
    os.environ["PIO_CONFIG_OPTS"]      = pio_config_opts     if pio_config_opts     is not None else ""
    os.environ["OCN_SUBMODEL"]         = ocn_submodel        if ocn_submodel        is not None else ""
    os.environ["PROFILE_PAPI_ENABLE"]  = stringify_bool(profile_papi_enable)
    os.environ["CLM_USE_PETSC"]        = stringify_bool(clm_use_petsc)
    os.environ["CISM_USE_TRILINOS"]    = stringify_bool(cism_use_trilinos)
    os.environ["MPASLI_USE_ALBANY"]    = stringify_bool(mpasli_use_albany)

    # This is a timestamp for the build , not the same as the testid,
    # and this case may not be a test anyway. For a production
    # experiment there may be many builds of the same case.
    lid               = run_cmd_no_fail("date +%y%m%d-%H%M%S")
    os.environ["LID"] = lid

    # Set the overall USE_PETSC variable to TRUE if any of the
    # *_USE_PETSC variables are TRUE.
    # For now, there is just the one CLM_USE_PETSC variable, but in
    # the future there may be others -- so USE_PETSC will be true if
    # ANY of those are true.

    use_petsc = clm_use_petsc
    case.set_value("USE_PETSC", use_petsc)
    os.environ["USE_PETSC"] = stringify_bool(use_petsc)

    # Set the overall USE_TRILINOS variable to TRUE if any of the
    # *_USE_TRILINOS variables are TRUE.
    # For now, there is just the one CISM_USE_TRILINOS variable, but in
    # the future there may be others -- so USE_TRILINOS will be true if
    # ANY of those are true.

    use_trilinos = False if cism_use_trilinos is None else cism_use_trilinos
    case.set_value("USE_TRILINOS", use_trilinos)
    os.environ["USE_TRILINOS"] = stringify_bool(use_trilinos)

    # Set the overall USE_ALBANY variable to TRUE if any of the
    # *_USE_ALBANY variables are TRUE.
    # For now, there is just the one MPASLI_USE_ALBANY variable, but in
    # the future there may be others -- so USE_ALBANY will be true if
    # ANY of those are true.

    use_albany = stringify_bool(mpasli_use_albany)
    case.set_value("USE_ALBANY", use_albany)
    os.environ["USE_ALBANY"] = use_albany

    # Load modules
    env_module = case.get_env("mach_specific")
    env_module.load_env_for_case(compiler=case.get_value("COMPILER"),
                                 debug=case.get_value("DEBUG"),
                                 mpilib=case.get_value("MPILIB"))


    # Need to flush case xml to disk before calling preview_namelists
    case.flush()

    if not sharedlib_only:
        preview_namelists(case)

    build_checks(case, build_threaded, comp_interface, use_esmf_lib, debug, compiler, mpilib,
                 sharedlibroot, complist, ninst_build, smp_value)

    t2 = time.time()
    logs = []

    if not model_only:
        logs = build_libraries(case, exeroot, caseroot, cimeroot, libroot, mpilib, lid,
                               machines_file)

    if not sharedlib_only:
        logs.extend(build_model(build_threaded, exeroot, clm_config_opts, incroot, complist,
                                lid, caseroot, cimeroot))

    if not sharedlib_only:
        post_build(case, logs)

    t3 = time.time()

    logger.info("Time spent not building: %f sec" % (t2 - t1))
    logger.info("Time spent building: %f sec" % (t3 - t2))

    return True

###############################################################################
def check_all_input_data(case):
###############################################################################

    success = check_input_data(case=case, download=True)
    expect(success, "Failed to download input data")

    get_refcase  = case.get_value("GET_REFCASE")
    run_type     = case.get_value("RUN_TYPE")
    continue_run = case.get_value("CONTINUE_RUN")

    # We do not fully populate the inputdata directory on every
    # machine and do not expect every user to download the 3TB+ of
    # data in our inputdata repository. This code checks for the
    # existence of inputdata in the local inputdata directory and
    # attempts to download data from the server if it's needed and
    # missing.
    if get_refcase and run_type != "startup" and not continue_run:
        din_loc_root = case.get_value("DIN_LOC_ROOT")
        run_refdate  = case.get_value("RUN_REFDATE")
        run_refcase  = case.get_value("RUN_REFCASE")
        run_refdir   = case.get_value("RUN_REFDIR")
        rundir       = case.get_value("RUNDIR")

        refdir = os.path.join(din_loc_root, run_refdir, run_refcase, run_refdate)
        expect(os.path.isdir(refdir),
"""
*****************************************************************
prestage ERROR: $refdir is not on local disk
obtain this data from the svn input data repository
> mkdir -p %s
> cd %s
> cd ..
> svn export --force https://svn-ccsm-inputdata.cgd.ucar.edu/trunk/inputdata/%s
or set GET_REFCASE to FALSE in env_run.xml
and prestage the restart data to $RUNDIR manually
*****************************************************************""" % (refdir, refdir, refdir))

        logger.info(" - Prestaging REFCASE (%s) to %s" % (refdir, rundir))

        # prestage the reference case's files.

        if (not os.path.exists(rundir)):
            logger.debug("Creating run directory: %s"%rundir)
            os.makedirs(rundir)

        for rcfile in glob.iglob(os.path.join(refdir,"*%s*"%run_refcase)):
            logger.debug("Staging file %s"%rcfile)
            rcbaseline = os.path.basename(rcfile)
            if not os.path.exists("%s/%s" % (rundir, rcbaseline)):
                os.symlink(rcfile, "%s/%s" % ((rundir, rcbaseline)))

        # copy the refcases' rpointer files to the run directory
        for rpointerfile in  glob.iglob(os.path.join("%s","*rpointer*") % (refdir)):
            logger.debug("Copy rpointer %s"%rpointerfile)
            shutil.copy(rpointerfile, rundir)


        for cam2file in  glob.iglob(os.path.join("%s","*.cam2.*") % rundir):
            camfile = cam2file.replace("cam2", "cam")
            os.symlink(cam2file, camfile)


###############################################################################
def build_checks(case, build_threaded, comp_interface, use_esmf_lib, debug, compiler, mpilib,
                 sharedlibroot, complist, ninst_build, smp_value):
###############################################################################

    ninst_value  = case.get_value("NINST_VALUE")
    smp_build    = case.get_value("SMP_BUILD")
    build_status = case.get_value("BUILD_STATUS")

    smpstr = ""
    inststr = ""
    for model, _, nthrds, ninst, _ in complist:
        if nthrds > 1:
            build_threaded = True
        if build_threaded:
            smpstr += "%s1"%model[0]
        else:
            smpstr += "%s0"%model[0]
        inststr += "%s%d"%(model[0],ninst)

    if build_threaded:
        os.environ["SMP"] = "TRUE"
    else:
        os.environ["SMP"] = "FALSE"
    case.set_value("SMP_VALUE", smpstr)
    os.environ["SMP_VALUE"] = smpstr
    case.set_value("NINST_VALUE", inststr)
    os.environ["NINST_VALUE"] = inststr


    debugdir = "debug" if debug else "nodebug"
    threaddir = "threads" if (os.environ["SMP"] == "TRUE" or build_threaded) else "nothreads"
    sharedpath = os.path.join(sharedlibroot, compiler, mpilib, debugdir, threaddir)
    logger.debug("compiler=%s mpilib=%s debugdir=%s threaddir=%s"%
                 (compiler,mpilib,debugdir,threaddir))
    os.environ["SHAREDPATH"] = sharedpath

    expect( ninst_build == ninst_value or ninst_build == "0",
            """
ERROR, NINST VALUES HAVE CHANGED
  NINST_BUILD = %s
  NINST_VALUE = %s
  A manual clean of your obj directories is strongly recommended
  You should execute the following:
    ./case.build --clean
  Then rerun the build script interactively
  ---- OR ----
  You can override this error message at your own risk by executing:
    ./xmlchange -file env_build.xml -id NINST_BUILD -val 0
  Then rerun the build script interactively
""" % (ninst_build, ninst_value))

    expect( smp_build == smpstr or smp_build == "0",
            """
ERROR, SMP VALUES HAVE CHANGED
  SMP_BUILD = %s
  SMP_VALUE = %s
  smpstr = %s
  A manual clean of your obj directories is strongly recommended
  You should execute the following:
    ./case.build --clean
  Then rerun the build script interactively
  ---- OR ----
  You can override this error message at your own risk by executing:
    ./xmlchange -file env_build.xml -id SMP_BUILD -val 0
  Then rerun the build script interactively
""" % (smp_build, smp_value, smpstr))

    expect(build_status == 0,
           """
ERROR env_build HAS CHANGED
  A manual clean of your obj directories is required
  You should execute the following:
    ./case.build --clean-all
""")

    expect(comp_interface != "ESMF" or use_esmf_lib,
           """
ERROR COMP_INTERFACE IS ESMF BUT USE_ESMF_LIB IS NOT TRUE
  SET USE_ESMF_LIB to TRUE with:
    ./xmlchange -file env_build.xml -id USE_ESMF_LIB -value TRUE
""")

    expect(mpilib != "mpi-serial" or not use_esmf_lib,
           """
ERROR MPILIB is mpi-serial and USE_ESMF_LIB IS TRUE
  MPILIB can only be used with an ESMF library built with mpiuni on
  Set USE_ESMF_LIB to FALSE with
    ./xmlchange -file env_build.xml -id USE_ESMF_LIB -val FALSE
  ---- OR ----
  Make sure the ESMF_LIBDIR used was built with mipuni (or change it to one that was)
  And comment out this if block in Tools/models_buildexe
""")

    case.set_value("BUILD_COMPLETE", False)

    case.flush()

###############################################################################
def build_libraries(case, exeroot, caseroot, cimeroot, libroot, mpilib, lid, machines_file):
###############################################################################

    if (mpilib == "mpi-serial"):
        for header_to_copy in glob.glob(os.path.join(cimeroot, "externals/mct/mpi-serial/*.h")):
            shutil.copy(header_to_copy, os.path.join(libroot, "include"))

    sharedpath = os.environ["SHAREDPATH"]
    shared_lib = os.path.join(sharedpath, "lib")
    shared_inc = os.path.join(sharedpath, "include")
    for shared_item in [shared_lib, shared_inc]:
        if (not os.path.exists(shared_item)):
            os.makedirs(shared_item)

    libs = ["mct", "gptl", "pio", "csm_share"]
    logs = []

    for lib in libs:
        full_lib_path = os.path.join(sharedpath, lib)
        if (not os.path.exists(full_lib_path)):
            os.makedirs(full_lib_path)

        file_build = os.path.join(sharedpath, "%s.bldlog.%s" % (lib, lid))
        my_file = os.path.join(os.path.dirname(machines_file), "buildlib.%s" % lib)
        with open(file_build, "w") as fd:
            fd.write("Current env:\n%s" % "\n".join(["  %s = %s" % (env, os.environ[env]) for env in sorted(os.environ)]))
            stat = run_cmd("%s %s %s" %
                           (my_file, sharedpath, caseroot),
                           from_dir=exeroot,
                           verbose=True, arg_stdout=fd,
                           arg_stderr=subprocess.STDOUT)[0]
        expect(stat == 0, "ERROR: buildlib.%s failed, cat %s" % (lib, file_build))
        logs.append(file_build)

    comp_lnd = case.get_value("COMP_LND")
    clm_config_opts = case.get_value("CLM_CONFIG_OPTS")
    if comp_lnd == "clm" and not "clm4_0" in clm_config_opts:
        logging.info("         - Building clm4_5/clm5_0 Library ")
        esmfdir = "esmf" if case.get_value("USE_ESMF_LIB") else "noesmf"
        sharedpath = os.environ["SHAREDPATH"]
        bldroot = os.path.join(sharedpath, case.get_value("COMP_INTERFACE"), esmfdir, "clm","obj" )
        libroot = os.path.join(sharedpath, case.get_value("COMP_INTERFACE"), esmfdir, "lib")
        incroot = os.path.join(sharedpath, case.get_value("COMP_INTERFACE"), esmfdir, "include")
        file_build = os.path.join(exeroot, "lnd.bldlog.%s" %  lid)
        config_lnd_dir = os.path.dirname(case.get_value("CONFIG_LND_FILE"))

        for ndir in [bldroot, libroot]:
            if (not os.path.isdir(ndir)):
                os.makedirs(ndir)

        smp = "SMP" in os.environ and os.environ["SMP"] == "TRUE"
        _build_model_thread(config_lnd_dir, "lnd", caseroot, bldroot, libroot, incroot, file_build, logs, smp)

    return logs

###############################################################################
def _build_model_thread(config_dir, compclass, caseroot, bldroot, libroot, incroot, file_build,
                        thread_bad_results, smp):
###############################################################################
    with open(file_build, "w") as fd:
        stat = run_cmd("MODEL=%s SMP=%s %s/buildlib %s %s %s " %
                       (compclass, stringify_bool(smp), config_dir, caseroot, bldroot, libroot),
                       from_dir=bldroot, verbose=True, arg_stdout=fd,
                       arg_stderr=subprocess.STDOUT)[0]
    if (stat != 0):
        thread_bad_results.append("ERROR: %s.buildlib failed, see %s" % (compclass, file_build))

    for mod_file in glob.glob(os.path.join(bldroot, "*_[Cc][Oo][Mm][Pp]_*.mod")):
        shutil.copy(mod_file, incroot)

###############################################################################
def clean(case, cleanlist=None):
###############################################################################

    clm_config_opts = case.get_value("CLM_CONFIG_OPTS")
    comp_lnd = case.get_value("COMP_LND")
    if cleanlist is None:
        cleanlist = case.get_value("COMP_CLASSES").split(',')
        cleanlist = [x.lower().replace('drv','cpl') for x in cleanlist]
        testcase        = case.get_value("TESTCASE")
        # we only want to clean clm here if it is clm4_0 otherwise remove
        # it from the cleanlist
        if testcase is not None and comp_lnd == "clm" and \
                clm_config_opts is not None and "lnd" in cleanlist and \
                "clm4_0" not in clm_config_opts:
            cleanlist.remove('lnd')

    debug           = case.get_value("DEBUG")
    use_esmf_lib    = case.get_value("USE_ESMF_LIB")
    build_threaded  = case.get_value("BUILD_THREADED")
    gmake           = case.get_value("GMAKE")
    caseroot        = case.get_value("CASEROOT")
    casetools       = case.get_value("CASETOOLS")

    os.environ["DEBUG"]           = stringify_bool(debug)
    os.environ["USE_ESMF_LIB"]    = stringify_bool(use_esmf_lib)
    os.environ["BUILD_THREADED"]  = stringify_bool(build_threaded)
    os.environ["CASEROOT"]        = case.get_value("CASEROOT")
    os.environ["COMP_INTERFACE"]  = case.get_value("COMP_INTERFACE")
    os.environ["PIO_VERSION"]     = str(case.get_value("PIO_VERSION"))
    os.environ["CLM_CONFIG_OPTS"] = clm_config_opts  if clm_config_opts is not None else ""

    cmd = gmake + " -f " + casetools + "/Makefile"
    for item in cleanlist:
        cmd = cmd + " clean" + item
    logger.info("calling %s "%(cmd))
    run_cmd_no_fail(cmd)

    # unlink Locked files directory
    locked_env_build = os.path.join(caseroot,"LockedFiles/env_build.xml")
    if os.path.isfile(locked_env_build):
        os.unlink(locked_env_build)

    # reset following values in xml files
    case.set_value("SMP_BUILD",str(0))
    case.set_value("NINST_BUILD",str(0))
    case.set_value("BUILD_STATUS",str(0))
    case.set_value("BUILD_COMPLETE","FALSE")
    case.flush()

    # append call of to CaseStatus
    msg = "cleanbuild %s "%" ".join(cleanlist)
    append_status(msg, caseroot=caseroot, sfile="CaseStatus")<|MERGE_RESOLUTION|>--- conflicted
+++ resolved
@@ -5,13 +5,9 @@
 from CIME.utils                 import get_model, append_status
 from CIME.preview_namelists     import preview_namelists
 from CIME.check_input_data      import check_input_data
-<<<<<<< HEAD
-
-import glob, shutil, time, threading, gzip, subprocess, tarfile
-=======
 from CIME.provenance            import save_build_provenance
+
 import glob, shutil, time, threading, gzip, subprocess
->>>>>>> f21e8642
 
 logger = logging.getLogger(__name__)
 
@@ -112,61 +108,6 @@
     return logs
 
 ###############################################################################
-def cesm_post_build(case): # pylint: disable=unused-argument
-###############################################################################
-    pass
-
-###############################################################################
-def acme_post_build(case):
-###############################################################################
-    cimeroot = case.get_value("CIMEROOT")
-    exeroot = case.get_value("EXEROOT")
-    caseroot = case.get_value("CASEROOT")
-    lid = os.environ["LID"]
-
-    # Save git describe
-    describe_prov = os.path.join(exeroot, "GIT_DESCRIBE.%s" % lid)
-    if os.path.exists(describe_prov):
-        os.remove(describe_prov)
-    run_cmd_no_fail("git describe > %s" % describe_prov, from_dir=cimeroot)
-
-    # Save HEAD
-    headfile = os.path.join(cimeroot, ".git", "logs", "HEAD")
-    headfile_prov = os.path.join(exeroot, "GIT_LOGS_HEAD.%s" % lid)
-    if os.path.exists(headfile_prov):
-        os.remove(headfile_prov)
-    if os.path.exists(headfile):
-        shutil.copy(headfile, headfile_prov)
-
-    # Save SourceMods
-    sourcemods = os.path.join(caseroot, "SourceMods")
-    sourcemods_prov = os.path.join(exeroot, "SourceMods.%s.tar.gz" % lid)
-    if os.path.exists(sourcemods_prov):
-        os.remove(sourcemods_prov)
-    if os.path.isdir(sourcemods):
-        with tarfile.open(sourcemods_prov, "w:gz") as tfd:
-            tfd.add(sourcemods)
-
-    # Save build env
-    env_prov = os.path.join(exeroot, "build_environment.%s.txt" % lid)
-    if os.path.exists(env_prov):
-        os.remove(env_prov)
-    shutil.copy(os.path.join(caseroot, "software_environment.txt"), env_prov)
-
-    # For all the just-created post-build provenance files, symlink a generic name
-    # to them to indicate that these are the most recent or active.
-    for item in ["GIT_DESCRIBE", "GIT_LOGS_HEAD", "SourceMods", "build_environment"]:
-        globstr = "%s/%s.%s*" % (exeroot, item, lid)
-        matches = glob.glob(globstr)
-        expect(len(matches) < 2, "Multiple matches for glob %s should not have happened" % globstr)
-        if matches:
-            the_match = matches[0]
-            generic_name = the_match.replace(".%s" % lid, "")
-            if os.path.exists(generic_name):
-                os.remove(generic_name)
-            os.symlink(the_match, generic_name)
-
-###############################################################################
 def post_build(case, logs):
 ###############################################################################
 
@@ -198,15 +139,7 @@
 
     shutil.copy("env_build.xml", "LockedFiles")
 
-<<<<<<< HEAD
-    model = case.get_value("MODEL")
-    if model == "acme":
-        acme_post_build(case)
-    else:
-        cesm_post_build(case)
-=======
     save_build_provenance(case)
->>>>>>> f21e8642
 
 ###############################################################################
 def case_build(caseroot, case, sharedlib_only=False, model_only=False):
