--- conflicted
+++ resolved
@@ -27,7 +27,8 @@
         self._caseroot = caseroot
         self._orig_caseroot = caseroot
         self._runstatus = None
-<<<<<<< HEAD
+        self._casebaseid = self._case.get_value("CASEBASEID")
+        self._test_status = TestStatus(test_dir=caseroot, test_name=self._casebaseid)
 
         self._init_environment(caseroot)
         self._init_locked_files(caseroot, expected)
@@ -37,11 +38,6 @@
         """
         Do initializations of environment variables that are needed in __init__
         """
-=======
-        self._casebaseid = self._case.get_value("CASEBASEID")
-        self._test_status = TestStatus(test_dir=caseroot, test_name=self._casebaseid)
-
->>>>>>> dea8a3a5
         # Needed for sh scripts
         os.environ["CASEROOT"] = caseroot
 
