"""
Wrapper around all env XML for a case.

All interaction with and between the module files in XML/ takes place
through the Case module.
"""
from copy   import deepcopy
import glob, os, shutil, traceback
from CIME.XML.standard_module_setup import *

from CIME.utils                     import expect, get_cime_root, append_status
from CIME.utils                     import convert_to_type, get_model, get_project
from CIME.utils                     import get_build_threaded, get_current_commit
from CIME.XML.build                 import Build
from CIME.XML.machines              import Machines
from CIME.XML.pes                   import Pes
from CIME.XML.files                 import Files
from CIME.XML.component             import Component
from CIME.XML.compsets              import Compsets
from CIME.XML.grids                 import Grids
from CIME.XML.batch                 import Batch
from CIME.XML.pio                   import PIO

from CIME.XML.env_test              import EnvTest
from CIME.XML.env_mach_specific     import EnvMachSpecific
from CIME.XML.env_case              import EnvCase
from CIME.XML.env_mach_pes          import EnvMachPes
from CIME.XML.env_build             import EnvBuild
from CIME.XML.env_run               import EnvRun
from CIME.XML.env_archive           import EnvArchive
from CIME.XML.env_batch             import EnvBatch

from CIME.user_mod_support          import apply_user_mods
from CIME.case_setup import case_setup

logger = logging.getLogger(__name__)

class Case(object):
    """
    https://github.com/ESMCI/cime/wiki/Developers-Introduction
    The Case class is the heart of the CIME Case Control system.  All
    interactions with a Case take part through this class.  All of the
    variables used to create and manipulate a case are defined in xml
    files and for every xml file there is a python class to interact
    with that file.

    XML files which are part of the CIME distribution and are meant to
    be readonly with respect to a case are typically named
    config_something.xml and the corresponding python Class is
    Something and can be found in file CIME.XML.something.py.  I'll
    refer to these as the CIME config classes.

    XML files which are part of a case and thus are read/write to a
    case are typically named env_whatever.xml and the cooresponding
    python modules are CIME.XML.env_whatever.py and classes are
    EnvWhatever.  I'll refer to these as the Case env classes.

    The Case Class includes an array of the Case env classes, in the
    configure function and it's supporting functions defined below
    the case object creates and manipulates the Case env classes
    by reading and interpreting the CIME config classes.

    """
    def __init__(self, case_root=None, read_only=True):

        if case_root is None:
            case_root = os.getcwd()
        self._caseroot = case_root
        logger.debug("Initializing Case.")
        self._env_files_that_need_rewrite = set()
        self._read_only_mode = True
        self._force_read_only = read_only

        self._env_entryid_files = []
        self._env_generic_files = []
        self._files = []

        self.read_xml()

        # Hold arbitary values. In create_newcase we may set values
        # for xml files that haven't been created yet. We need a place
        # to store them until we are ready to create the file. At file
        # creation we get the values for those fields from this lookup
        # table and then remove the entry.
        self.lookups = {}
        self.set_lookup_value('CIMEROOT',os.path.abspath(get_cime_root()))

        self._compsetname = None
        self._gridname = None
        self._compsetsfile = None
        self._pesfile = None
        self._gridfile = None
        self._components = []
        self._component_classes = []

        self._is_env_loaded = False

    # Define __enter__ and __exit__ so that we can use this as a context manager
    # and force a flush on exit.
    def __enter__(self):
        if not self._force_read_only:
            self._read_only_mode = False
        return self

    def __exit__(self, *_):
        self.flush()
        self._read_only_mode = True
        return False

    def schedule_rewrite(self, env_file):
        assert not self._read_only_mode, \
            "case.py scripts error: attempted to modify an env file while in " \
            "read-only mode"
        self._env_files_that_need_rewrite.add(env_file)

    def read_xml(self):
        if(len(self._env_files_that_need_rewrite)>0):
            files = ""
            for env_file in self._env_files_that_need_rewrite:
                files += " "+env_file.filename
            expect(False,"Object(s) %s seem to have newer data than the corresponding case file"%files)

        self._env_entryid_files = []
        self._env_entryid_files.append(EnvRun(self._caseroot))
        self._env_entryid_files.append(EnvBuild(self._caseroot))
        self._env_entryid_files.append(EnvMachPes(self._caseroot))
        self._env_entryid_files.append(EnvCase(self._caseroot))
        self._env_entryid_files.append(EnvBatch(self._caseroot))
        if os.path.isfile(os.path.join(self._caseroot,"env_test.xml")):
            self._env_entryid_files.append(EnvTest(self._caseroot))
        self._env_generic_files = []
        self._env_generic_files.append(EnvMachSpecific(self._caseroot))
        self._env_generic_files.append(EnvArchive(self._caseroot))
        self._files = self._env_entryid_files + self._env_generic_files

    def get_case_root(self):
        """Returns the root directory for this case."""
        return self._caseroot

    def get_env(self, short_name):
        full_name = "env_%s.xml" % (short_name)
        for env_file in self._files:
            if os.path.basename(env_file.filename) == full_name:
                return env_file

        expect(False, "Could not find object for %s in case"%full_name)

    def copy(self, newcasename, newcaseroot, newcimeroot=None, newsrcroot=None):
        newcase = deepcopy(self)
        for env_file in newcase._files: # pylint: disable=protected-access
            basename = os.path.basename(env_file.filename)
            env_file.filename = os.path.join(newcaseroot,basename)

        if newcimeroot is not None:
            newcase.set_value("CIMEROOT", newcimeroot)

        if newsrcroot is not None:
            newcase.set_value("SRCROOT", newsrcroot)

        newcase.set_value("CASE",newcasename)
        newcase.set_value("CASEROOT",newcaseroot)
        newcase.set_value("CONTINUE_RUN","FALSE")
        newcase.set_value("RESUBMIT",0)
        return newcase

    def flush(self, flushall=False):
        if not os.path.isdir(self._caseroot):
            # do not flush if caseroot wasnt created
            return
        if flushall:
            for env_file in self._files:
                self.schedule_rewrite(env_file)
        for env_file in self._env_files_that_need_rewrite:
            env_file.write()
        self._env_files_that_need_rewrite = set()

    def get_values(self, item, attribute=None, resolved=True, subgroup=None):
        results = []
        for env_file in self._env_entryid_files:
            # Wait and resolve in self rather than in env_file
            results = env_file.get_values(item, attribute, resolved=False, subgroup=subgroup)

            if len(results) > 0:
                new_results = []
                vtype = env_file.get_type_info(item)
                if resolved:
                    for result in results:
                        if type(result) is str:
                            result = self.get_resolved_value(result)
                            new_results.append(convert_to_type(result, vtype, item))
                        else:
                            new_results.append(result)
                else:
                    new_results = results
                return new_results

        for env_file in self._env_generic_files:
            results = env_file.get_values(item, attribute, resolved=False, subgroup=subgroup)
            if len(results) > 0:
                if resolved:
                    for result in results:
                        if type(result) is str:
                            new_results.append(self.get_resolved_value(result))
                        else:
                            new_results.append(result)
                else:
                    new_results = results
                return new_results
        # Return empty result
        return results

    def get_value(self, item, attribute=None, resolved=True, subgroup=None):
        result = None
        for env_file in self._env_entryid_files:
            # Wait and resolve in self rather than in env_file
            result = env_file.get_value(item, attribute, resolved=False, subgroup=subgroup)

            if result is not None:
                if resolved and type(result) is str:
                    result = self.get_resolved_value(result)
                    vtype = env_file.get_type_info(item)
                    result = convert_to_type(result, vtype, item)
                return result

        for env_file in self._env_generic_files:

            result = env_file.get_value(item, attribute, resolved=False, subgroup=subgroup)

            if result is not None:
                if resolved and type(result) is str:
                    return self.get_resolved_value(result)
                return result

        # Return empty result
        return result


    def get_full_records(self, item=None, attribute=None, resolved=True, subgroup=None):

        """
        Return info object for given item, return all info for all item if item is empty.
        """

        logger.debug("(get_full_records) Input values: %s , %s , %s , %s , %s" , self.__class__.__name__ , item, attribute, resolved, subgroup)

        # Empty result list
        results = []

        for env_file in self._env_entryid_files:
            # Wait and resolve in self rather than in env_file
            logger.debug("(get_full_records) Searching in %s" , env_file.__class__.__name__)
            result = None

            try:
                # env_batch has its own implementation of get_full_records otherwise in entry_id
                result = env_file.get_full_records(item, attribute, resolved=False, subgroup=subgroup)
                # Method exists, and was used.
            except AttributeError:
                # Method does not exist.  What now?
                traceback.print_exc()
                logger.debug("(get_full_records) No get_full_records method for class %s (%s)" , env_file.__class__.__name__ , AttributeError)

            if result is not None and (len(result) >= 1):

                if resolved :
                    for r in result :
                        if type(r['value']) is str:
                            logger.debug("(get_full_records) Resolving %s" , r['value'])
                            r['value'] = self.get_resolved_value(r['value'])

                if subgroup :
                    found = []
                    for r in result :
                        if r['group'] == subgroup :
                            found.append(r)
                    results += found
                else:
                    results = results + result

        logger.debug("(get_full_records) Return value:  %s" , results )
        return results

    def get_type_info(self, item):
        result = None
        for env_file in self._env_entryid_files:
            result = env_file.get_type_info(item)
            if result is not None:
                return result

        logging.debug("Not able to retreive type for item '%s'" % item)

    def get_resolved_value(self, item, recurse=0):
        num_unresolved = item.count("$")
        recurse_limit = 10
        if (num_unresolved > 0 and recurse < recurse_limit ):
            for env_file in self._env_entryid_files:
                item = env_file.get_resolved_value(item)
            if ("$" not in item):
                return item
            else:
                item = self.get_resolved_value(item,recurse=recurse+1)

        if recurse >= 2*recurse_limit:
            logging.warning("Not able to fully resolve item '%s'" % item)
        elif recurse >= recurse_limit:
            #try env_batch first
            env_batch = self.get_env("batch")
            item = env_batch.get_resolved_value(item)
            logger.debug("item is %s, checking env_batch"%item)
            if item is not None:
                if ("$" not in item):
                    return item
                else:
                    item = self.get_resolved_value(item,recurse=recurse+1)
            else:
                logging.warning("Not able to fully resolve item '%s'" % item)

        return item

    def set_value(self, item, value, subgroup=None, ignore_type=False):
        """
        If a file has been defined, and the variable is in the file,
        then that value will be set in the file object and the file
        name is returned
        """
        if item == "CASEROOT":
            self._caseroot = value
        result = None
        for env_file in self._env_entryid_files:
            result = env_file.set_value(item, value, subgroup, ignore_type)
            if (result is not None):
                logger.debug("Will rewrite file %s %s",env_file.filename, item)
                self._env_files_that_need_rewrite.add(env_file)
                return result

    def set_valid_values(self, item, valid_values):
        """
        Update or create a valid_values entry for item and populate it
        """
        if item == "CASEROOT":
            self._caseroot = value
        result = None
        for env_file in self._env_entryid_files:
            result = env_file.set_valid_values(item, valid_values)
            if (result is not None):
                logger.debug("Will rewrite file %s %s",env_file.filename, item)
                self._env_files_that_need_rewrite.add(env_file)
                return result

    def set_lookup_value(self, item, value):
        if item in self.lookups.keys() and self.lookups[item] is not None:
            logger.warn("Item %s already in lookups with value %s"%(item,self.lookups[item]))
        else:
            self.lookups[item] = value


    def _set_compset_and_pesfile(self, compset_name, user_compset=False, pesfile=None):
        """
        Loop through all the compset files and find the compset
        specifation file that matches either the input 'compset_name'.
        Note that the input compset name (i.e. compset_name) can be
        either a longname or an alias.  This will also set the
        compsets and pes specfication files.
        """
        files = Files()
        components = files.get_components("COMPSETS_SPEC_FILE")
        logger.debug(" Possible components for COMPSETS_SPEC_FILE are %s" % components)

        # Loop through all of the files listed in COMPSETS_SPEC_FILE and find the file
        # that has a match for either the alias or the longname in that order
        for component in components:

            # Determine the compsets file for this component
            compsets_filename = files.get_value("COMPSETS_SPEC_FILE", {"component":component})

            # If the file exists, read it and see if there is a match for the compset alias or longname
            if (os.path.isfile(compsets_filename)):
                compsets = Compsets(compsets_filename)
                match = compsets.get_compset_match(name=compset_name)
                pesfile = files.get_value("PES_SPEC_FILE"     , {"component":component})
                if match is not None:
                    self._pesfile = pesfile
                    self._compsetsfile = compsets_filename
                    self._compsetname = match
                    tests_filename    = files.get_value("TESTS_SPEC_FILE"   , {"component":component}, resolved=False)
                    tests_mods_dir    = files.get_value("TESTS_MODS_DIR"    , {"component":component}, resolved=False)
                    user_mods_dir     = files.get_value("USER_MODS_DIR"     , {"component":component}, resolved=False)
                    self.set_lookup_value("COMPSETS_SPEC_FILE" ,
                                   files.get_value("COMPSETS_SPEC_FILE", {"component":component}, resolved=False))
                    self.set_lookup_value("TESTS_SPEC_FILE"    , tests_filename)
                    self.set_lookup_value("TESTS_MODS_DIR"     , tests_mods_dir)
                    self.set_lookup_value("USER_MODS_DIR"      , user_mods_dir)
                    self.set_lookup_value("PES_SPEC_FILE"      ,
                                   files.get_value("PES_SPEC_FILE"     , {"component":component}, resolved=False))
                    logger.info("Compset longname is %s " %(match))
                    logger.info("Compset specification file is %s" %(compsets_filename))
                    logger.info("Pes     specification file is %s" %(pesfile))
                    return

        if user_compset is True:
            #Do not error out for user_compset
            logger.warn("Could not find a compset match for either alias or longname in %s" %(compset_name))
            self._compsetname = compset_name
            self._pesfile = pesfile
            self.set_lookup_value("PES_SPEC_FILE", pesfile)
        else:
            expect(False,
                   "Could not find a compset match for either alias or longname in %s" %(compset_name))


    def get_compset_components(self):
        #If are doing a create_clone then, self._compsetname is not set yet
        components = []
        compset = self.get_value("COMPSET")
        if compset is None:
            compset = self._compsetname
        expect(compset is not None,
               "ERROR: compset is not set")
        # the first element is always the date operator - skip it
        elements = compset.split('_')[1:] # pylint: disable=maybe-no-member
        for element in elements:
            # ignore the possible BGC or TEST modifier
            if element.startswith("BGC%") or element.startswith("TEST"):
                continue
            else:
                element_component = element.split('%')[0].lower()
                element_component = re.sub(r'[0-9]*',"",element_component)
                components.append(element_component)
        return components


    def __iter__(self):
        for entryid_file in self._env_entryid_files:
            for key, val in entryid_file:
                if type(val) is str and '$' in val:
                    yield key, self.get_resolved_value(val)
                else:
                    yield key, val


    def _get_component_config_data(self):
        # attributes used for multi valued defaults ($attlist is a hash reference)
        attlist = {"compset":self._compsetname, "grid":self._gridname}

        # Determine list of component classes that this coupler/driver knows how
        # to deal with. This list follows the same order as compset longnames follow.
        files = Files()
        # Add the group and elements for the config_files.xml
        for env_file in self._env_entryid_files:
            env_file.add_elements_by_group(files, attlist)

        drv_config_file = files.get_value("CONFIG_DRV_FILE")
        drv_comp = Component(drv_config_file)
        for env_file in self._env_entryid_files:
            env_file.add_elements_by_group(drv_comp, attributes=attlist)

        # loop over all elements of both component_classes and components - and get config_component_file for
        # for each component
        self._component_classes =drv_comp.get_valid_model_components()
        if len(self._component_classes) > len(self._components):
            self._components.append('sesp')

        for i in xrange(1,len(self._component_classes)):
            comp_class = self._component_classes[i]
            comp_name  = self._components[i-1]
            node_name = 'CONFIG_' + comp_class + '_FILE'
            # Add the group and elements for the config_files.xml
            comp_config_file = files.get_value(node_name, {"component":comp_name}, resolved=False)
            self.set_value(node_name, comp_config_file)
            comp_config_file = self.get_resolved_value(comp_config_file)
            expect(comp_config_file is not None,"No config file for component %s"%comp_name)
            compobj = Component(comp_config_file)
            for env_file in self._env_entryid_files:
                env_file.add_elements_by_group(compobj, attributes=attlist)


        for key,value in self.lookups.items():
            result = self.set_value(key,value)
            if result is not None:
                del self.lookups[key]

    def get_components(self):
        """
        return dictionary of the form [component_class:component],
        e.g. [atm:cam], for all compset components
        """

        files = Files()
        drv_comp = Component(files.get_value("CONFIG_DRV_FILE"))

        # Determine list of component classes that this coupler/driver knows how
        # to deal with. This list follows the same order as compset longnames follow.
        component_classes = drv_comp.get_valid_model_components()
        components = self.get_compset_components()

        # Note that component classes can have a bigger range than
        # compents since stub esp (sesp) is an optional component - so
        # need to take the min of the two below
        comp_dict = {}
        for i in xrange(0,len(components)):
            comp_name  = components[i]
            comp_class = component_classes[i+1]
            comp_dict[comp_class] = comp_name
        return comp_dict

    def configure(self, compset_name, grid_name, machine_name=None,
                  project=None, pecount=None, compiler=None, mpilib=None,
                  user_compset=False, pesfile=None,
                  user_grid=False, gridfile=None, ninst=1, test=False,
                  walltime=None, queue=None):

        #--------------------------------------------
        # compset, pesfile, and compset components
        #--------------------------------------------
        self._set_compset_and_pesfile(compset_name, user_compset=user_compset, pesfile=pesfile)

        self._components = self.get_compset_components()
        #FIXME - if --user-compset is True then need to determine that
        #all of the compset settings are valid

        #--------------------------------------------
        # grid
        #--------------------------------------------
        if user_grid is True and gridfile is not None:
            self.set_value("GRIDS_SPEC_FILE", gridfile)
        grids = Grids(gridfile)

        gridinfo = grids.get_grid_info(name=grid_name, compset=self._compsetname)

        self._gridname = gridinfo["GRID"]
        for key,value in gridinfo.items():
            logger.debug("Set grid %s %s"%(key,value))
            self.set_lookup_value(key,value)

        #--------------------------------------------
        # component config data
        #--------------------------------------------
        self._get_component_config_data()

        self.get_compset_var_settings()

        #--------------------------------------------
        # machine
        #--------------------------------------------
        # set machine values in env_xxx files
        machobj = Machines(machine=machine_name)
        machine_name = machobj.get_machine_name()
        self.set_value("MACH",machine_name)
        nodenames = machobj.get_node_names()
        nodenames =  [x for x in nodenames if
                      '_system' not in x and '_variables' not in x and 'mpirun' not in x and\
                      'COMPILER' not in x and 'MPILIB' not in x]

        for nodename in nodenames:
            value = machobj.get_value(nodename, resolved=False)
            type_str = self.get_type_info(nodename)
            if type_str is not None:
                logger.debug("machine nodname %s value %s"%(nodename, value))
                self.set_value(nodename, convert_to_type(value, type_str, nodename))

        if compiler is None:
            compiler = machobj.get_default_compiler()
        else:
            expect(machobj.is_valid_compiler(compiler),
                   "compiler %s is not supported on machine %s" %(compiler, machine_name))

        self.set_value("COMPILER",compiler)

        if mpilib is None:
            mpilib = machobj.get_default_MPIlib({"compiler":compiler})
        else:
            expect(machobj.is_valid_MPIlib(mpilib, {"compiler":compiler}),
                   "MPIlib %s is not supported on machine %s" %(mpilib, machine_name))
        self.set_value("MPILIB",mpilib)

        machdir = machobj.get_machines_dir()
        self.set_value("MACHDIR", machdir)

        # Create env_mach_specific settings from machine info.
        env_mach_specific_obj = self.get_env("mach_specific")
        env_mach_specific_obj.populate(machobj)
        self.schedule_rewrite(env_mach_specific_obj)

        #--------------------------------------------
        # pe payout
        #--------------------------------------------
        match1 = re.match('([0-9]+)x([0-9]+)', "" if pecount is None else pecount)
        match2 = re.match('([0-9]+)', "" if pecount is None else pecount)
        pes_ntasks = {}
        pes_nthrds = {}
        pes_rootpe = {}
        if match1:
            opti_tasks = match1.group(1)
            opti_thrds = match1.group(2)
        elif match2:
            opti_tasks = match2.group(1)
            opti_thrds = 1

        other = {}
        if match1 or match2:
            for component_class in self._component_classes:
                if component_class == "DRV":
                    component_class = "CPL"
                string = "NTASKS_" + component_class
                pes_ntasks[string] = opti_tasks
                string = "NTHRDS_" + component_class
                pes_nthrds[string] = opti_thrds
                string = "ROOTPE_" + component_class
                pes_rootpe[string] = 0
        else:
            pesobj = Pes(self._pesfile)

            pes_ntasks, pes_nthrds, pes_rootpe, other = pesobj.find_pes_layout(self._gridname, self._compsetname,
                                                                    machine_name, pesize_opts=pecount)

        mach_pes_obj = self.get_env("mach_pes")
        totaltasks = {}
        # Since other items may include PES_PER_NODE we need to do this first
        # we can get rid of this code when all of the perl is removed
        for key, value in other.items():
            self.set_value(key, value)
        pes_per_node = self.get_value("PES_PER_NODE")
        for key, value in pes_ntasks.items():
            totaltasks[key[-3:]] = int(value)
            mach_pes_obj.set_value(key,int(value), pes_per_node=pes_per_node)
        for key, value in pes_rootpe.items():
            totaltasks[key[-3:]] += int(value)
            mach_pes_obj.set_value(key,int(value), pes_per_node=pes_per_node)
        for key, value in pes_nthrds.items():
            totaltasks[key[-3:]] *= int(value)
            mach_pes_obj.set_value(key,int(value), pes_per_node=pes_per_node)

        maxval = 1
        if mpilib != "mpi-serial":
            for key, val in totaltasks.items():
                if val < 0:
                    val = -1*val*pes_per_node
                if val > maxval:
                    maxval = val

        # Make sure that every component has been accounted for
        # set, nthrds and ntasks to 1 otherwise. Also set the ninst values here.
        for compclass in self._component_classes:
            if compclass == "DRV":
                continue
            key = "NINST_%s"%compclass
            mach_pes_obj.set_value(key, ninst)
            key = "NTASKS_%s"%compclass
            if key not in pes_ntasks.keys():
                mach_pes_obj.set_value(key,1)
            key = "NTHRDS_%s"%compclass
            if compclass not in pes_nthrds.keys():
                mach_pes_obj.set_value(compclass,1)

        # FIXME - this is a short term fix for dealing with the restriction that
        # CISM1 cannot run on multiple cores
        if "CISM1" in self._compsetname:
            mach_pes_obj.set_value("NTASKS_GLC",1)
            mach_pes_obj.set_value("NTHRDS_GLC",1)

        #--------------------------------------------
        # batch system
        #--------------------------------------------
        batch_system_type = machobj.get_value("BATCH_SYSTEM")
        batch = Batch(batch_system=batch_system_type, machine=machine_name)
        bjobs = batch.get_batch_jobs()
        env_batch = self.get_env("batch")
        env_batch.set_batch_system(batch, batch_system_type=batch_system_type)
        env_batch.create_job_groups(bjobs)
        env_batch.set_job_defaults(bjobs, pesize=maxval, walltime=walltime, force_queue=queue)
        self.schedule_rewrite(env_batch)

        self.set_value("COMPSET",self._compsetname)

        self._set_pio_xml()
        logger.info(" Compset is: %s " %self._compsetname)
        logger.info(" Grid is: %s " %self._gridname )
        logger.info(" Components in compset are: %s " %self._components)

        # Set project id
        if project is None:
            project = get_project(machobj)
        if project is not None:
            self.set_value("PROJECT", project)
        elif machobj.get_value("PROJECT_REQUIRED"):
            expect(project is not None, "PROJECT_REQUIRED is true but no project found")

        # Overwriting an existing exeroot or rundir can cause problems
        exeroot = self.get_value("EXEROOT")
        rundir = self.get_value("RUNDIR")
        for wdir in (exeroot, rundir):
            logging.debug("wdir is %s"%wdir)
            if os.path.exists(wdir):
                expect(not test, "Directory %s already exists, aborting test"% wdir)
                response = raw_input("\nDirectory %s already exists, (r)eplace, (a)bort, or (u)se existing?"% wdir)
                if response.startswith("r"):
                    shutil.rmtree(wdir)
                else:
                    expect(response.startswith("u"), "Aborting by user request")

        # miscellaneous settings
        if self.get_value("RUN_TYPE") == 'hybrid':
            self.set_value("GET_REFCASE", True)

        # Turn on short term archiving as cesm default setting
        model = get_model()
        self.set_model_version(model)
        if model == "cesm" and not test:
            self.set_value("DOUT_S",True)
        if test:
            self.set_value("TEST",True)


    def get_compset_var_settings(self):
        compset_obj = Compsets(infile=self.get_value("COMPSETS_SPEC_FILE"))
        matches = compset_obj.get_compset_var_settings(self._compsetname, self._gridname)
        for name, value in matches:
            if len(value) > 0:
                logger.debug("Compset specific settings: name is %s and value is %s"%(name,value))
                self.set_value(name, value)

    def set_initial_test_values(self):
        testobj = self.get_env("test")
        testobj.set_initial_values(self)

    def get_batch_jobs(self):
        batchobj = self.get_env("batch")
        return batchobj.get_jobs()

    def _set_pio_xml(self):
        pioobj = PIO()
        grid = self.get_value("GRID")
        compiler = self.get_value("COMPILER")
        mach = self.get_value("MACH")
        compset = self.get_value("COMPSET")
        mpilib = self.get_value("MPILIB")
        defaults = pioobj.get_defaults(grid=grid,compset=compset,mach=mach,compiler=compiler, mpilib=mpilib)
        for vid, value in defaults.items():
            self.set_value(vid,value)

    def _create_caseroot_tools(self):
        machines_dir = os.path.abspath(self.get_value("MACHDIR"))
        toolsdir = os.path.join(self.get_value("CIMEROOT"),"scripts","Tools")
        # setup executable files in caseroot/
        exefiles = (os.path.join(toolsdir, "case.setup"),
                    os.path.join(toolsdir, "case.build"),
                    os.path.join(toolsdir, "case.submit"),
                    os.path.join(toolsdir, "case.cmpgen_namelists"),
                    os.path.join(toolsdir, "preview_namelists"),
                    os.path.join(toolsdir, "check_input_data"),
                    os.path.join(toolsdir, "check_case"),
                    os.path.join(toolsdir, "archive_metadata.sh"),
                    os.path.join(toolsdir, "xmlchange"),
                    os.path.join(toolsdir, "xmlquery"))
        try:
            for exefile in exefiles:
                destfile = os.path.join(self._caseroot,os.path.basename(exefile))
                os.symlink(exefile, destfile)
        except Exception as e:
            logger.warning("FAILED to set up exefiles: %s" % str(e))

        # set up utility files in caseroot/Tools/
        toolfiles = (os.path.join(toolsdir, "check_lockedfiles"),
                     os.path.join(toolsdir, "lt_archive.sh"),
                     os.path.join(toolsdir, "getTiming"),
                     os.path.join(toolsdir, "save_provenance"),
                     os.path.join(machines_dir,"Makefile"),
                     os.path.join(machines_dir,"mkSrcfiles"),
                     os.path.join(machines_dir,"mkDepends"))

        for toolfile in toolfiles:
            destfile = os.path.join(self._caseroot,"Tools",os.path.basename(toolfile))
            expect(os.path.isfile(toolfile)," File %s does not exist"%toolfile)
            try:
                os.symlink(toolfile, destfile)
            except Exception as e:
                logger.warning("FAILED to set up toolfiles: %s %s %s" % (str(e), toolfile, destfile))

        # Create Macros file.
        machine = self.get_value("MACH")
        files = Files()
        # Use config_build if the environment variable is set, or if there is no
        # config_compilers file.
        if os.getenv("CIME_USE_CONFIG_BUILD") == "TRUE" or \
           files.get_value("COMPILERS_SPEC_FILE") is None:
            build_file = files.get_value("BUILD_SPEC_FILE")
            machobj = Machines(machine=machine, files=files)
            macro_maker = Build(machobj)
            macros_path = os.path.join(self._caseroot, "Macros")
            with open(macros_path, "w") as macros_file:
                macro_maker.write_macros('Makefile', build_file, macros_file)

        # Copy any system or compiler Depends files to the case.
        compiler = self.get_value("COMPILER")
        for dep in (machine, compiler):
            dfile = "Depends.%s"%dep
            if os.path.isfile(os.path.join(machines_dir,dfile)):
                shutil.copyfile(os.path.join(machines_dir,dfile), os.path.join(self._caseroot,dfile))
        dfile = "Depends.%s.%s"%(machine,compiler)
        if os.path.isfile(os.path.join(machines_dir,dfile)):
            shutil.copyfile(os.path.join(machines_dir,dfile), os.path.join(self._caseroot, dfile))
            # set up infon files
            # infofiles = os.path.join(os.path.join(toolsdir, README.post_process")
            #FIXME - the following does not work
            # print "DEBUG: infofiles are ",infofiles
            #    try:
            #        for infofile in infofiles:
            #            print "DEBUG: infofile is %s, %s"  %(infofile, os.path.basename(infofile))
            #            dst_file = caseroot + "/" + os.path.basename(infofile)
            #            shutil.copyfile(infofile, dst_file)
            #            os.chmod(dst_file, os.stat(dst_file).st_mode | stat.S_IXUSR | stat.S_IXGRP)
            #    except Exception as e:
            #        logger.warning("FAILED to set up infofiles: %s" % str(e))

    def _create_caseroot_sourcemods(self):
        components = self.get_compset_components()
        for component in components:
            directory = os.path.join(self._caseroot,"SourceMods","src.%s"%component)
            if not os.path.exists(directory):
                os.makedirs(directory)

        directory = os.path.join(self._caseroot, "SourceMods", "src.share")
        if not os.path.exists(directory):
            os.makedirs(directory)

        directory = os.path.join(self._caseroot,"SourceMods","src.drv")
        if not os.path.exists(directory):
            os.makedirs(directory)

        if get_model() == "cesm":
        # Note: this is CESM specific, given that we are referencing cism explitly
            if "cism" in components:
                directory = os.path.join(self._caseroot, "SourceMods", "src.cism", "glimmer-cism")
                if not os.path.exists(directory):
                    os.makedirs(directory)
                readme_file = os.path.join(directory, "README")

                str_to_write = """
                Put source mods for the glimmer-cism library in the glimmer-cism subdirectory
                This includes any files that are in the glimmer-cism subdirectory of $cimeroot/../components/cism
                Anything else (e.g., mods to source_glc or drivers) goes in this directory, NOT in glimmer-cism/"""

                with open(readme_file, "w") as fd:
                    fd.write(str_to_write)

    def create_caseroot(self, clone=False):
        if not os.path.exists(self._caseroot):
            # Make the case directory
            logger.info(" Creating Case directory %s" %self._caseroot)
            os.makedirs(self._caseroot)
        os.chdir(self._caseroot)

        # Create relevant directories in $self._caseroot
        if clone:
            newdirs = ("LockedFiles", "Tools")
        else:
            newdirs = ("SourceMods", "LockedFiles", "Buildconf", "Tools")
        for newdir in newdirs:
            os.makedirs(newdir)
        # Open a new README.case file in $self._caseroot

        append_status(" ".join(sys.argv), caseroot=self._caseroot, sfile="README.case")
        append_status("Compset longname is %s"%self.get_value("COMPSET"),
                      caseroot=self._caseroot, sfile="README.case")
        append_status("Compset specification file is %s" %
                      (self.get_value("COMPSETS_SPEC_FILE")),
                      caseroot=self._caseroot, sfile="README.case")
        append_status("Pes     specification file is %s" %
                      (self.get_value("PES_SPEC_FILE")),
                      caseroot=self._caseroot, sfile="README.case")
        for component_class in self._component_classes:
            if component_class == "DRV":
                continue
            comp_grid = "%s_GRID"%component_class
            append_status("%s is %s"%(comp_grid,self.get_value(comp_grid)),
                          caseroot=self._caseroot, sfile="README.case")
        if not clone:
            self._create_caseroot_sourcemods()
        self._create_caseroot_tools()

    def apply_user_mods(self, user_mods_dir=None):
        if user_mods_dir is not None:
            if os.path.isabs(user_mods_dir):
                user_mods_path = user_mods_dir
            else:
                user_mods_path = self.get_value('USER_MODS_DIR')
                user_mods_path = os.path.join(user_mods_path, user_mods_dir)
            self.set_value("USER_MODS_FULLPATH",user_mods_path)
            ninst_vals = {}
            for i in xrange(1,len(self._component_classes)):
                comp_class = self._component_classes[i]
                comp_name  = self._components[i-1]
                if comp_class == "DRV":
                    continue
                ninst_comp = self.get_value("NINST_%s"%comp_class)
                if ninst_comp > 1:
                    ninst_vals[comp_name] = ninst_comp
            apply_user_mods(self._caseroot, user_mods_path, ninst_vals)

    def create_clone(self, newcase, keepexe=False, mach_dir=None, project=None):

        newcaseroot = os.path.abspath(newcase)
        expect(not os.path.isdir(newcaseroot),
               "New caseroot directory %s already exists" % newcaseroot)
        newcasename = os.path.basename(newcaseroot)
        newcase_cimeroot = os.path.abspath(get_cime_root())

        # create clone from self to case
        clone_cimeroot = self.get_value("CIMEROOT")
        if newcase_cimeroot != clone_cimeroot:
            logger.warning(" case  CIMEROOT is %s " %newcase_cimeroot)
            logger.warning(" clone CIMEROOT is %s " %clone_cimeroot)
            logger.warning(" It is NOT recommended to clone cases from different versions of CIME.")


        # *** create case object as deepcopy of clone object ***
        srcroot = os.path.join(newcase_cimeroot,"..")
        newcase = self.copy(newcasename, newcaseroot, newsrcroot=srcroot)
        newcase.set_value("CIMEROOT", newcase_cimeroot)

        # determine if will use clone executable or not
        if keepexe:
            orig_exeroot = self.get_value("EXEROOT")
            newcase.set_value("EXEROOT", orig_exeroot)
            newcase.set_value("BUILD_COMPLETE","TRUE")
        else:
            newcase.set_value("BUILD_COMPLETE","FALSE")

        # set machdir
        if mach_dir is not None:
            newcase.set_value("MACHDIR", mach_dir)

        # Set project id
        # Note: we do not just copy this from the clone because it seems likely that
        # users will want to change this sometimes, especially when cloning another
        # user's case. However, note that, if a project is not given, the fallback will
        # be to copy it from the clone, just like other xml variables are copied.
        if project is None:
            project = self.get_value("PROJECT", subgroup="case.run")
        if project is not None:
            newcase.set_value("PROJECT", project)

        # create caseroot
        newcase.create_caseroot(clone=True)
        newcase.flush(flushall=True)

        # copy user_nl_files
        cloneroot = self._caseroot
        files = glob.glob(cloneroot + '/user_nl_*')
        for item in files:
            shutil.copy(item, newcaseroot)

        # copy SourceMod and Buildconf files
        for casesub in ("SourceMods", "Buildconf"):
            shutil.copytree(os.path.join(cloneroot, casesub), os.path.join(newcaseroot, casesub))

        # copy env_case.xml to LockedFiles
        shutil.copy(os.path.join(newcaseroot,"env_case.xml"), os.path.join(newcaseroot,"LockedFiles"))

        # Update README.case
        fclone   = open(cloneroot + "/README.case", "r")
        fnewcase = open(newcaseroot  + "/README.case", "a")
        fnewcase.write("\n    *** original clone README follows ****")
        fnewcase.write("\n " +  fclone.read())

        clonename = self.get_value("CASE")
        logger.info(" Successfully created new case %s from clone case %s " %(newcasename, clonename))

        case_setup(newcase, clean=False, test_mode=False)

        return newcase

    def submit_jobs(self, no_batch=False, job=None):
        env_batch = self.get_env('batch')
        env_batch.submit_jobs(self, no_batch=no_batch, job=job)

    def get_mpirun_cmd(self, job="case.run"):
        env_mach_specific = self.get_env('mach_specific')
        run_exe = env_mach_specific.get_value("run_exe")
        run_misc_suffix = env_mach_specific.get_value("run_misc_suffix")
        run_misc_suffix = "" if run_misc_suffix is None else run_misc_suffix
        run_suffix = run_exe + run_misc_suffix

        # Things that will have to be matched against mpirun element attributes
        mpi_attribs = {
            "compiler" : self.get_value("COMPILER"),
            "mpilib"   : self.get_value("MPILIB"),
            "threaded" : get_build_threaded(self)
            }

        executable, args = env_mach_specific.get_mpirun(self, mpi_attribs, job=job)

        mpi_arg_string = " ".join(args.values())


        if self.get_value("BATCH_SYSTEM") == "cobalt":
            mpi_arg_string += " : "

        return "%s %s %s" % (executable if executable is not None else "", mpi_arg_string, run_suffix)

    def set_model_version(self, model):
        version = "unknown"
        srcroot = self.get_value("SRCROOT")
        if model == "cesm":
            changelog = os.path.join(srcroot,"ChangeLog")
            if os.path.isfile(changelog):
                for line in open(changelog, "r"):
                    m = re.search("Tag name: (cesm.*)$", line)
                    if m is not None:
                        version = m.group(1)
                        break
        elif model == "acme":
            version = get_current_commit(True, srcroot)
        self.set_value("MODEL_VERSION", version)
<<<<<<< HEAD

    def load_env(self):
        if not self._is_env_loaded:
            compiler = self.get_value("COMPILER")
            debug=self.get_value("DEBUG"),
            mpilib=self.get_value("MPILIB")
            env_module = self.get_env("mach_specific")
            env_module.load_env(compiler=compiler,debug=debug, mpilib=mpilib)
            self._is_env_loaded = True
=======
        if version != "unknown":
            logger.info("%s model version found: %s"%(model, version))
        else:
            logger.warn("WARNING: No %s Model version found."%(model))







>>>>>>> e9202d52
<|MERGE_RESOLUTION|>--- conflicted
+++ resolved
@@ -1012,7 +1012,11 @@
         elif model == "acme":
             version = get_current_commit(True, srcroot)
         self.set_value("MODEL_VERSION", version)
-<<<<<<< HEAD
+
+        if version != "unknown":
+            logger.info("%s model version found: %s"%(model, version))
+        else:
+            logger.warn("WARNING: No %s Model version found."%(model))
 
     def load_env(self):
         if not self._is_env_loaded:
@@ -1021,17 +1025,4 @@
             mpilib=self.get_value("MPILIB")
             env_module = self.get_env("mach_specific")
             env_module.load_env(compiler=compiler,debug=debug, mpilib=mpilib)
-            self._is_env_loaded = True
-=======
-        if version != "unknown":
-            logger.info("%s model version found: %s"%(model, version))
-        else:
-            logger.warn("WARNING: No %s Model version found."%(model))
-
-
-
-
-
-
-
->>>>>>> e9202d52
+            self._is_env_loaded = True