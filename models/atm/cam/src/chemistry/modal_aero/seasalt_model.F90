--- conflicted
+++ resolved
@@ -81,11 +81,7 @@
 #if  ( defined MODAL_AERO_7MODE )
     real(r8), parameter :: sst_sz_range_lo (nslt) = (/ 0.08e-6_r8, 0.02e-6_r8, 0.3e-6_r8,  1.0e-6_r8 /)  ! accu, aitken, fine, coarse
     real(r8), parameter :: sst_sz_range_hi (nslt) = (/ 0.3e-6_r8,  0.08e-6_r8, 1.0e-6_r8, 10.0e-6_r8 /)
-<<<<<<< HEAD
-#elif( defined MODAL_AERO_3MODE )
-=======
 #elif( defined MODAL_AERO_3MODE || defined MODAL_AERO_4MODE )
->>>>>>> d8828272
     real(r8), parameter :: sst_sz_range_lo (nslt) =  (/ 0.08e-6_r8,  0.02e-6_r8,  1.0e-6_r8 /)  ! accu, aitken, coarse
     real(r8), parameter :: sst_sz_range_hi (nslt) =  (/ 1.0e-6_r8,   0.08e-6_r8, 10.0e-6_r8 /)
 #endif
