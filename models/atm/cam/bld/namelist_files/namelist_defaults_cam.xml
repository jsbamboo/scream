--- conflicted
+++ resolved
@@ -297,11 +297,8 @@
 
 <!-- Sea Salt aerosol emission scale factors -->
 <seasalt_emis_scale>                          1.35 </seasalt_emis_scale>
-<<<<<<< HEAD
-=======
 <seasalt_emis_scale chem="trop_mam4">         1.35 </seasalt_emis_scale>
 <seasalt_emis_scale chem="trop_strat_mam4">   1.35 </seasalt_emis_scale>
->>>>>>> 794d0992
 <seasalt_emis_scale chem="trop_mam7">         1.62 </seasalt_emis_scale>
 <seasalt_emis_scale chem="trop_strat_mam7">   1.62 </seasalt_emis_scale>
 
