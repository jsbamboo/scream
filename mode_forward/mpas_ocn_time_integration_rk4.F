! Copyright (c) 2013,  Los Alamos National Security, LLC (LANS)
! and the University Corporation for Atmospheric Research (UCAR).
!
! Unless noted otherwise source code is licensed under the BSD license.
! Additional copyright and license information can be found in the LICENSE file
! distributed with this code, or at http://mpas-dev.github.com/license.html
!
!|||||||||||||||||||||||||||||||||||||||||||||||||||||||||||||||||||||||
!
!  ocn_time_integration_rk4
!
!> \brief MPAS ocean RK4 Time integration scheme
!> \author Mark Petersen, Doug Jacobsen, Todd Ringler
!> \date   September 2011
!> \details
!>  This module contains the RK4 time integration routine.
!
!-----------------------------------------------------------------------

module ocn_time_integration_rk4

   use mpas_derived_types
   use mpas_pool_routines
   use mpas_constants
   use mpas_dmpar
   use mpas_threading
   use mpas_vector_reconstruction
   use mpas_spline_interpolation
   use mpas_timer

   use ocn_constants
   use ocn_tendency
   use ocn_diagnostics
   use ocn_gm

   use ocn_equation_of_state
   use ocn_vmix
   use ocn_time_average_coupled

   use ocn_effective_density_in_land_ice

   implicit none
   private
   save

   !--------------------------------------------------------------------
   !
   ! Public parameters
   !
   !--------------------------------------------------------------------

   !--------------------------------------------------------------------
   !
   ! Public member functions
   !
   !--------------------------------------------------------------------

   public :: ocn_time_integrator_rk4

   contains

!|||||||||||||||||||||||||||||||||||||||||||||||||||||||||||||||||||||||
!
!  ocn_time_integrator_rk4
!
!> \brief MPAS ocean RK4 Time integration scheme
!> \author Mark Petersen, Doug Jacobsen, Todd Ringler
!> \date   September 2011
!> \details
!>  This routine integrates one timestep (dt) using an RK4 time integrator.
!
!-----------------------------------------------------------------------

   subroutine ocn_time_integrator_rk4(domain, dt)!{{{
   !!!!!!!!!!!!!!!!!!!!!!!!!!!!!!!!!!!!!!!!!!!!!!!!!!!!!!!!!!!!!!!!!!!!!
   ! Advance model state forward in time by the specified time step using
   !   4th order Runge-Kutta
   !
   ! Input: domain - current model state in time level 1 (e.g., time_levs(1)state%h(:,:))
   !                 plus mesh meta-data
   ! Output: domain - upon exit, time level 2 (e.g., time_levs(2)%state%h(:,:)) contains
   !                  model state advanced forward in time by dt seconds
   !!!!!!!!!!!!!!!!!!!!!!!!!!!!!!!!!!!!!!!!!!!!!!!!!!!!!!!!!!!!!!!!!!!!!

      implicit none

      type (domain_type), intent(inout) :: domain !< Input/Output: domain information
      real (kind=RKIND), intent(in) :: dt !< Input: timestep

      integer :: iCell, iEdge, k, i, err
      type (block_type), pointer :: block

      type (mpas_pool_type), pointer :: tendPool
      type (mpas_pool_type), pointer :: tracersTendPool
      type (mpas_pool_type), pointer :: statePool
      type (mpas_pool_type), pointer :: tracersPool
      type (mpas_pool_type), pointer :: meshPool
      type (mpas_pool_type), pointer :: provisStatePool
      type (mpas_pool_type), pointer :: provisTracersPool
      type (mpas_pool_type), pointer :: diagnosticsPool
      type (mpas_pool_type), pointer :: verticalMeshPool
      type (mpas_pool_type), pointer :: forcingPool
      type (mpas_pool_type), pointer :: scratchPool
      type (mpas_pool_type), pointer :: swForcingPool

      integer :: rk_step

      type (mpas_pool_type), pointer :: nextProvisPool, prevProvisPool

      real (kind=RKIND), dimension(4) :: rk_weights, rk_substep_weights

      real (kind=RKIND) :: coef
      real (kind=RKIND), dimension(:,:), pointer :: &
        vertViscTopOfEdge, vertDiffTopOfCell
      real (kind=RKIND), dimension(:), allocatable:: A,C,uTemp
      real (kind=RKIND), dimension(:,:), allocatable:: tracersTemp

      ! Dimensions
      integer, pointer :: nCells, nEdges, nVertLevels, num_tracers

      ! Config options
      logical, pointer :: config_prescribe_velocity, config_prescribe_thickness
      logical, pointer :: config_filter_btr_mode, config_use_freq_filtered_thickness
      logical, pointer :: config_use_standardGM
      logical, pointer :: config_use_cvmix_kpp
      logical, pointer :: config_use_tracerGroup
      real (kind=RKIND), pointer :: config_mom_del4
      character (len=StrKIND), pointer :: config_land_ice_flux_mode

      ! State indices
      integer, pointer :: indexTemperature
      integer, pointer :: indexSalinity

      ! Diagnostics Indices
      integer, pointer :: indexSurfaceVelocityZonal, indexSurfaceVelocityMeridional
      integer, pointer :: indexSSHGradientZonal, indexSSHGradientMeridional

      ! Mesh array pointers
      integer, dimension(:), pointer :: maxLevelCell, maxLevelEdgeTop

      ! Provis Array Pointers
      real (kind=RKIND), dimension(:,:), pointer :: normalVelocityProvis, layerThicknessProvis
      real (kind=RKIND), dimension(:,:), pointer :: highFreqThicknessProvis
      real (kind=RKIND), dimension(:,:), pointer :: lowFreqDivergenceProvis
      real (kind=RKIND), dimension(:,:,:), pointer :: tracersGroupProvis

      ! Tend Array Pointers
      real (kind=RKIND), dimension(:,:), pointer :: highFreqThicknessTend, lowFreqDivergenceTend, normalVelocityTend, &
                                                    layerThicknessTend
      real (kind=RKIND), dimension(:,:,:), pointer :: tracersGroupTend

      ! Diagnostics Array Pointers
      real (kind=RKIND), dimension(:,:), pointer :: layerThicknessEdge
      real (kind=RKIND), dimension(:,:), pointer :: vertAleTransportTop
      real (kind=RKIND), dimension(:,:), pointer :: normalTransportVelocity, normalGMBolusVelocity
      real (kind=RKIND), dimension(:,:), pointer :: velocityX, velocityY, velocityZ
      real (kind=RKIND), dimension(:,:), pointer :: velocityZonal, velocityMeridional
      real (kind=RKIND), dimension(:), pointer :: gradSSH
      real (kind=RKIND), dimension(:), pointer :: gradSSHX, gradSSHY, gradSSHZ
      real (kind=RKIND), dimension(:), pointer :: gradSSHZonal, gradSSHMeridional
      real (kind=RKIND), dimension(:,:), pointer :: surfaceVelocity, sshGradient

      ! State Array Pointers
      real (kind=RKIND), dimension(:,:), pointer :: normalVelocityCur, normalVelocityNew
      real (kind=RKIND), dimension(:,:), pointer :: layerThicknessCur, layerThicknessNew
      real (kind=RKIND), dimension(:,:), pointer :: highFreqThicknessCur, highFreqThicknessNew
      real (kind=RKIND), dimension(:,:), pointer :: lowFreqDivergenceCur, lowFreqDivergenceNew
      real (kind=RKIND), dimension(:), pointer :: sshCur, sshNew

      real (kind=RKIND), dimension(:,:,:), pointer :: tracerGroup, tracersCur, tracersNew

<<<<<<< HEAD
      ! Diagnostics Field Pointers
      type (field1DReal), pointer :: boundaryLayerDepthField, effectiveDensityField
      type (field2DReal), pointer :: normalizedRelativeVorticityEdgeField, divergenceField, relativeVorticityField

=======
>>>>>>> ff320034
      ! State/Tend Field Pointers
      type (field2DReal), pointer :: normalVelocityField, layerThicknessField
      type (field3DReal), pointer :: tracersGroupField

      ! Tracer Group Iteartion
      type (mpas_pool_iterator_type) :: groupItr
      character (len=StrKIND) :: modifiedGroupName
      character (len=StrKIND) :: configName

      ! Get config options
      call mpas_pool_get_config(domain % configs, 'config_mom_del4', config_mom_del4)
      call mpas_pool_get_config(domain % configs, 'config_filter_btr_mode', config_filter_btr_mode)
      call mpas_pool_get_config(domain % configs, 'config_prescribe_velocity', config_prescribe_velocity)
      call mpas_pool_get_config(domain % configs, 'config_prescribe_thickness', config_prescribe_thickness)
      call mpas_pool_get_config(domain % configs, 'config_use_freq_filtered_thickness', config_use_freq_filtered_thickness)
      call mpas_pool_get_config(domain % configs, 'config_use_standardGM', config_use_standardGM)
      call mpas_pool_get_config(domain % configs, 'config_use_cvmix_kpp', config_use_cvmix_kpp)
      call mpas_pool_get_config(domain % configs, 'config_land_ice_flux_mode', config_land_ice_flux_mode)

      !
      ! Initialize time_levs(2) with state at current time
      ! Initialize first RK state
      ! Couple tracers time_levs(2) with layerThickness in time-levels
      ! Initialize RK weights
      !
      block => domain % blocklist
      do while (associated(block))
         call mpas_pool_get_subpool(block % structs, 'state', statePool)
         call mpas_pool_get_subpool(statePool, 'tracers', tracersPool)
         call mpas_pool_get_subpool(block % structs, 'mesh', meshPool)

         call mpas_pool_create_pool(provisStatePool)

         call mpas_pool_clone_pool(statePool, provisStatePool, 1)
         call mpas_pool_add_subpool(block % structs, 'provis_state', provisStatePool)
         call mpas_threading_barrier()

         call mpas_pool_get_dimension(block % dimensions, 'nCells', nCells)
         call mpas_pool_get_dimension(block % dimensions, 'nEdges', nEdges)

         call mpas_pool_get_array(statePool, 'normalVelocity', normalVelocityCur, 1)
         call mpas_pool_get_array(statePool, 'normalVelocity', normalVelocityNew, 2)
         call mpas_pool_get_array(statePool, 'layerThickness', layerThicknessCur, 1)
         call mpas_pool_get_array(statePool, 'layerThickness', layerThicknessNew, 2)

         call mpas_pool_get_array(statePool, 'highFreqThickness', highFreqThicknessCur, 1)
         call mpas_pool_get_array(statePool, 'highFreqThickness', highFreqThicknessNew, 2)
         call mpas_pool_get_array(statePool, 'lowFreqDivergence', lowFreqDivergenceCur, 1)
         call mpas_pool_get_array(statePool, 'lowFreqDivergence', lowFreqDivergenceNew, 2)

         call mpas_pool_get_array(meshPool, 'maxLevelCell', maxLevelCell)
         call mpas_pool_get_array(meshPool, 'maxLevelEdgeTop', maxLevelEdgeTop)

         !$omp do schedule(runtime) private(k)
         do iEdge = 1, nEdges
            do k = 1, maxLevelEdgeTop(iEdge)
               normalVelocityNew(k, iEdge) = normalVelocityCur(k, iEdge)
            end do
         end do
         !$omp end do

         !$omp do schedule(runtime) private(k)
         do iCell = 1, nCells
            do k = 1, maxLevelCell(iCell)
               layerThicknessNew(k, iCell) = layerThicknessCur(k, iCell)
            end do
         end do
         !$omp end do

         call mpas_pool_begin_iteration(tracersPool)
         do while ( mpas_pool_get_next_member(tracersPool, groupItr) )

            if ( groupItr % memberType == MPAS_POOL_FIELD ) then

               call mpas_pool_get_array(tracersPool, trim(groupItr % memberName), tracersCur, 1)
               call mpas_pool_get_array(tracersPool, trim(groupItr % memberName), tracersNew, 2)

               if ( associated(tracersCur) .and. associated(tracersNew) ) then
                  !$omp do schedule(runtime) private(k)
                  do iCell = 1, nCells  ! couple tracers to thickness
                     do k = 1, maxLevelCell(iCell)
                        tracersNew(:, k, iCell) = tracersCur(:, k, iCell) * layerThicknessCur(k, iCell)
                     end do
                  end do
                  !$omp end do
               end if
            end if
         end do

         if (associated(highFreqThicknessCur)) then
              !$omp do schedule(runtime)
              do iCell = 1, nCells
                 highFreqThicknessNew(:, iCell) = highFreqThicknessCur(:, iCell)
              end do
              !$omp end do
         end if

         if (associated(lowFreqDivergenceCur)) then
              !$omp do schedule(runtime)
              do iCell = 1, nCells
                 lowFreqDivergenceNew(:, iCell) = lowFreqDivergenceCur(:, iCell)
              end do
              !$omp end do
         end if

         block => block % next
      end do

      block => domain % blocklist
      do while(associated(block))
         if (associated(block % prev)) then
            call mpas_pool_get_subpool(block % prev % structs, 'provis_state', prevProvisPool)
         else
            nullify(prevProvisPool)
         end if

         if (associated(block % next)) then
            call mpas_pool_get_subpool(block % next % structs, 'provis_state', nextProvisPool)
         else
            nullify(nextProvisPool)
         end if

         call mpas_pool_get_subpool(block % structs, 'provis_state', provisStatePool)

         if (associated(prevProvisPool) .and. associated(nextProvisPool)) then
            call mpas_pool_link_pools(provisStatePool, prevProvisPool, nextProvisPool)
         else if (associated(prevProvisPool)) then
            call mpas_pool_link_pools(provisStatePool, prevProvisPool)
         else if (associated(nextProvisPool)) then
            call mpas_pool_link_pools(provisStatePool, nextPool=nextProvisPool)
         else
            call mpas_pool_link_pools(provisStatePool)
         end if

         call mpas_pool_link_parinfo(block, provisStatePool)

         block => block % next
      end do

      call mpas_threading_barrier()

      ! Fourth-order Runge-Kutta, solving dy/dt = f(t,y) is typically written as follows
      ! where h = delta t is the large time step.  Here f(t,y) is the right hand side,
      ! called the tendencies in the code below.
      ! k_1 = h f(t_n        , y_n)
      ! k_2 = h f(t_n + 1/2 h, y_n + 1/2 k_1)
      ! k_3 = h f(t_n + 1/2 h, y_n + 1/2 k_2)
      ! k_4 = h f(t_n +     h, y_n +     k_3)
      ! y_{n+1} = y_n + 1/6 k_1 + 1/3 k_2 + 1/3 k_3 + 1/6 k_4

      ! in index notation:
      ! k_{j+1} = h f(t_n + a_j h, y_n + a_j k_j)
      ! y_{n+1} = y_n + sum ( b_j k_j )

      ! The coefficients of k_j are b_j = (1/6, 1/3, 1/3, 1/6) and are
      ! initialized here as delta t * b_j:

      rk_weights(1) = dt/6.
      rk_weights(2) = dt/3.
      rk_weights(3) = dt/3.
      rk_weights(4) = dt/6.

      ! The a_j coefficients of h in the computation of k_j are typically written (0, 1/2, 1/2, 1).
      ! However, in the algorithm below we pre-compute the state for the tendency one iteration early.
      ! That is, on j=1 (rk_step=1, below) we pre-compute y_n + 1/2 k_1 and save it in provis_state.
      ! Then we compute 1/6 k_1 and add it to state % time_levs(2).
      ! That is why the coefficients of h are one index early in the following, i.e.
      ! a = (1/2, 1/2, 1)

      rk_substep_weights(1) = dt/2.
      rk_substep_weights(2) = dt/2.
      rk_substep_weights(3) = dt
      rk_substep_weights(4) = dt ! a_4 only used for ALE step, otherwise it is skipped.

      call mpas_timer_start("RK4-main loop")

      !!!!!!!!!!!!!!!!!!!!!!!!!!!!!!!!!!!!!!!!!!!!!!!!!!!!!!!!!!!!!!!!!!!
      ! BEGIN RK loop
      !!!!!!!!!!!!!!!!!!!!!!!!!!!!!!!!!!!!!!!!!!!!!!!!!!!!!!!!!!!!!!!!!!!
      do rk_step = 1, 4
        call mpas_pool_get_subpool(domain % blocklist % structs, 'diagnostics', diagnosticsPool)

        ! Update halos for diagnostic variables.
        call mpas_timer_start("RK4-boundary layer depth halo update")
        if (config_use_cvmix_kpp) then
           call mpas_dmpar_field_halo_exch(domain, 'boundaryLayerDepth')
        end if
        call mpas_timer_stop("RK4-boundary layer depth halo update")


        call mpas_timer_start("RK4-diagnostic halo update")

<<<<<<< HEAD
        call mpas_pool_get_field(diagnosticsPool, 'normalizedRelativeVorticityEdge', normalizedRelativeVorticityEdgeField)
        call mpas_pool_get_field(diagnosticsPool, 'divergence', divergenceField)
        call mpas_pool_get_field(diagnosticsPool, 'relativeVorticity', relativeVorticityField)

        call mpas_dmpar_exch_halo_field(normalizedRelativeVorticityEdgeField)
        if (config_mom_del4 > 0.0_RKIND) then
           call mpas_dmpar_exch_halo_field(divergenceField)
           call mpas_dmpar_exch_halo_field(relativeVorticityField)
=======
        call mpas_dmpar_field_halo_exch(domain, 'normalizedRelativeVorticityEdge')
        if (config_mom_del4 > 0.0) then
           call mpas_dmpar_field_halo_exch(domain, 'divergence')
           call mpas_dmpar_field_halo_exch(domain, 'relativeVorticity')
>>>>>>> ff320034
        end if
        call mpas_timer_stop("RK4-diagnostic halo update")
        call mpas_threading_barrier()


        ! Compute tendencies for high frequency thickness
        ! In RK4 notation, we are computing the right hand side f(t,y),
        ! which is the same as k_j / h.

        if (config_use_freq_filtered_thickness) then
           call mpas_timer_start("RK4-tendency computations")
           block => domain % blocklist
           do while (associated(block))
              call mpas_pool_get_subpool(block % structs, 'tend', tendPool)
              call mpas_pool_get_subpool(block % structs, 'diagnostics', diagnosticsPool)
              call mpas_pool_get_subpool(block % structs, 'mesh', meshPool)
              call mpas_pool_get_subpool(block % structs, 'state', statePool)
              call mpas_pool_get_subpool(statePool, 'tracers', tracersPool)
              call mpas_pool_get_subpool(block % structs, 'provis_state', provisStatePool)

              call ocn_tend_freq_filtered_thickness(tendPool, provisStatePool, diagnosticsPool, meshPool, 1)
              call mpas_threading_barrier()
              block => block % next
           end do
           call mpas_timer_stop("RK4-tendency computations")

           call mpas_timer_start("RK4-prognostic halo update")
<<<<<<< HEAD

           call mpas_pool_get_subpool(domain % blocklist % structs, 'tend', tendPool)

           call mpas_pool_get_field(tendPool, 'highFreqThickness', highFreqThicknessField)
           call mpas_pool_get_field(tendPool, 'lowFreqDivergence', lowFreqDivergenceField)

           call mpas_dmpar_exch_halo_field(highFreqThicknessField)
           call mpas_dmpar_exch_halo_field(lowFreqDivergenceField)
=======
           call mpas_dmpar_field_halo_exch(domain, 'tendHighFreqThickness')
           call mpas_dmpar_field_halo_exch(domain, 'tendLowFreqDivergence')
>>>>>>> ff320034
           call mpas_timer_stop("RK4-prognostic halo update")
           call mpas_threading_barrier()


           ! Compute next substep state for high frequency thickness.
           ! In RK4 notation, we are computing y_n + a_j k_j.

           block => domain % blocklist
           do while (associated(block))
              call mpas_pool_get_subpool(block % structs, 'state', statePool)
              call mpas_pool_get_subpool(statePool, 'tracers', tracersPool)
              call mpas_pool_get_subpool(block % structs, 'tend', tendPool)
              call mpas_pool_get_subpool(block % structs, 'provis_state', provisStatePool)

              call mpas_pool_get_array(statePool, 'highFreqThickness', highFreqThicknessCur, 1)
              call mpas_pool_get_array(provisStatePool, 'highFreqThickness', highFreqThicknessProvis, 1)
              call mpas_pool_get_array(tendPool, 'highFreqThickness', highFreqThicknessTend)

              call mpas_pool_get_dimension(block % dimensions, 'nCells', nCells)

              !$omp do schedule(runtime)
              do iCell = 1, nCells
                 highFreqThicknessProvis(:, iCell) = highFreqThicknessCur(:, iCell) + rk_substep_weights(rk_step) * highFreqThicknessTend(:, iCell)
              end do
              !$omp end do
              call mpas_threading_barrier()
              block => block % next
           end do

        endif


        ! Compute tendencies for velocity, thickness, and tracers.
        ! In RK4 notation, we are computing the right hand side f(t,y),
        ! which is the same as k_j / h.
        call mpas_timer_start("RK4-tendency computations")

        block => domain % blocklist
        do while (associated(block))
           call mpas_pool_get_subpool(block % structs, 'mesh', meshPool)
           call mpas_pool_get_subpool(block % structs, 'verticalMesh', verticalMeshPool)
           call mpas_pool_get_subpool(block % structs, 'state', statePool)
           call mpas_pool_get_subpool(statePool, 'tracers', tracersPool)
           call mpas_pool_get_subpool(block % structs, 'diagnostics', diagnosticsPool)
           call mpas_pool_get_subpool(block % structs, 'forcing', forcingPool)
           call mpas_pool_get_subpool(block % structs, 'scratch', scratchPool)
           call mpas_pool_get_subpool(block % structs, 'tend', tendPool)
           call mpas_pool_get_subpool(block % structs, 'provis_state', provisStatePool)
           call mpas_pool_get_subpool(block % structs, 'shortwave', swForcingPool)

           call mpas_pool_get_array(statePool, 'layerThickness', layerThicknessCur, 1)
           call mpas_pool_get_array(statePool, 'ssh', sshCur, 1)
           call mpas_pool_get_array(statePool, 'normalVelocity', normalVelocityCur, 1)

           call mpas_pool_get_array(diagnosticsPool, 'layerThicknessEdge', layerThicknessEdge)
           call mpas_pool_get_array(diagnosticsPool, 'vertAleTransportTop', vertAleTransportTop)
           call mpas_pool_get_array(diagnosticsPool, 'normalTransportVelocity', normalTransportVelocity)

           call mpas_pool_get_array(provisStatePool, 'normalVelocity', normalVelocityProvis, 1)
           call mpas_pool_get_array(provisStatePool, 'highFreqThickness', highFreqThicknessProvis, 1)

           ! advection of u uses u, while advection of layerThickness and tracers use normalTransportVelocity.
           if (associated(highFreqThicknessProvis)) then
              call ocn_vert_transport_velocity_top(meshPool, verticalMeshPool, scratchPool, &
                 layerThicknessCur,layerThicknessEdge, normalVelocityProvis, &
                 sshCur, rk_substep_weights(rk_step), &
                 vertAleTransportTop, err, highFreqThicknessProvis)
           else
              call ocn_vert_transport_velocity_top(meshPool, verticalMeshPool, scratchPool, &
                 layerThicknessCur,layerThicknessEdge, normalVelocityProvis, &
                 sshCur, rk_substep_weights(rk_step), &
                 vertAleTransportTop, err)
           endif
           call mpas_threading_barrier()

           call ocn_tend_vel(tendPool, provisStatePool, forcingPool, diagnosticsPool, meshPool, scratchPool, 1)
           call mpas_threading_barrier()

           if (associated(highFreqThicknessProvis)) then
              call ocn_vert_transport_velocity_top(meshPool, verticalMeshPool, scratchPool, &
                 layerThicknessCur, layerThicknessEdge, normalTransportVelocity, &
                 sshCur, rk_substep_weights(rk_step), &
                 vertAleTransportTop, err, highFreqThicknessProvis)
           else
              call ocn_vert_transport_velocity_top(meshPool, verticalMeshPool, scratchPool, &
                 layerThicknessCur, layerThicknessEdge, normalTransportVelocity, &
                 sshCur, rk_substep_weights(rk_step), &
                 vertAleTransportTop, err)
           endif
           call mpas_threading_barrier()

           call ocn_tend_thick(tendPool, forcingPool, diagnosticsPool, meshPool)

           if (config_filter_btr_mode) then
               call ocn_filter_btr_mode_tend_vel(tendPool, provisStatePool, diagnosticsPool, meshPool, 1)
           endif
           call mpas_threading_barrier()

           call ocn_tend_tracer(tendPool, provisStatePool, forcingPool, diagnosticsPool, meshPool, swForcingPool, &
                                scratchPool, dt, 1)
           call mpas_threading_barrier()
           block => block % next
        end do

        call mpas_timer_stop("RK4-tendency computations")


        ! Update halos for prognostic variables.

        call mpas_timer_start("RK4-prognostic halo update")
<<<<<<< HEAD
        call mpas_pool_get_subpool(domain % blocklist % structs, 'tend', tendPool)

        call mpas_pool_get_field(tendPool, 'normalVelocity', normalVelocityField)
        call mpas_pool_get_field(tendPool, 'layerThickness', layerThicknessField)
        call mpas_pool_get_subpool(tendPool, 'tracersTend', tracersTendPool)

        call mpas_dmpar_exch_halo_field(normalVelocityField)
        call mpas_dmpar_exch_halo_field(layerThicknessField)

        call mpas_pool_begin_iteration(tracersTendPool)
        do while ( mpas_pool_get_next_member(tracersTendPool, groupItr) )
           if ( groupItr % memberType == MPAS_POOL_FIELD ) then
              call mpas_pool_get_field(tracersTendPool, trim(groupItr % memberName), tracersGroupField)
              if ( tracersGroupField % isActive ) then
                 call mpas_dmpar_exch_halo_field(tracersGroupField)
              end if
           end if
        end do

=======
        call mpas_dmpar_field_halo_exch(domain, 'tendNormalVelocity')
        call mpas_dmpar_field_halo_exch(domain, 'tendLayerThickness')
        call mpas_dmpar_field_halo_exch(domain, 'tendTracers')
>>>>>>> ff320034
        call mpas_timer_stop("RK4-prognostic halo update")
        call mpas_threading_barrier()

        ! Compute next substep state for velocity, thickness, and tracers.
        ! In RK4 notation, we are computing y_n + a_j k_j.

        call mpas_timer_start("RK4-update diagnostic variables")

        if (rk_step < 4) then
           block => domain % blocklist
           do while (associated(block))
              call mpas_pool_get_dimension(block % dimensions, 'nCells', nCells)
              call mpas_pool_get_dimension(block % dimensions, 'nEdges', nEdges)

              call mpas_pool_get_subpool(block % structs, 'state', statePool)
              call mpas_pool_get_subpool(statePool, 'tracers', tracersPool)
              call mpas_pool_get_subpool(block % structs, 'tend', tendPool)
              call mpas_pool_get_subpool(tendPool, 'tracersTend', tracersTendPool)
              call mpas_pool_get_subpool(block % structs, 'mesh', meshPool)
              call mpas_pool_get_subpool(block % structs, 'scratch', scratchPool)
              call mpas_pool_get_subpool(block % structs, 'diagnostics', diagnosticsPool)
              call mpas_pool_get_subpool(block % structs, 'provis_state', provisStatePool)
              call mpas_pool_get_subpool(block % structs, 'forcing', forcingPool)

              call mpas_pool_get_subpool(provisStatePool, 'tracers', provisTracersPool)

              call mpas_pool_get_array(statePool, 'normalVelocity', normalVelocityCur, 1)
              call mpas_pool_get_array(statePool, 'layerThickness', layerThicknessCur, 1)
              call mpas_pool_get_array(statePool, 'lowFreqDivergence', lowFreqDivergenceCur, 1)

              call mpas_pool_get_array(provisStatePool, 'normalVelocity', normalVelocityProvis, 1)
              call mpas_pool_get_array(provisStatePool, 'layerThickness', layerThicknessProvis, 1)
              call mpas_pool_get_array(provisStatePool, 'lowFreqDivergence', lowFreqDivergenceProvis, 1)

              call mpas_pool_get_array(tendPool, 'normalVelocity', normalVelocityTend)
              call mpas_pool_get_array(tendPool, 'layerThickness', layerThicknessTend)

              call mpas_pool_get_array(tendPool, 'lowFreqDivergence', lowFreqDivergenceTend)

              call mpas_pool_get_array(meshPool, 'maxLevelCell', maxLevelCell)
              call mpas_pool_get_array(meshPool, 'maxLevelEdgeTop', maxLevelEdgeTop)

              call mpas_pool_get_array(diagnosticsPool, 'normalTransportVelocity', normalTransportVelocity)
              call mpas_pool_get_array(diagnosticsPool, 'normalGMBolusVelocity', normalGMBolusVelocity)

              call mpas_threading_barrier()

              !$omp do schedule(runtime) private(k)
              do iEdge = 1, nEdges
                 do k = 1, maxLevelEdgeTop(iEdge)
                    normalVelocityProvis(k, iEdge) = normalVelocityCur(k, iEdge) + rk_substep_weights(rk_step) &
                                                   * normalVelocityTend(k, iEdge)
                 end do
              end do
              !$omp end do


              !$omp do schedule(runtime) private(k)
              do iCell = 1, nCells
                 do k = 1, maxLevelCell(iCell)
                    layerThicknessProvis(k, iCell) = layerThicknessCur(k, iCell) + rk_substep_weights(rk_step) &
                                                   * layerThicknessTend(k, iCell)
                 end do
              end do
              !$omp end do

              call mpas_pool_begin_iteration(tracersPool)
              do while ( mpas_pool_get_next_member(tracersPool, groupItr) )
                 if ( groupItr % memberType == MPAS_POOL_FIELD ) then
                    configName = 'config_use_' // trim(groupItr % memberName)
                    call mpas_pool_get_config(domain % configs, configName, config_use_tracerGroup)

                    if ( config_use_tracerGroup ) then
                       call mpas_pool_get_array(tracersPool, groupItr % memberName, tracersCur, 1)
                       call mpas_pool_get_array(provisTracersPool, groupItr % memberName, tracersGroupProvis, 1)

                       modifiedGroupName = trim(groupItr % memberName) // 'Tend'
                       call mpas_pool_get_array(tracersTendPool, modifiedGroupName, tracersGroupTend)
                       if ( associated(tracersGroupProvis) .and. associated(tracersCur) .and. associated(tracersGroupTend) ) then
                          !$omp do schedule(runtime) private(k)
                          do iCell = 1, nCells
                             do k = 1, maxLevelCell(iCell)
                                tracersGroupProvis(:, k, iCell) = ( layerThicknessCur(k, iCell) * tracersCur(:, k, iCell)  &
                                                         + rk_substep_weights(rk_step) * tracersGroupTend(:, k, iCell) &
                                                           ) / layerThicknessProvis(k, iCell)
                             end do

                          end do
                          !$omp end do
                       end if
                    end if
                 end if
              end do

              if (associated(lowFreqDivergenceCur)) then
                 !$omp do schedule(runtime)
                 do iCell = 1, nCells
                    lowFreqDivergenceProvis(:, iCell) = lowFreqDivergenceCur(:, iCell) + rk_substep_weights(rk_step) &
                                                      * lowFreqDivergenceTend(:, iCell)
                 end do
                 !$omp end do
              end if

              if (config_prescribe_velocity) then
                 !$omp do schedule(runtime)
                 do iEdge = 1, nEdges
                    normalVelocityProvis(:, iEdge) = normalVelocityCur(:, iEdge)
                 end do
                 !$omp end do
              end if

              if (config_prescribe_thickness) then
                 !$omp do schedule(runtime)
                 do iCell = 1, nCells
                    layerThicknessProvis(:, iCell) = layerThicknessCur(:, iCell)
                 end do
                 !$omp end do
              end if
              call mpas_threading_barrier()

              call ocn_diagnostic_solve(dt, provisStatePool, forcingPool, meshPool, diagnosticsPool, scratchPool, tracersPool, 1)
              call mpas_threading_barrier()

              ! ------------------------------------------------------------------
              ! Accumulating various parametrizations of the transport velocity
              ! ------------------------------------------------------------------
              !$omp do schedule(runtime)
              do iEdge = 1, nEdges
                 normalTransportVelocity(:, iEdge) = normalVelocityProvis(:, iEdge)
              end do
              !$omp end do
              call mpas_threading_barrier()

              ! Compute normalGMBolusVelocity, relativeSlope and RediDiffVertCoef if respective flags are turned on
              if (config_use_standardGM) then
                 call ocn_gm_compute_Bolus_velocity(diagnosticsPool, meshPool, scratchPool)
              end if
              call mpas_threading_barrier()

              if (config_use_standardGM) then
                 !$omp do schedule(runtime)
                 do iEdge = 1, nEdges
                    normalTransportVelocity(:, iEdge) = normalTransportVelocity(:, iEdge) + normalGMBolusVelocity(:,iEdge)
                 end do
                 !$omp end do
              end if
              call mpas_threading_barrier()
              ! ------------------------------------------------------------------
              ! End: Accumulating various parametrizations of the transport velocity
              ! ------------------------------------------------------------------

              block => block % next
           end do
        end if

        call mpas_timer_stop("RK4-update diagnostic variables")
        call mpas_threading_barrier()

        ! Accumulate update.
        ! In RK4 notation, we are computing b_j k_j and adding it to an accumulating sum so that we have
        !    y_{n+1} = y_n + sum ( b_j k_j )
        ! after the fourth iteration.

        call mpas_timer_start("RK4-RK4 accumulate update")

        block => domain % blocklist
        do while (associated(block))
           call mpas_pool_get_dimension(block % dimensions, 'nCells', nCells)
           call mpas_pool_get_dimension(block % dimensions, 'nEdges', nEdges)

           call mpas_pool_get_subpool(block % structs, 'state', statePool)
           call mpas_pool_get_subpool(statePool, 'tracers', tracersPool)
           call mpas_pool_get_subpool(block % structs, 'tend', tendPool)
           call mpas_pool_get_subpool(tendPool, 'tracersTend', tracersTendPool)
           call mpas_pool_get_subpool(block % structs, 'mesh', meshPool)

           call mpas_pool_get_array(statePool, 'normalVelocity', normalVelocityCur, 1)
           call mpas_pool_get_array(statePool, 'layerThickness', layerThicknessCur, 1)
           call mpas_pool_get_array(statePool, 'highFreqThickness', highFreqThicknessCur, 1)
           call mpas_pool_get_array(statePool, 'lowFreqDivergence', lowFreqDivergenceCur, 1)

           call mpas_pool_get_array(statePool, 'normalVelocity', normalVelocityNew, 2)
           call mpas_pool_get_array(statePool, 'layerThickness', layerThicknessNew, 2)
           call mpas_pool_get_array(statePool, 'highFreqThickness', highFreqThicknessNew, 2)
           call mpas_pool_get_array(statePool, 'lowFreqDivergence', lowFreqDivergenceNew, 2)

           call mpas_pool_get_array(tendPool, 'normalVelocity', normalVelocityTend)
           call mpas_pool_get_array(tendPool, 'layerThickness', layerThicknessTend)

           call mpas_pool_get_array(tendPool, 'highFreqThickness', highFreqThicknessTend)
           call mpas_pool_get_array(tendPool, 'lowFreqDivergence', lowFreqDivergenceTend)

           call mpas_pool_get_array(meshPool, 'maxLevelCell', maxLevelCell)

           !$omp do schedule(runtime) private(k)
           do iCell = 1, nCells
              do k = 1, maxLevelCell(iCell)
                 layerThicknessNew(k, iCell) = layerThicknessNew(k, iCell) + rk_weights(rk_step) * layerThicknessTend(k, iCell)
              end do
           end do
           !$omp end do

           !$omp do schedule(runtime)
           do iEdge = 1, nEdges
              normalVelocityNew(:, iEdge) = normalVelocityNew(:, iEdge) + rk_weights(rk_step) * normalVelocityTend(:, iEdge)
           end do
           !$omp end do

           call mpas_pool_begin_iteration(tracersPool)
           do while ( mpas_pool_get_next_member(tracersPool, groupItr) )
              if ( groupItr % memberType == MPAS_POOL_FIELD ) then
                 configName = 'config_use_' // trim(groupItr % memberName)
                 call mpas_pool_get_config(domain % configs, configName, config_use_tracerGroup)

                 if ( config_use_tracerGroup ) then
                    call mpas_pool_get_array(tracersPool, groupItr % memberName, tracersNew, 2)

                    modifiedGroupName = trim(groupItr % memberName) // 'Tend'
                    call mpas_pool_get_array(tracersTendPool, modifiedGroupName, tracersGroupTend)
                    if ( associated(tracersNew) .and. associated(tracersGroupTend) ) then
                       !$omp do schedule(runtime) private(k)
                       do iCell = 1, nCells
                          do k = 1, maxLevelCell(iCell)
                             tracersNew(:, k, iCell) = tracersNew(:, k, iCell) + rk_weights(rk_step) &
                                                     * tracersGroupTend(:, k, iCell)
                          end do
                       end do
                       !$omp end do
                    end if
                 end if
              end if
           end do

           if (associated(highFreqThicknessNew)) then
              !$omp do schedule(runtime)
              do iCell = 1, nCells
                 highFreqThicknessNew(:, iCell) = highFreqThicknessNew(:, iCell) + rk_weights(rk_step) * highFreqThicknessTend(:, iCell)
              end do
              !$omp end do
           end if

           if (associated(lowFreqDivergenceNew)) then
              !$omp do schedule(runtime)
              do iCell = 1, nCells
                 lowFreqDivergenceNew(:, iCell) = lowFreqDivergenceNew(:, iCell) + rk_weights(rk_step) * lowFreqDivergenceTend(:, iCell)
              end do
              !$omp end do
           end if

           block => block % next
        end do

        call mpas_timer_stop("RK4-RK4 accumulate update")
        call mpas_threading_barrier()

      end do
      !!!!!!!!!!!!!!!!!!!!!!!!!!!!!!!!!!!!!!!!!!!!!!!!!!!!!!!!!!!!!!!!!!!
      ! END RK loop
      !!!!!!!!!!!!!!!!!!!!!!!!!!!!!!!!!!!!!!!!!!!!!!!!!!!!!!!!!!!!!!!!!!!

      call mpas_timer_stop("RK4-main loop")
      call mpas_threading_barrier()

      !
      !  A little clean up at the end: rescale tracer fields and compute diagnostics for new state
      !
      call mpas_timer_start("RK4-cleaup phase")

      ! Rescale tracers
      block => domain % blocklist
      do while(associated(block))
        call mpas_pool_get_dimension(block % dimensions, 'nCells', nCells)

        call mpas_pool_get_subpool(block % structs, 'state', statePool)
        call mpas_pool_get_subpool(statePool, 'tracers', tracersPool)
        call mpas_pool_get_subpool(block % structs, 'mesh', meshPool)
        call mpas_pool_get_subpool(block % structs, 'forcing', forcingPool)
        call mpas_pool_get_subpool(block % structs, 'diagnostics', diagnosticsPool)
        call mpas_pool_get_subpool(block % structs, 'scratch', scratchPool)

        call mpas_pool_get_array(statePool, 'layerThickness', layerThicknessNew, 2)

        call mpas_pool_get_dimension(tracersPool, 'index_temperature', indexTemperature)
        call mpas_pool_get_dimension(tracersPool, 'index_salinity', indexSalinity)

        call mpas_pool_get_array(meshPool, 'maxLevelCell', maxLevelCell)

        call mpas_pool_begin_iteration(tracersPool)
        do while ( mpas_pool_get_next_member(tracersPool, groupItr) )
           if ( groupItr % memberType == MPAS_POOL_FIELD ) then
              call mpas_pool_get_array(tracersPool, groupItr % memberName, tracersNew, 2)
              if ( associated(tracersNew) ) then
                 !$omp do schedule(runtime) private(k)
                 do iCell = 1, nCells
                   do k = 1, maxLevelCell(iCell)
                     tracersNew(:, k, iCell) = tracersNew(:, k, iCell) / layerThicknessNew(k, iCell)
                   end do
                 end do
                 !$omp end do
              end if
           end if
        end do

        call ocn_diagnostic_solve(dt, statePool, forcingPool, meshPool, diagnosticsPool, scratchPool, tracersPool, 2)

        block => block % next
      end do

      call mpas_timer_start("RK4-implicit vert mix")

      block => domain % blocklist
      do while(associated(block))
         call mpas_pool_get_subpool(block % structs, 'state', statePool)
         call mpas_pool_get_subpool(statePool, 'tracers', tracersPool)
         call mpas_pool_get_subpool(block % structs, 'forcing', forcingPool)
         call mpas_pool_get_subpool(block % structs, 'mesh', meshPool)
         call mpas_pool_get_subpool(block % structs, 'diagnostics', diagnosticsPool)
         call mpas_pool_get_subpool(block % structs, 'scratch', scratchPool)

         call mpas_pool_get_array(statePool, 'normalVelocity', normalVelocityNew, 2)
         call mpas_pool_get_array(diagnosticsPool, 'normalTransportVelocity', normalTransportVelocity)

         call mpas_pool_get_dimension(meshPool, 'nEdges', nEdges)

        ! Call ocean diagnostic solve in preparation for vertical mixing.  Note
        ! it is called again after vertical mixing, because u and tracers change.
        ! For Richardson vertical mixing, only density, layerThicknessEdge, and kineticEnergyCell need to
        ! be computed.  For kpp, more variables may be needed.  Either way, this
        ! could be made more efficient by only computing what is needed for the
        ! implicit vmix routine that follows.
        call ocn_diagnostic_solve(dt, statePool, forcingPool, meshPool, diagnosticsPool, scratchPool, tracersPool, 2)
        call mpas_threading_barrier()

        call ocn_vmix_implicit(dt, meshPool, diagnosticsPool, statePool, forcingPool, scratchPool, err, 2)
        call mpas_threading_barrier()

        ! ------------------------------------------------------------------
        ! Accumulating various parametrizations of the transport velocity
        ! ------------------------------------------------------------------
        !$omp do schedule(runtime)
        do iEdge = 1, nEdges
           normalTransportVelocity(:, iEdge) = normalVelocityNew(:, iEdge)
        end do
        !$omp end do

        ! Compute normalGMBolusVelocity, slopeRelative and RediDiffVertCoef if respective flags are turned on
        ! QC Note: this routine is called here to get updated k33. normalTransportVelocity probably does not need to be
        !          updated at all here.
        if (config_use_standardGM) then
           call ocn_gm_compute_Bolus_velocity(diagnosticsPool, meshPool, scratchPool)
        end if
        call mpas_threading_barrier()

        if (config_use_standardGM) then
           !$omp do schedule(runtime)
           do iEdge = 1, nEdges
              normalTransportVelocity(:, iEdge) = normalTransportVelocity(:, iEdge) + normalGMBolusVelocity(:, iEdge)
           end do
           !$omp end do
        end if
        ! ------------------------------------------------------------------
        ! End: Accumulating various parametrizations of the transport velocity
        ! ------------------------------------------------------------------

        block => block % next
      end do

      ! Update halo on u and tracers, which were just updated for implicit vertical mixing.  If not done,
      ! this leads to lack of volume conservation.  It is required because halo updates in RK4 are only
      ! conducted on tendencies, not on the velocity and tracer fields.  So this update is required to
      ! communicate the change due to implicit vertical mixing across the boundary.
      call mpas_timer_start("RK4-implicit vert mix halos")
<<<<<<< HEAD
      call mpas_pool_get_subpool(domain % blocklist % structs, 'state', statePool)
      call mpas_pool_get_subpool(statePool, 'tracers', tracersPool)

      call mpas_pool_get_field(statePool, 'normalVelocity', normalVelocityField, 2)

      call mpas_dmpar_exch_halo_field(normalVelocityField)

      call mpas_pool_begin_iteration(tracersPool)
      do while ( mpas_pool_get_next_member(tracersPool, groupItr) )
         if ( groupItr % memberType == MPAS_POOL_FIELD ) then
            call mpas_pool_get_field(tracersPool, groupItr % memberName, tracersGroupField, 2)
            if ( tracersGroupField % isActive ) then
               call mpas_dmpar_exch_halo_field(tracersGroupField)
            end if
         end if
      end do

=======
      call mpas_dmpar_field_halo_exch(domain, 'normalVelocity', timeLevel=2)
      call mpas_dmpar_field_halo_exch(domain, 'tracers', timeLevel=2)
>>>>>>> ff320034
      call mpas_timer_stop("RK4-implicit vert mix halos")

      call mpas_timer_stop("RK4-implicit vert mix")
      call mpas_threading_barrier()

      block => domain % blocklist
      do while (associated(block))
         call mpas_pool_get_subpool(block % structs, 'state', statePool)
         call mpas_pool_get_subpool(statePool, 'tracers', tracersPool)
         call mpas_pool_get_subpool(block % structs, 'forcing', forcingPool)
         call mpas_pool_get_subpool(block % structs, 'mesh', meshPool)
         call mpas_pool_get_subpool(block % structs, 'diagnostics', diagnosticsPool)
         call mpas_pool_get_subpool(block % structs, 'scratch', scratchPool)

         call mpas_pool_get_dimension(meshPool, 'nCells', nCells)
         call mpas_pool_get_dimension(meshPool, 'nEdges', nEdges)

         call mpas_pool_get_array(statePool, 'normalVelocity', normalVelocityCur, 1)
         call mpas_pool_get_array(statePool, 'normalVelocity', normalVelocityNew, 2)
         call mpas_pool_get_array(statePool, 'layerThickness', layerThicknessCur, 1)
         call mpas_pool_get_array(statePool, 'layerThickness', layerThicknessNew, 2)

         call mpas_pool_get_dimension(diagnosticsPool, 'index_surfaceVelocityZonal', indexSurfaceVelocityZonal)
         call mpas_pool_get_dimension(diagnosticsPool, 'index_surfaceVelocityMeridional', indexSurfaceVelocityMeridional)
         call mpas_pool_get_dimension(diagnosticsPool, 'index_SSHGradientZonal', indexSSHGradientZonal)
         call mpas_pool_get_dimension(diagnosticsPool, 'index_SSHGradientMeridional', indexSSHGradientMeridional)

         call mpas_pool_get_array(diagnosticsPool, 'normalTransportVelocity', normalTransportVelocity)
         call mpas_pool_get_array(diagnosticsPool, 'normalGMBolusVelocity', normalGMBolusVelocity)
         call mpas_pool_get_array(diagnosticsPool, 'velocityX', velocityX)
         call mpas_pool_get_array(diagnosticsPool, 'velocityY', velocityY)
         call mpas_pool_get_array(diagnosticsPool, 'velocityZ', velocityZ)
         call mpas_pool_get_array(diagnosticsPool, 'velocityZonal', velocityZonal)
         call mpas_pool_get_array(diagnosticsPool, 'velocityMeridional', velocityMeridional)
         call mpas_pool_get_array(diagnosticsPool, 'gradSSH', gradSSH)
         call mpas_pool_get_array(diagnosticsPool, 'gradSSHX', gradSSHX)
         call mpas_pool_get_array(diagnosticsPool, 'gradSSHY', gradSSHY)
         call mpas_pool_get_array(diagnosticsPool, 'gradSSHZ', gradSSHZ)
         call mpas_pool_get_array(diagnosticsPool, 'gradSSHZonal', gradSSHZonal)
         call mpas_pool_get_array(diagnosticsPool, 'gradSSHMeridional', gradSSHMeridional)
         call mpas_pool_get_array(diagnosticsPool, 'surfaceVelocity', surfaceVelocity)
         call mpas_pool_get_array(diagnosticsPool, 'SSHGradient', SSHGradient)


         if (config_prescribe_velocity) then
            !$omp do schedule(runtime)
            do iEdge = 1, nEdges
               normalVelocityNew(:, iEdge) = normalVelocityCur(:, iEdge)
            end do
            !$omp end do
         end if

         if (config_prescribe_thickness) then
            !$omp do schedule(runtime)
            do iCell = 1, nCells
               layerThicknessNew(:, iCell) = layerThicknessCur(:, iCell)
            end do
            !$omp end do
         end if

         call ocn_diagnostic_solve(dt, statePool, forcingPool, meshPool, diagnosticsPool, scratchPool, tracersPool, 2)
         call mpas_threading_barrier()

         ! Update the effective desnity in land ice if we're coupling to land ice
         call ocn_effective_density_in_land_ice_update(meshPool, forcingPool, statePool, scratchPool, err)

         ! ------------------------------------------------------------------
         ! Accumulating various parameterizations of the transport velocity
         ! ------------------------------------------------------------------
         !$omp do schedule(runtime)
         do iEdge = 1, nEdges
            normalTransportVelocity(:, iEdge) = normalVelocityNew(:, iEdge)
         end do
         !$omp end do
         call mpas_threading_barrier()

         ! Compute normalGMBolusVelocity and the tracer transport velocity
         if (config_use_standardGM) then
             call ocn_gm_compute_Bolus_velocity(diagnosticsPool, meshPool, scratchPool)
         end if
         call mpas_threading_barrier()

         if (config_use_standardGM) then
            !$omp do schedule(runtime)
            do iEdge = 1, nEdges
               normalTransportVelocity(:, iEdge) = normalTransportVelocity(:, iEdge) + normalGMBolusVelocity(:, iEdge)
            end do
            !$omp end do
         end if
         ! ------------------------------------------------------------------
         ! End: Accumulating various parameterizations of the transport velocity
         ! ------------------------------------------------------------------

         !$omp master
         call mpas_reconstruct(meshPool,  normalVelocityNew, &
                          velocityX, velocityY, velocityZ,   &
                          velocityZonal, velocityMeridional, &
                          includeHalos = .true.)

         call mpas_reconstruct(meshPool, gradSSH,          &
                          gradSSHX, gradSSHY, gradSSHZ,    &
                          gradSSHZonal, gradSSHMeridional, &
                          includeHalos = .true.)
         !$omp end master
         call mpas_threading_barrier()

         !$omp do schedule(runtime)
         do iCell = 1, nCells
            surfaceVelocity(indexSurfaceVelocityZonal, iCell) = velocityZonal(1, iCell)
            surfaceVelocity(indexSurfaceVelocityMeridional, iCell) = velocityMeridional(1, iCell)

            SSHGradient(indexSSHGradientZonal, iCell) = gradSSHZonal(iCell)
            SSHGradient(indexSSHGradientMeridional, iCell) = gradSSHMeridional(iCell)
         end do
         !$omp end do

         call ocn_time_average_coupled_accumulate(diagnosticsPool, statePool, forcingPool, 2)

         if (config_use_standardGM) then
            call ocn_reconstruct_gm_vectors(diagnosticsPool, meshPool)
         end if
         call mpas_threading_barrier()

         block => block % next
      end do

      if (trim(config_land_ice_flux_mode) == 'coupled') then
         call mpas_timer_start("RK4-effective density halo")
         call mpas_pool_get_subpool(domain % blocklist % structs, 'state', statePool)
         call mpas_pool_get_field(statePool, 'effectiveDensityInLandIce', effectiveDensityField, 2)
         call mpas_dmpar_exch_halo_field(effectiveDensityField)
         call mpas_timer_stop("RK4-effective density halo")
      end if

      call mpas_timer_stop("RK4-cleaup phase")

      call mpas_threading_barrier()

      block => domain % blocklist
      do while(associated(block))
         call mpas_pool_get_subpool(block % structs, 'provis_state', provisStatePool)

         call mpas_pool_destroy_pool(provisStatePool)

         call mpas_pool_remove_subpool(block % structs, 'provis_state')
         block => block % next
      end do
      call mpas_threading_barrier()

   end subroutine ocn_time_integrator_rk4!}}}

end module ocn_time_integration_rk4

! vim: foldmethod=marker<|MERGE_RESOLUTION|>--- conflicted
+++ resolved
@@ -169,13 +169,10 @@
 
       real (kind=RKIND), dimension(:,:,:), pointer :: tracerGroup, tracersCur, tracersNew
 
-<<<<<<< HEAD
       ! Diagnostics Field Pointers
       type (field1DReal), pointer :: boundaryLayerDepthField, effectiveDensityField
       type (field2DReal), pointer :: normalizedRelativeVorticityEdgeField, divergenceField, relativeVorticityField
 
-=======
->>>>>>> ff320034
       ! State/Tend Field Pointers
       type (field2DReal), pointer :: normalVelocityField, layerThicknessField
       type (field3DReal), pointer :: tracersGroupField
@@ -368,21 +365,11 @@
 
         call mpas_timer_start("RK4-diagnostic halo update")
 
-<<<<<<< HEAD
-        call mpas_pool_get_field(diagnosticsPool, 'normalizedRelativeVorticityEdge', normalizedRelativeVorticityEdgeField)
-        call mpas_pool_get_field(diagnosticsPool, 'divergence', divergenceField)
-        call mpas_pool_get_field(diagnosticsPool, 'relativeVorticity', relativeVorticityField)
-
-        call mpas_dmpar_exch_halo_field(normalizedRelativeVorticityEdgeField)
-        if (config_mom_del4 > 0.0_RKIND) then
-           call mpas_dmpar_exch_halo_field(divergenceField)
-           call mpas_dmpar_exch_halo_field(relativeVorticityField)
-=======
+
         call mpas_dmpar_field_halo_exch(domain, 'normalizedRelativeVorticityEdge')
         if (config_mom_del4 > 0.0) then
            call mpas_dmpar_field_halo_exch(domain, 'divergence')
            call mpas_dmpar_field_halo_exch(domain, 'relativeVorticity')
->>>>>>> ff320034
         end if
         call mpas_timer_stop("RK4-diagnostic halo update")
         call mpas_threading_barrier()
@@ -410,19 +397,10 @@
            call mpas_timer_stop("RK4-tendency computations")
 
            call mpas_timer_start("RK4-prognostic halo update")
-<<<<<<< HEAD
-
-           call mpas_pool_get_subpool(domain % blocklist % structs, 'tend', tendPool)
-
-           call mpas_pool_get_field(tendPool, 'highFreqThickness', highFreqThicknessField)
-           call mpas_pool_get_field(tendPool, 'lowFreqDivergence', lowFreqDivergenceField)
-
-           call mpas_dmpar_exch_halo_field(highFreqThicknessField)
-           call mpas_dmpar_exch_halo_field(lowFreqDivergenceField)
-=======
+
            call mpas_dmpar_field_halo_exch(domain, 'tendHighFreqThickness')
            call mpas_dmpar_field_halo_exch(domain, 'tendLowFreqDivergence')
->>>>>>> ff320034
+
            call mpas_timer_stop("RK4-prognostic halo update")
            call mpas_threading_barrier()
 
@@ -533,31 +511,20 @@
         ! Update halos for prognostic variables.
 
         call mpas_timer_start("RK4-prognostic halo update")
-<<<<<<< HEAD
+
+        call mpas_dmpar_field_halo_exch(domain, 'tendNormalVelocity')
+        call mpas_dmpar_field_halo_exch(domain, 'tendLayerThickness')
+
         call mpas_pool_get_subpool(domain % blocklist % structs, 'tend', tendPool)
-
-        call mpas_pool_get_field(tendPool, 'normalVelocity', normalVelocityField)
-        call mpas_pool_get_field(tendPool, 'layerThickness', layerThicknessField)
         call mpas_pool_get_subpool(tendPool, 'tracersTend', tracersTendPool)
-
-        call mpas_dmpar_exch_halo_field(normalVelocityField)
-        call mpas_dmpar_exch_halo_field(layerThicknessField)
 
         call mpas_pool_begin_iteration(tracersTendPool)
         do while ( mpas_pool_get_next_member(tracersTendPool, groupItr) )
            if ( groupItr % memberType == MPAS_POOL_FIELD ) then
-              call mpas_pool_get_field(tracersTendPool, trim(groupItr % memberName), tracersGroupField)
-              if ( tracersGroupField % isActive ) then
-                 call mpas_dmpar_exch_halo_field(tracersGroupField)
-              end if
+              call mpas_dmpar_field_halo_exch(domain, trim(groupItr % memberName))
            end if
         end do
 
-=======
-        call mpas_dmpar_field_halo_exch(domain, 'tendNormalVelocity')
-        call mpas_dmpar_field_halo_exch(domain, 'tendLayerThickness')
-        call mpas_dmpar_field_halo_exch(domain, 'tendTracers')
->>>>>>> ff320034
         call mpas_timer_stop("RK4-prognostic halo update")
         call mpas_threading_barrier()
 
@@ -930,28 +897,19 @@
       ! conducted on tendencies, not on the velocity and tracer fields.  So this update is required to
       ! communicate the change due to implicit vertical mixing across the boundary.
       call mpas_timer_start("RK4-implicit vert mix halos")
-<<<<<<< HEAD
+
       call mpas_pool_get_subpool(domain % blocklist % structs, 'state', statePool)
       call mpas_pool_get_subpool(statePool, 'tracers', tracersPool)
 
-      call mpas_pool_get_field(statePool, 'normalVelocity', normalVelocityField, 2)
-
-      call mpas_dmpar_exch_halo_field(normalVelocityField)
+      call mpas_dmpar_field_halo_exch(domain, 'normalVelocity', timeLevel=2)
 
       call mpas_pool_begin_iteration(tracersPool)
       do while ( mpas_pool_get_next_member(tracersPool, groupItr) )
          if ( groupItr % memberType == MPAS_POOL_FIELD ) then
-            call mpas_pool_get_field(tracersPool, groupItr % memberName, tracersGroupField, 2)
-            if ( tracersGroupField % isActive ) then
-               call mpas_dmpar_exch_halo_field(tracersGroupField)
-            end if
+            call mpas_dmpar_field_halo_exch(domain, groupItr % memberName, timeLevel=2)
          end if
       end do
 
-=======
-      call mpas_dmpar_field_halo_exch(domain, 'normalVelocity', timeLevel=2)
-      call mpas_dmpar_field_halo_exch(domain, 'tracers', timeLevel=2)
->>>>>>> ff320034
       call mpas_timer_stop("RK4-implicit vert mix halos")
 
       call mpas_timer_stop("RK4-implicit vert mix")
