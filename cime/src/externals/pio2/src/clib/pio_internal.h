--- conflicted
+++ resolved
@@ -362,9 +362,6 @@
     int pio_sorted_copy(const void *array, void *tmparray, io_desc_t *iodesc, int nvars, int direction);
 
     int PIOc_inq_att_eh(int ncid, int varid, const char *name, int eh,
-<<<<<<< HEAD
-			nc_type *xtypep, PIO_Offset *lenp);
-=======
                         nc_type *xtypep, PIO_Offset *lenp);
 
     /* Start a timer. */
@@ -373,7 +370,6 @@
     /* Stop a timer. */
     int pio_stop_timer(const char *name);
 
->>>>>>> dabe086f
 #if defined(__cplusplus)
 }
 #endif
