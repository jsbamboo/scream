--- conflicted
+++ resolved
@@ -119,11 +119,8 @@
   logical     :: wav_prognostic         ! .true.  => wav comp expects input
   logical     :: esp_prognostic         ! .true.  => esp comp expects input
   logical     :: iac_prognostic         ! .true.  => iac comp expects input
-<<<<<<< HEAD
-=======
 
   logical     :: ocn_c2_glcshelf        ! .true.  => ocn to glcshelf coupling on
->>>>>>> dabe086f
 
   !--- temporary pointers ---
   type(mct_gsMap), pointer :: gsmap
@@ -208,12 +205,8 @@
          glc_prognostic=glc_prognostic,      &
          wav_prognostic=wav_prognostic,      &
          iac_prognostic=iac_prognostic,      &
-<<<<<<< HEAD
-         esp_prognostic=esp_prognostic)
-=======
          esp_prognostic=esp_prognostic,      &
          ocn_c2_glcshelf=ocn_c2_glcshelf)
->>>>>>> dabe086f
 
     if (iamin_CPLID) then
        if (drv_threading) call seq_comm_setnthreads(nthreads_CPLID)
@@ -405,10 +398,7 @@
          wav_prognostic=wav_prognostic,      &
          esp_prognostic=esp_prognostic,      &
          iac_prognostic=iac_prognostic,      &
-<<<<<<< HEAD
-=======
          ocn_c2_glcshelf=ocn_c2_glcshelf,    &
->>>>>>> dabe086f
          case_name=case_name,                &
          model_doi_url=model_doi_url)
 
