--- conflicted
+++ resolved
@@ -22,15 +22,6 @@
     use ESMF                  , only : ESMF_GridComp, ESMF_Clock, ESMF_Time
     use ESMF                  , only : ESMF_GridCompGet, ESMF_FieldBundleGet, ESMF_ClockGet, ESMF_TimeGet
     use ESMF                  , only : ESMF_ClockPrint
-<<<<<<< HEAD
-    use med_constants_mod     , only : CS
-    use esmFlds               , only : compwav, ncomps, compname
-    use esmFlds               , only : fldListFr, fldListTo
-    use shr_nuopc_methods_mod , only : shr_nuopc_methods_ChkErr
-    use shr_nuopc_methods_mod , only : shr_nuopc_methods_FB_diagnose
-    use shr_nuopc_methods_mod , only : shr_nuopc_methods_FB_getNumFlds
-    use med_constants_mod     , only : dbug_flag=>med_constants_dbug_flag
-=======
     use esmFlds               , only : compwav, ncomps, compname
     use esmFlds               , only : fldListFr, fldListTo
     use med_constants_mod     , only : CS
@@ -38,7 +29,6 @@
     use shr_nuopc_utils_mod   , only : chkerr        => shr_nuopc_utils_ChkErr
     use shr_nuopc_methods_mod , only : FB_diagnose   => shr_nuopc_methods_FB_diagnose
     use shr_nuopc_methods_mod , only : FB_getNumFlds => shr_nuopc_methods_FB_getNumFlds
->>>>>>> dabe086f
     use med_merge_mod         , only : med_merge_auto
     use med_map_mod           , only : med_map_FB_Regrid_Norm
     use med_internalstate_mod , only : InternalState, mastertask
@@ -67,11 +57,7 @@
 
     nullify(is_local%wrap)
     call ESMF_GridCompGetInternalState(gcomp, is_local, rc)
-<<<<<<< HEAD
-    if (shr_nuopc_methods_ChkErr(rc,__LINE__,u_FILE_u)) return
-=======
     if (ChkErr(rc,__LINE__,u_FILE_u)) return
->>>>>>> dabe086f
 
     !---------------------------------------
     ! --- Count the number of fields outside of scalar data, if zero, then return
@@ -80,13 +66,8 @@
     ! Note - the scalar field has been removed from all mediator field bundles - so this is why we check if the
     ! fieldCount is 0 and not 1 here
 
-<<<<<<< HEAD
-    call shr_nuopc_methods_FB_getNumFlds(is_local%wrap%FBExp(compwav), trim(subname)//"FBexp(compwav)", ncnt, rc)
-    if (shr_nuopc_methods_ChkErr(rc,__LINE__,u_FILE_u)) return
-=======
     call FB_getNumFlds(is_local%wrap%FBExp(compwav), trim(subname)//"FBexp(compwav)", ncnt, rc)
     if (ChkErr(rc,__LINE__,u_FILE_u)) return
->>>>>>> dabe086f
 
     if (ncnt > 0) then
 
@@ -105,11 +86,7 @@
                   is_local%wrap%FBNormOne(n1,compwav,:), &
                   is_local%wrap%RH(n1,compwav,:), &
                   string=trim(compname(n1))//'2'//trim(compname(compwav)), rc=rc)
-<<<<<<< HEAD
-             if (shr_nuopc_methods_ChkErr(rc,__LINE__,u_FILE_u)) return
-=======
              if (ChkErr(rc,__LINE__,u_FILE_u)) return
->>>>>>> dabe086f
           endif
        enddo
 
@@ -122,26 +99,16 @@
             is_local%wrap%FBFrac(compwav), &
             is_local%wrap%FBImp(:,compwav), &
             fldListTo(compwav), rc=rc)
-<<<<<<< HEAD
-       if (shr_nuopc_methods_ChkErr(rc,__LINE__,u_FILE_u)) return
-=======
        if (ChkErr(rc,__LINE__,u_FILE_u)) return
->>>>>>> dabe086f
 
        !---------------------------------------
        !--- diagnose output
        !---------------------------------------
 
        if (dbug_flag > 1) then
-<<<<<<< HEAD
-          call shr_nuopc_methods_FB_diagnose(is_local%wrap%FBExp(compwav), &
-               string=trim(subname)//' FBexp(compwav) ', rc=rc)
-          if (shr_nuopc_methods_ChkErr(rc,__LINE__,u_FILE_u)) return
-=======
           call FB_diagnose(is_local%wrap%FBExp(compwav), &
                string=trim(subname)//' FBexp(compwav) ', rc=rc)
           if (ChkErr(rc,__LINE__,u_FILE_u)) return
->>>>>>> dabe086f
        end if
 
        !---------------------------------------
