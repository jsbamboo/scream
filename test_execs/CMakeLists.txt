
# Set up a file to hold a list of all of the  tests
SET (HOMME_TEST_LIST ${CMAKE_BINARY_DIR}/tests/test_list.sh)
FILE (WRITE ${HOMME_TEST_LIST} "${POUND}!/bin/bash\n")
FILE (APPEND ${HOMME_TEST_LIST} "${POUND} A list of all of the HOMME tests\n")
FILE (APPEND ${HOMME_TEST_LIST} "\n")
SET (NUM_TEST_FILES 0)

SET(Homme_Build_DIR ${CMAKE_BINARY_DIR})
SET(Homme_Results_DIR ${CMAKE_SOURCE_DIR}/test/reg_test/results)

<<<<<<< HEAD
# Want this to be resettable
SET(Homme_Baseline_DIR ${CMAKE_BINARY_DIR}/tests/baseline)
=======

>>>>>>> decdc366

# Host specific
IF (Homme_Hostname STREQUAL "Yellowstone") 

  # Modify the results directory to point to the yellowstone results
  SET(Homme_Results_DIR ${Homme_Results_DIR}/yellowstone)

ELSEIF (Homme_OS STREQUAL "Darwin") 

  SET(Homme_Results_DIR ${Homme_Results_DIR}/darwin)

ENDIF ()

IF (NOT ${Homme_Submission_Type} STREQUAL none)
  IF (DEFINED HOMME_PROJID)
    MESSAGE(STATUS "Using HOMME Project ID (HOMME_PROJID) ${HOMME_PROJID}")
  ELSE ()
    # Check environment variables
    IF (DEFINED ENV{HOMME_PROJID})
      SET(HOMME_PROJID $ENV{HOMME_PROJID})
      MESSAGE(STATUS "Using HOMME Project ID (HOMME_PROJID) ${HOMME_PROJID} from environment")
    ELSE ()
      MESSAGE(FATAL_ERROR "No HOMME Project ID found. Please set HOMME_PROJID")
    ENDIF ()
  ENDIF ()
ENDIF ()


# Because of the queuing system on machines like Yellowstone the testing can be a little awkward
# The following scripts prepare submission scripts and allow submission to
# queues on machines that have queues.
CONFIGURE_FILE(${HOMME_SOURCE_DIR}/test/reg_test/run_tests/createRunScripts.sh 
               ${CMAKE_BINARY_DIR}/tests/createRunScripts.sh @ONLY)
CONFIGURE_FILE(${HOMME_SOURCE_DIR}/test/reg_test/run_tests/submit_tests.sh
               ${CMAKE_BINARY_DIR}/tests/submit_tests.sh @ONLY)
CONFIGURE_FILE(${HOMME_SOURCE_DIR}/test/reg_test/run_tests/diff_output.sh
               ${CMAKE_BINARY_DIR}/tests/diff_output.sh @ONLY)

CONFIGURE_FILE(${HOMME_SOURCE_DIR}/test/reg_test/run_tests/testing-utils.sh
               ${CMAKE_BINARY_DIR}/tests/testing-utils.sh COPYONLY)
CONFIGURE_FILE(${HOMME_SOURCE_DIR}/test/reg_test/run_tests/diffTol.py
               ${CMAKE_BINARY_DIR}/tests/diffTol.py COPYONLY)

<<<<<<< HEAD
# The first CMake test is running
#   this is a little awkward because submit_tests.sh uses 
#   submissions-list.sh which hasn't been created yet.
ADD_TEST(submitAndRunTests ${CMAKE_BINARY_DIR}/tests/submit_tests.sh "all")
ADD_TEST(submitAndRunTests ${CMAKE_BINARY_DIR}/tests/submit_tests.sh "all")

=======
>>>>>>> decdc366
ADD_CUSTOM_TARGET(check 
                  COMMAND ${CMAKE_CTEST_COMMAND} "--output-on-failure")


IF (${HOMME_QUEUING})
  # The first CMake test is running
  #   this is a little awkward because submit_tests.sh uses 
  #   submissions-list.sh which hasn't been created yet.
  ADD_TEST(submitAndRunTests ${CMAKE_BINARY_DIR}/tests/submit_tests.sh "all")

  ADD_DEPENDENCIES(check submitAndRunTests)
  # Set the time limit to submit and run the tests at three hours
  SET_TESTS_PROPERTIES(submitAndRunTests PROPERTIES TIMEOUT 10800)

ENDIF ()

ADD_CUSTOM_TARGET(baseline
         COMMAND ${CMAKE_BINARY_DIR}/tests/submit_tests.sh "baseline")


IF(${BUILD_HOMME_PREQX})
  ADD_SUBDIRECTORY(baroA)
  ADD_SUBDIRECTORY(baroB)
  ADD_SUBDIRECTORY(baroC)
  createTest(baro1a)
  createTest(baro1b)
  createTest(baro2a)
  createTest(baro2b)
  createTest(baro2c)
  createTest(baro2d)
ENDIF()

IF(${BUILD_HOMME_SWEQX})
  ADD_SUBDIRECTORY(swtcA)
  ADD_SUBDIRECTORY(swtcB)
  ADD_SUBDIRECTORY(swtcC)
  createTest(swtc1)
  createTest(swtc5)
  createTest(swtc6)
ENDIF()

IF(${BUILD_HOMME_SWDGX})
  ADD_SUBDIRECTORY(swtc-dgA)
  createTest(swtc1-dg)
  createTest(swtc2-dg)
  createTest(swtc5-dg)
ENDIF()

# End the file with the total number of test files
FILE (APPEND ${HOMME_TEST_LIST} "\n")
FILE (APPEND ${HOMME_TEST_LIST} "num_test_files=${NUM_TEST_FILES}\n")

# Now create the submission-list.sh
EXECUTE_PROCESS(
  COMMAND ${CMAKE_BINARY_DIR}/tests/createRunScripts.sh "all"
  RESULT_VARIABLE CREATE_RUNS_RESULT
  OUTPUT_VARIABLE CREATE_RUNS_OUTPUT
  ERROR_VARIABLE CREATE_RUNS_ERROR)

IF (NOT ${CREATE_RUNS_RESULT} EQUAL 0) 
  MESSAGE(FATAL_ERROR "The script createRunScripts.sh has failed with error
                        ${CREATE_RUNS_RESULT}")
ENDIF ()
<|MERGE_RESOLUTION|>--- conflicted
+++ resolved
@@ -9,12 +9,8 @@
 SET(Homme_Build_DIR ${CMAKE_BINARY_DIR})
 SET(Homme_Results_DIR ${CMAKE_SOURCE_DIR}/test/reg_test/results)
 
-<<<<<<< HEAD
-# Want this to be resettable
+# Want this to be resetable...
 SET(Homme_Baseline_DIR ${CMAKE_BINARY_DIR}/tests/baseline)
-=======
-
->>>>>>> decdc366
 
 # Host specific
 IF (Homme_Hostname STREQUAL "Yellowstone") 
@@ -58,18 +54,16 @@
 CONFIGURE_FILE(${HOMME_SOURCE_DIR}/test/reg_test/run_tests/diffTol.py
                ${CMAKE_BINARY_DIR}/tests/diffTol.py COPYONLY)
 
-<<<<<<< HEAD
 # The first CMake test is running
 #   this is a little awkward because submit_tests.sh uses 
 #   submissions-list.sh which hasn't been created yet.
 ADD_TEST(submitAndRunTests ${CMAKE_BINARY_DIR}/tests/submit_tests.sh "all")
-ADD_TEST(submitAndRunTests ${CMAKE_BINARY_DIR}/tests/submit_tests.sh "all")
 
-=======
->>>>>>> decdc366
 ADD_CUSTOM_TARGET(check 
                   COMMAND ${CMAKE_CTEST_COMMAND} "--output-on-failure")
 
+ADD_CUSTOM_TARGET(baseline
+         COMMAND ${CMAKE_BINARY_DIR}/tests/submit_tests.sh "baseline")
 
 IF (${HOMME_QUEUING})
   # The first CMake test is running
@@ -82,10 +76,6 @@
   SET_TESTS_PROPERTIES(submitAndRunTests PROPERTIES TIMEOUT 10800)
 
 ENDIF ()
-
-ADD_CUSTOM_TARGET(baseline
-         COMMAND ${CMAKE_BINARY_DIR}/tests/submit_tests.sh "baseline")
-
 
 IF(${BUILD_HOMME_PREQX})
   ADD_SUBDIRECTORY(baroA)
