#! /usr/bin/env perl
#------------------------------------------------------------------------------
# Batch system directives
#------------------------------------------------------------------------------
{{ batchdirectives }}

use POSIX qw(strftime);
use File::Path;
use File::Copy;
use File::Spec;
use File::Basename;
use XML::LibXML;

if(! -e "./xmlquery" and defined $ENV{'PBS_O_WORKDIR'})
{
	chdir $ENV{'PBS_O_WORKDIR'};
}

my $scriptname = $0;
my %config;
my $caseroot = `./xmlquery -value CASEROOT`;
my $cimeroot = `./xmlquery -value CIMEROOT`;
chdir $caseroot;
my $perl5lib = "$cimeroot/utils/perl5lib";
push(@INC, $perl5lib);
require Config::SetupTools;
require Batch::BatchUtils;
use Cwd;
require Log::Log4perl;

my $level = Log::Log4perl::Level::to_priority("DEBUG");
Log::Log4perl->easy_init({level=>$level,
                          layout=>'%m%n'});

my $logger = Log::Log4perl::get_logger();

#------------------------------------------------------------------------------
# PE Layout Documentation:
#------------------------------------------------------------------------------
{{ pedocumentation }}

# -------------------------------------------------------------------------
# global data needed by the script, stuff like the max number of threads,
# -------------------------------------------------------------------------

sub main
{
    $ENV{'maxthrds'} = 1;

    # First, get the configuration from every xml file.
    %config = SetupTools::getAllResolved();
    
    
    # Change to the case root
    chdir($config{'CASEROOT'});
    my $testlog = "$config{CASEROOT}/TestStatus.log";
    if(-e $testlog)
    {
        open(TL, ">>$testlog");
        print TL "lt_archive starting\n";
        close(TL);
    }
    $logger->info("lt_archive starting");
    
<<<<<<< HEAD
    # set up envrionment vars and call the lt_archive.sh script                               
    my $runComplete = checkRun( "$config{'CASEROOT'}/CaseStatus" );
    my $staComplete = checkSta( "$config{'CASEROOT'}/stArchiveStatus" );

    if( $runComplete && $staComplete )
    {
	$ENV{DOUT_S_ROOT} = $config{'DOUT_S_ROOT'};
	$ENV{DOUT_L_MSROOT} = $config{'DOUT_L_MSROOT'};
	$ENV{DOUT_L_HPSS_ACCNT} = $config{'DOUT_L_HPSS_ACCNT'};
	$ENV{DOUT_L_SAVE_ALL_ON_DISK} = $config{'DOUT_L_SAVE_ALL_ON_DISK'};

	my $LID = strftime("%y%m%d-%H%M%S", localtime);

	qx($config{'CASEROOT'}/Tools/lt_archive.sh {{ lt_archive_args }} >> ltArchiveStatus.$LID 2>&1);
    }
    else
    {
	$logger->info("lt_archive: run or st_archive is not yet complete or was not successful. Unable to perform long term archive...");
	exit 1;
    }

=======
    qx($config{'BATCHSUBMIT'} $config{'CASEROOT'}/Tools/lt_archive.sh {{ lt_archive_args }} >> ltArchiveStatus 2>&1);
>>>>>>> 5a967583
    if(-e $testlog)
    {
        open(TL, ">>$testlog");
        print TL "lt_archive complete\n"; 
        close(TL);
    }
    $logger->info("lt_archive complete\n");
    resubmitCheck();
}

sub resubmitCheck()
{
    if($config{RESUBMIT} > 0)
    {
        my $submitscript = "$config{CASEROOT}/$config{CASE}.submit";
        my $cwd = getcwd;
        chdir $config{CASEROOT};
        my $resubmitcomand = "$submitscript -resubmit -scriptname $config{'CASE'}.lt_archive";
        $logger->debug(" running resubmit check $resubmitcommand");
        if(-e $testlog)
        {
            open(TL, ">>$testlog");
            print TL "lt_archive complete\n"; 
            close(TL);
        }
        qx($resubmitcommand);
        if($?) { $logger->warn("could not run CESM submit script, $! $?") ; }            
        chdir $cwd;
    }
}
main(@ARGV) unless caller;<|MERGE_RESOLUTION|>--- conflicted
+++ resolved
@@ -62,7 +62,6 @@
     }
     $logger->info("lt_archive starting");
     
-<<<<<<< HEAD
     # set up envrionment vars and call the lt_archive.sh script                               
     my $runComplete = checkRun( "$config{'CASEROOT'}/CaseStatus" );
     my $staComplete = checkSta( "$config{'CASEROOT'}/stArchiveStatus" );
@@ -84,9 +83,6 @@
 	exit 1;
     }
 
-=======
-    qx($config{'BATCHSUBMIT'} $config{'CASEROOT'}/Tools/lt_archive.sh {{ lt_archive_args }} >> ltArchiveStatus 2>&1);
->>>>>>> 5a967583
     if(-e $testlog)
     {
         open(TL, ">>$testlog");
