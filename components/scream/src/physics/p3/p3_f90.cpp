--- conflicted
+++ resolved
@@ -45,13 +45,9 @@
   qm             = Array2("rime ice mass mixing ratio, kg/kg", ncol, nlev);
   bm             = Array2("rime ice volume mixing ratio, m3/kg", ncol, nlev);
   qv             = Array2("water vapor mixing ratio, kg/kg", ncol, nlev);
-<<<<<<< HEAD
   th_atm         = Array2("potential temperature, K", ncol, nlev);
-=======
-  th             = Array2("potential temperature, K", ncol, nlev);
   qv_prev        = Array2("prev-step water vapor mixing ratio, kg/kg", ncol, nlev);
   t_prev         = Array2("prev-step temperature, K", ncol, nlev);
->>>>>>> 106dcead
   pres           = Array2("pressure, Pa", ncol, nlev);
   dz             = Array2("vertical grid spacing, m", ncol, nlev);
   nc_nuceat_tend = Array2("ccn activated number tendency, kg-1 s-1", ncol, nlev);
@@ -149,12 +145,7 @@
     
   }
   else {
-<<<<<<< HEAD
     p3_main_f(d.qc.data(), d.nc.data(), d.qr.data(), d.nr.data(), d.th_atm.data(),
-=======
-    
-    p3_main_f(d.qc.data(), d.nc.data(), d.qr.data(), d.nr.data(), d.th.data(),
->>>>>>> 106dcead
               d.qv.data(), d.dt, d.qi.data(), d.qm.data(), d.ni.data(),
               d.bm.data(), d.pres.data(), d.dz.data(), d.nc_nuceat_tend.data(),
               d.ni_activated.data(), d.inv_qc_relvar.data(), d.it, d.precip_liq_surf.data(),
