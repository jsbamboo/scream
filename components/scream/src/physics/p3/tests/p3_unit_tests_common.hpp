#ifndef P3_UNIT_TESTS_COMMON_HPP
#define P3_UNIT_TESTS_COMMON_HPP

#include "share/scream_types.hpp"
#include "share/util/scream_utils.hpp"
#include "share/scream_kokkos.hpp"
#include "physics/p3/p3_functions.hpp"

namespace scream {
namespace p3 {
namespace unit_test {

/*
 * Unit test infrastructure for p3 unit tests.
 *
 * p3 entities can friend scream::p3::unit_test::UnitWrap to give unit tests
 * access to private members.
 *
 * All unit test impls should be within an inner struct of UnitWrap::UnitTest for
 * easy access to useful types.
 */

struct UnitWrap {

  template <typename D=DefaultDevice>
  struct UnitTest : public KokkosTypes<D> {

    using Device      = D;
    using MemberType  = typename KokkosTypes<Device>::MemberType;
    using TeamPolicy  = typename KokkosTypes<Device>::TeamPolicy;
    using RangePolicy = typename KokkosTypes<Device>::RangePolicy;
    using ExeSpace    = typename KokkosTypes<Device>::ExeSpace;

    template <typename S>
    using view_1d = typename KokkosTypes<Device>::template view_1d<S>;
    template <typename S>
    using view_2d = typename KokkosTypes<Device>::template view_2d<S>;
    template <typename S>
    using view_3d = typename KokkosTypes<Device>::template view_3d<S>;

    template <typename S>
    using uview_1d = typename ko::template Unmanaged<view_1d<S> >;

    using Functions          = scream::p3::Functions<Real, Device>;
    using view_itab_table    = typename Functions::view_itab_table;
    using view_itabcol_table = typename Functions::view_itabcol_table;
    using view_1d_table      = typename Functions::view_1d_table;
    using view_2d_table      = typename Functions::view_2d_table;
    using view_dnu_table     = typename Functions::view_dnu_table;
    using Scalar             = typename Functions::Scalar;
    using Spack              = typename Functions::Spack;
    using Pack               = typename Functions::Pack;
    using IntSmallPack       = typename Functions::IntSmallPack;
    using Smask              = typename Functions::Smask;
    using TableIce           = typename Functions::TableIce;
    using TableRain          = typename Functions::TableRain;
    using Table3             = typename Functions::Table3;
    using C                  = typename Functions::C;

    // Put struct decls here
    struct TestTableIce;
    struct TestTable3;
    struct TestFind;
    struct TestUpwind;
    struct TestGenSed;
    struct TestP3Func;
    struct TestDsd2;
    struct TestP3CloudWaterAutoconversion;
    struct TestCloudSed;
    struct TestIceSed;
<<<<<<< HEAD
    struct TestP3UpdatePrognosticIce;
=======
    struct TestRainSed;
>>>>>>> c4c0217e
  };

};


} // namespace unit_test
} // namespace p3
} // namespace scream

#endif<|MERGE_RESOLUTION|>--- conflicted
+++ resolved
@@ -68,11 +68,8 @@
     struct TestP3CloudWaterAutoconversion;
     struct TestCloudSed;
     struct TestIceSed;
-<<<<<<< HEAD
+    struct TestRainSed;
     struct TestP3UpdatePrognosticIce;
-=======
-    struct TestRainSed;
->>>>>>> c4c0217e
   };
 
 };
