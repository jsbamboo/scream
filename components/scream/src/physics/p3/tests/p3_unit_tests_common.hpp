#ifndef P3_UNIT_TESTS_COMMON_HPP
#define P3_UNIT_TESTS_COMMON_HPP

#include "share/scream_types.hpp"
#include "share/util/scream_utils.hpp"
#include "share/scream_kokkos.hpp"
#include "physics/p3/p3_functions.hpp"

namespace scream {
namespace p3 {
namespace unit_test {

/*
 * Unit test infrastructure for p3 unit tests.
 *
 * p3 entities can friend scream::p3::unit_test::UnitWrap to give unit tests
 * access to private members.
 *
 * All unit test impls should be within an inner struct of UnitWrap::UnitTest for
 * easy access to useful types.
 */

struct UnitWrap {

  template <typename D=DefaultDevice>
  struct UnitTest : public KokkosTypes<D> {

    using Device      = D;
    using MemberType  = typename KokkosTypes<Device>::MemberType;
    using TeamPolicy  = typename KokkosTypes<Device>::TeamPolicy;
    using RangePolicy = typename KokkosTypes<Device>::RangePolicy;
    using ExeSpace    = typename KokkosTypes<Device>::ExeSpace;

    template <typename S>
    using view_1d = typename KokkosTypes<Device>::template view_1d<S>;
    template <typename S>
    using view_2d = typename KokkosTypes<Device>::template view_2d<S>;
    template <typename S>
    using view_3d = typename KokkosTypes<Device>::template view_3d<S>;

    template <typename S>
    using uview_1d = typename ko::template Unmanaged<view_1d<S> >;

    using Functions          = scream::p3::Functions<Real, Device>;
    using view_itab_table    = typename Functions::view_itab_table;
    using view_itabcol_table = typename Functions::view_itabcol_table;
    using view_1d_table      = typename Functions::view_1d_table;
    using view_2d_table      = typename Functions::view_2d_table;
    using view_dnu_table     = typename Functions::view_dnu_table;
    using Scalar             = typename Functions::Scalar;
    using Spack              = typename Functions::Spack;
    using Pack               = typename Functions::Pack;
    using IntSmallPack       = typename Functions::IntSmallPack;
    using Smask              = typename Functions::Smask;
    using TableIce           = typename Functions::TableIce;
    using TableRain          = typename Functions::TableRain;
    using Table3             = typename Functions::Table3;
    using C                  = typename Functions::C;

    // Put struct decls here
    struct TestTableIce;
    struct TestTable3;
    struct TestFind;
    struct TestUpwind;
    struct TestGenSed;
    struct TestP3Func;
    struct TestDsd2;
    struct TestP3Conservation; 
    struct TestP3CloudWaterAutoconversion;
    struct TestCloudSed;
    struct TestIceSed;
    struct TestRainSed;
    struct TestP3UpdatePrognosticIce;
    struct TestIceCollection;
<<<<<<< HEAD
    struct TestRainSelfCollection;
=======
    struct TestP3FunctionsImposeMaxTotalNi;
>>>>>>> a2e58ef6
  };

};


} // namespace unit_test
} // namespace p3
} // namespace scream

#endif<|MERGE_RESOLUTION|>--- conflicted
+++ resolved
@@ -72,11 +72,8 @@
     struct TestRainSed;
     struct TestP3UpdatePrognosticIce;
     struct TestIceCollection;
-<<<<<<< HEAD
     struct TestRainSelfCollection;
-=======
     struct TestP3FunctionsImposeMaxTotalNi;
->>>>>>> a2e58ef6
   };
 
 };
