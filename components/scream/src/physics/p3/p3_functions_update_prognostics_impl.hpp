#ifndef P3_FUNCTIONS_UPDATE_PROGNOSTICS_IMPL_HPP
#define P3_FUNCTIONS_UPDATE_PROGNOSTICS_IMPL_HPP

#include "p3_functions.hpp"

namespace scream {
namespace p3 {

template<typename S, typename D>
KOKKOS_FUNCTION
void Functions<S,D>
::update_prognostic_ice(const Spack& qcheti,      const Spack& qccol,  const Spack& qcshd,     const Spack& nccol,
                        const Spack& ncheti,      const Spack& ncshdc, const Spack& qrcol,     const Spack& nrcol,
                        const Spack& qrheti,      const Spack& nrheti, const Spack& nrshdr,    const Spack& qimlt,
                        const Spack& nimlt,       const Spack& qisub,  const Spack& qidep,     const Spack& qinuc,
                        const Spack& ninuc,       const Spack& nislf,  const Spack& nisub,     const Spack& qiberg,
                        const Spack& exner,       const Spack& xxls,   const Spack& xlf,       const bool log_predictNc,
                        const Smask& log_wetgrowth, const Scalar dt,  const Scalar& nmltratio, const Spack& rhorime_c,
                        Spack& th, Spack& qv, Spack& qitot, Spack& nitot, Spack& qirim, Spack& birim, Spack& qc,
                        Spack& nc, Spack& qr, Spack& nr,
                        const Smask& context)
{
  constexpr Scalar QSMALL    = C::QSMALL;
  constexpr Scalar INV_RHO_RIMEMAX = C::INV_RHO_RIMEMAX;

  qc.set(context, qc + (-qcheti-qccol-qcshd-qiberg)*dt);
  if ( log_predictNc ){
    nc.set(context, nc + (-nccol-ncheti)*dt);
  }

  qr.set(context, qr + (-qrcol+qimlt-qrheti+qcshd)*dt);

  //apply factor to source for rain number from melting of ice, (ad-hoc
  // but accounts for rapid evaporation of small melting ice particles)
  nr.set(context, nr + (-nrcol-nrheti+nmltratio*nimlt+nrshdr+ncshdc)*dt);

  const auto qitot_not_small = qitot >= QSMALL && context;

  if ( qitot_not_small.any() ) {
    birim.set(qitot_not_small, birim - ((qisub + qimlt) / qitot) * dt * birim);
    qirim.set(qitot_not_small, qirim - ((qisub + qimlt) * qirim / qitot) * dt);
    qitot.set(qitot_not_small, qitot - (qisub + qimlt) * dt);
  }

  const auto dum = (qrcol + qccol + qrheti + qcheti) * dt;
  qitot.set(context, qitot + (qidep + qinuc + qiberg) * dt + dum);
  qirim.set(context, qirim + dum);

  birim.set(context, birim + (qrcol * INV_RHO_RIMEMAX + qccol / rhorime_c + (qrheti +
                                                                             qcheti) * INV_RHO_RIMEMAX) * dt);

  nitot.set(context, nitot + (ninuc - nimlt - nisub - nislf + nrheti + ncheti) * dt);

  //PMC nCat deleted interactions_loop

  const auto qirim_lt_thresh = qirim < 0 && context;
  if (qirim_lt_thresh.any()){
    qirim.set(qirim_lt_thresh, 0);
    birim.set(qirim_lt_thresh, 0);
  }

  // densify under wet growth
  // -- to be removed post-v2.1.  Densification automatically happens
  //    during wet growth due to parameterized rime density --

  qirim.set(log_wetgrowth && context, qitot);
  birim.set(log_wetgrowth && context, qirim * INV_RHO_RIMEMAX);

  // densify in above freezing conditions and melting
  // -- future work --
  //   Ideally, this will be treated with the predicted liquid fraction in ice.
  //   Alternatively, it can be simplified by tending qirim -- qitot
  //   and birim such that rho_rim (qirim/birim) --> rho_liq during melting.
  // ==
  qv.set(context, qv + (-qidep+qisub-qinuc)*dt);

  constexpr Scalar INV_CP = C::INV_CP;
  th.set(context, th + exner * ((qidep - qisub + qinuc) * xxls * INV_CP +
                                (qrcol + qccol + qcheti + qrheti - qimlt + qiberg) * xlf * INV_CP) * dt);
}


template<typename S, typename D>
KOKKOS_FUNCTION
void Functions<S,D>
::update_prognostic_liquid(const Spack& qcacc, const Spack& ncacc,
			   const Spack& qcaut,const Spack& ncautc, const Spack& ncautr,
			   const Spack& ncslf, const Spack& qrevp, const Spack& nrevp, const Spack& nrslf,
			   const bool log_predictNc, const Spack& inv_rho, const Spack& exner, const Spack& xxlv,
			   const Scalar dt, Spack& th, Spack& qv, Spack& qc, Spack& nc, Spack& qr, Spack& nr,
                           const Smask& context)
{
  constexpr Scalar NCCNST = C::NCCNST;
  constexpr int IPARAM    = C::IPARAM;
  constexpr Scalar INV_CP = C::INV_CP;

<<<<<<< HEAD
  qc.set(context, qc + (-qcacc-qcaut+qcnuc)*dt);
  qr.set(context, qr + (qcacc+qcaut-qrevp)*dt);
=======
  qc = qc + (-qcacc-qcaut)*dt;
  qr = qr + (qcacc+qcaut-qrevp)*dt;
>>>>>>> 0691c54b

  if (log_predictNc) {
    nc.set(context, nc + (-ncacc-ncautc+ncslf)*dt);
  }
  else {
    nc.set(context, NCCNST * inv_rho);
  }

  if (IPARAM == 1 || IPARAM == 2) {
    nr.set(context, nr + (sp(0.5) * ncautc - nrslf - nrevp) * dt);
  }
  else {
    nr.set(context, nr + (ncautr - nrslf - nrevp) * dt);
  }

<<<<<<< HEAD
  qv.set(context, qv + (-qcnuc+qrevp)*dt);

  th.set(context, th + exner*((qcnuc - qrevp) * xxlv * INV_CP) * dt);
=======
  qv = qv + qrevp *dt;

  th = th + exner*(-qrevp * xxlv * INV_CP) * dt;
>>>>>>> 0691c54b
}

} // namespace p3
} // namespace scream

#endif<|MERGE_RESOLUTION|>--- conflicted
+++ resolved
@@ -94,13 +94,8 @@
   constexpr int IPARAM    = C::IPARAM;
   constexpr Scalar INV_CP = C::INV_CP;
 
-<<<<<<< HEAD
-  qc.set(context, qc + (-qcacc-qcaut+qcnuc)*dt);
+  qc.set(context, qc + (-qcacc-qcaut)*dt);
   qr.set(context, qr + (qcacc+qcaut-qrevp)*dt);
-=======
-  qc = qc + (-qcacc-qcaut)*dt;
-  qr = qr + (qcacc+qcaut-qrevp)*dt;
->>>>>>> 0691c54b
 
   if (log_predictNc) {
     nc.set(context, nc + (-ncacc-ncautc+ncslf)*dt);
@@ -116,15 +111,9 @@
     nr.set(context, nr + (ncautr - nrslf - nrevp) * dt);
   }
 
-<<<<<<< HEAD
-  qv.set(context, qv + (-qcnuc+qrevp)*dt);
+  qv.set(context, qv + qrevp *dt);
 
-  th.set(context, th + exner*((qcnuc - qrevp) * xxlv * INV_CP) * dt);
-=======
-  qv = qv + qrevp *dt;
-
-  th = th + exner*(-qrevp * xxlv * INV_CP) * dt;
->>>>>>> 0691c54b
+  th.set(context, th + exner*(-qrevp * xxlv * INV_CP) * dt);
 }
 
 } // namespace p3
