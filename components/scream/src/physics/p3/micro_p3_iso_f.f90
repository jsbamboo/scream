--- conflicted
+++ resolved
@@ -241,24 +241,6 @@
 
   end subroutine update_prognostic_ice_f
 
-<<<<<<< HEAD
-  subroutine update_prognostic_liquid_f(qcacc, ncacc, qcaut,ncautc, qcnuc, ncautr, ncslf, &
-       qrevp, nrevp, nrslf, log_predictNc, inv_rho, exner, xxlv, dt, th, qv, qc, nc, qr, nr) bind(C)
-    use iso_c_binding
-
-    ! arguments
-    real(kind=c_real), value, intent(in) :: qcacc, ncacc, qcaut, ncautc, qcnuc, ncautr, ncslf, &
-         qrevp, nrevp, nrslf
-
-    logical(kind=c_bool), value, intent(in) :: log_predictNc
-
-    real(kind=c_real), value, intent(in) :: inv_rho, exner, xxlv, dt
-
-    real(kind=c_real), intent(inout) :: th, qv, qc, nc, qr, nr
-
-  end subroutine update_prognostic_liquid_f
-
-=======
   subroutine ice_cldliq_collection_f(rho, t, rhofaci, f1pr04, qitot_incld, qc_incld, nitot_incld, &
                                      nc_incld, qccol, nccol, qcshd, ncshdc) bind(C)
     use iso_c_binding
@@ -286,7 +268,23 @@
     real(kind=c_real), value, intent(in) :: rho, rhofaci, f1pr03, eii, qirim_incld, qitot_incld, nitot_incld
     real(kind=c_real), intent(out) :: nislf
   end subroutine ice_self_collection_f
->>>>>>> 7acc53fe
+
+  subroutine update_prognostic_liquid_f(qcacc, ncacc, qcaut,ncautc, qcnuc, ncautr, ncslf, &
+       qrevp, nrevp, nrslf, log_predictNc, inv_rho, exner, xxlv, dt, th, qv, qc, nc, qr, nr) bind(C)
+    use iso_c_binding
+
+    ! arguments
+    real(kind=c_real), value, intent(in) :: qcacc, ncacc, qcaut, ncautc, qcnuc, ncautr, ncslf, &
+         qrevp, nrevp, nrslf
+
+    logical(kind=c_bool), value, intent(in) :: log_predictNc
+
+    real(kind=c_real), value, intent(in) :: inv_rho, exner, xxlv, dt
+
+    real(kind=c_real), intent(inout) :: th, qv, qc, nc, qr, nr
+
+  end subroutine update_prognostic_liquid_f
+
   !
   ! These are some routine math operations that are not BFB between
   ! fortran and C++ on all platforms, so fortran will need to use
