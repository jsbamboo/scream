#ifdef HAVE_CONFIG_H
#include "config.h"
#endif

module scream_p3_interface_mod

  use iso_c_binding, only: c_ptr, c_f_pointer, c_int, c_double, c_bool,C_NULL_CHAR, c_float
  use physics_utils, only: rtype

  implicit none

#include "scream_config.f"
#ifdef SCREAM_DOUBLE_PRECISION
# define c_real c_double
#else
# define c_real c_float
#endif

  public :: p3_init_f90
  public :: p3_main_f90
  public :: p3_finalize_f90

  real   :: test

  integer(kind=c_int) :: pcols = 32
  integer(kind=c_int) :: pver  = 72
  integer(kind=c_int) :: ncol
  integer(kind=c_int) :: nlev
  integer(kind=c_int) :: qsize = 9

  character(len=16)   :: micro_p3_tableversion = "4"
  character(len=100)  :: micro_p3_lookup_dir = "./data"
  real(kind=c_real) :: cpair  !=    1004.64000000000
  real(kind=c_real) :: rair   !=    287.042311365049
  real(kind=c_real) :: rh2o   !=    461.504639820160
  real(kind=c_real) :: rhoh2o !=    1000.00000000000
  real(kind=c_real) :: mwh2o  !=    18.0160000000000
  real(kind=c_real) :: mwdry  !=    28.9660000000000
  real(kind=c_real) :: gravit !=    9.80616000000000
  real(kind=c_real) :: latvap !=    2501000.00000000
  real(kind=c_real) :: latice !=    333700.000000000
  real(kind=c_real) :: cpliq  !=    4188.00000000000
  real(kind=c_real) :: tmelt  !=    273.150000000000
  real(kind=c_real) :: pi     !=    3.14159265358979

contains

  !====================================================================!
  subroutine p3_init_f90 () bind(c)
    use micro_p3,       only: p3_init
    use micro_p3_utils, only: micro_p3_utils_init

    call p3_init(micro_p3_lookup_dir,micro_p3_tableversion)

    test = 0.0
    print '(a15,f16.8,4i8)', 'P3 init = ', test, pcols, pver, ncol, nlev

  end subroutine p3_init_f90
  !====================================================================!
<<<<<<< HEAD
  subroutine p3_standalone_init_f90 (q,T_atm,zi,pmid,dpres,ast,ni_activated,nc_nuceat_tend) bind(c)
=======
  subroutine p3_standalone_init_f90 (q,T,zi,pmid,dpres,ast,ni_activated,nc_nuceat_tend, qv_prev, t_prev) bind(c)
>>>>>>> 106dcead
    use micro_p3,       only: p3_init
    use micro_p3_utils, only: micro_p3_utils_init

    real(kind=c_real), intent(inout) :: q(pcols,pver,qsize)  ! State array  kg/kg Pa
    real(kind=c_real), intent(inout) :: T_atm(pcols,pver)        !
    real(kind=c_real), intent(inout) :: zi(pcols,pver+1)     !
    real(kind=c_real), intent(inout) :: pmid(pcols,pver)     !
    real(kind=c_real), intent(inout) :: dpres(pcols,pver)     !
    real(kind=c_real), intent(inout) :: ast(pcols,pver)      !
    real(kind=c_real), intent(inout) :: ni_activated(pcols,pver)     ! ice nucleation number
    real(kind=c_real), intent(inout) :: nc_nuceat_tend(pcols,pver)    ! liquid activation number tendency
    real(kind=c_real), intent(inout) :: qv_prev(pcols,pver)     ! prev_step qv
    real(kind=c_real), intent(inout) :: t_prev(pcols,pver)    ! prev-step T

    character(len=100) :: case_title

    integer(kind=c_int) :: i, k
    logical(kind=c_bool) :: masterproc

    ! READ inputs from SCM for p3-stand-alone:
    open(unit=981,file='./data/p3_universal_constants.inp',status='old',action='read')
    read(981,'(A)') case_title
    read(981,'(2I8)') ncol, nlev
    if (ncol.gt.pcols.or.nlev.gt.pver) then
       print *, 'ERROR (P3-Init): inconsistency between array dimensions'
       close(981)
       return
    end if
    read(981,'(12E16.8)') cpair,rair,rh2o,rhoh2o,mwh2o,mwdry,gravit,latvap,latice,cpliq,tmelt,pi
    do i = 1,ncol
      do k = 1,nlev
        read(981,'(16E16.8)') ast(i,k), ni_activated(i,k), nc_nuceat_tend(i,k), pmid(i,k), zi(i,k), T_atm(i,k), &
                         q(i,k,1), q(i,k,2), q(i,k,3), q(i,k,4), q(i,k,5), q(i,k,6), &
                         q(i,k,7), q(i,k,8), q(i,k,9), dpres(i,k)
      end do
      read(981,'(E16.8)') zi(i,nlev+1)
    end do
    close(981)
    qv_prev(:,:) = q(:,:,1)
    t_prev(:,:) = T(:,:)
    
    masterproc = .false.
    call micro_p3_utils_init(cpair,rair,rh2o,rhoh2o,mwh2o,mwdry,gravit,latvap,latice, &
             cpliq,tmelt,pi,0,masterproc)
    print *, 'P3-Standalone-Init Finished'
  end subroutine p3_standalone_init_f90
  !====================================================================!
<<<<<<< HEAD
  subroutine p3_main_f90 (dtime,zi,pmid,dpres,ast,ni_activated,nc_nuceat_tend,q,FQ,T_atm) bind(c)
=======
  subroutine p3_main_f90 (dtime,zi,pmid,dpres,ast,ni_activated,nc_nuceat_tend,q,FQ,T,qv_prev,T_prev) bind(c)
>>>>>>> 106dcead
    use micro_p3,       only: p3_main

!    real, intent(in) :: q(pcols,pver,9) ! Tracer mass concentrations from SCREAM      kg/kg
    real(kind=c_real), intent(in)    :: dtime ! Timestep
    real(kind=c_real), intent(inout) :: q(pcols,pver,qsize) ! Tracer mass concentrations from SCREAM kg/kg
    real(kind=c_real), intent(inout) :: FQ(pcols,4,pver)    ! Tracer mass tendency for physics
    real(kind=c_real), intent(inout) :: T_atm(pcols,pver)       ! temperature
    real(kind=c_real), intent(in)    :: zi(pcols,pver+1)    ! vertical level interfaces
    real(kind=c_real), intent(in)    :: pmid(pcols,pver)    ! pressure mid-levels
    real(kind=c_real), intent(in)    :: dpres(pcols,pver)    ! pressure thickness
    real(kind=c_real), intent(in)    :: ast(pcols,pver)     ! cloud fraction
    real(kind=c_real), intent(in)    :: ni_activated(pcols,pver)    ! ice nucleation number
    real(kind=c_real), intent(in)    :: nc_nuceat_tend(pcols,pver)   ! liquid activation number tendency
    real(kind=c_real), intent(inout)    :: qv_prev(pcols,pver)    ! prev_step qv
    real(kind=c_real), intent(inout)    :: t_prev(pcols,pver)   ! prev-step T
    !INTERNAL VARIABLES
    real(kind=c_real) :: th_atm(pcols,pver)         !potential temperature  K
    real(kind=c_real) :: dz(pcols,pver)        !geometric layer thickness              m
    real(kind=c_real) :: cldliq(pcols,pver)     !cloud liquid water mixing ratio        kg/kg
    real(kind=c_real) :: numliq(pcols,pver)     !cloud liquid water drop concentraiton  #/kg
    real(kind=c_real) :: rain(pcols,pver)       !rain water mixing ratio                kg/kg
    real(kind=c_real) :: numrain(pcols,pver)    !rain water number concentration        #/kg
    real(kind=c_real) :: qv(pcols,pver)         !water vapor mixing ratio               kg/kg
    real(kind=c_real) :: ice(pcols,pver)        !total ice water mixing ratio           kg/kg
    real(kind=c_real) :: qm(pcols,pver)      !rime ice mixing ratio                  kg/kg
    real(kind=c_real) :: numice(pcols,pver)     !total ice crystal number concentration #/kg
    real(kind=c_real) :: rimvol(pcols,pver)     !rime volume mixing ratio               m3/kg
    ! real(kind=c_real) :: temp(pcols,pver)       !potential temperature                  K
    ! real(kind=c_real) :: rim(pcols,pver)        !rime mixing ratio                      kg/kg
    real(kind=c_real) :: precip_liq_surf(pcols)         !precipitation rate, liquid             m s-1
    real(kind=c_real) :: precip_ice_surf(pcols)         !precipitation rate, solid              m s-1
    real(kind=c_real) :: diag_equiv_reflectivity(pcols,pver)    !equivalent reflectivity                dBZ
    ! real(kind=c_real) :: diag_eff_rad_qc(pcols,pver)  !effective radius, cloud                m
    ! real(kind=c_real) :: diag_eff_rad_qi(pcols,pver)  !effective radius, ice                  m
    real(kind=c_real) :: diag_vm_qi(pcols,pver)   !mass-weighted fall speed of ice        m s-1
    real(kind=c_real) :: diag_diam_qi(pcols,pver)    !mean diameter of ice                   m
    real(kind=c_real) :: rho_qi(pcols,pver)  !bulk density of ice                    kg m-1
    real(kind=c_real) :: precip_liq_flux(pcols,pver+1)     !grid-box average rain flux (kg m^-2s^-1) pverp
    real(kind=c_real) :: precip_ice_flux(pcols,pver+1)     !grid-box average ice/snow flux (kg m^-2s^-1) pverp
    real(kind=c_real) :: exner(pcols,pver)      !exner formula for converting between potential and normal temp
    real(kind=c_real) :: cld_frac_r(pcols,pver)      !rain cloud fraction
    real(kind=c_real) :: cld_frac_l(pcols,pver)      !liquid cloud fraction
    real(kind=c_real) :: cld_frac_i(pcols,pver)      !ice cloud fraction
    real(kind=c_real) :: tend_out(pcols,pver,49) !microphysical tendencies
    real(kind=c_real) :: rel(pcols,pver)        !liq. effective drop radius (microns)
    real(kind=c_real) :: rei(pcols,pver)        !ice effective drop radius (microns)
    real(kind=c_real) :: qv2qi_depos_tend(pcols,pver)    !deposition/sublimation rate of cloud ice
    real(kind=c_real) :: precip_total_tend(pcols,pver)      !total precip
    real(kind=c_real) :: nevapr(pcols,pver)     !evap. of total precip
    real(kind=c_real) :: qr_evap_tend(pcols,pver)  !rain evaporation
    real(kind=c_real) :: pratot(pcols,pver)     !accretion of cloud by rain
    real(kind=c_real) :: prctot(pcols,pver)     !autoconversion of cloud by rain
    real(kind=c_real) :: mu(pcols,pver)         !Size distribution shape parameter for radiation
    real(kind=c_real) :: lambdac(pcols,pver)    !Size distribution slope parameter for radiation
    real(kind=c_real) :: dei(pcols,pver)        !Diameter for ice
    real(kind=c_real) :: liq_ice_exchange(pcols,pver) ! sum of liq-ice phase change tendenices
    real(kind=c_real) :: vap_liq_exchange(pcols,pver) ! sum of vap-liq phase change tendenices
    real(kind=c_real) :: vap_ice_exchange(pcols,pver) ! sum of vap-ice phase change tendenices
    real(kind=c_real) :: inv_qc_relvar(pcols,pver)        ! 1/(var(qc)/mean(qc)**2) for P3 subgrid qc.
    real(kind=c_real) :: inv_cp

    real(kind=c_real) :: col_location(pcols,3)

    ! For rrtmg optics. specified distribution.
    real(kind=c_real), parameter :: dcon   = 25.e-6_rtype      ! Convective size distribution effective radius (um)
    real(kind=c_real), parameter :: mucon  = 5.3_rtype         ! Convective size distribution shape parameter
    real(kind=c_real), parameter :: deicon = 50._rtype         ! Convective ice effective diameter (um)

    integer(kind=c_int) :: icol, k
    integer :: i

    integer(kind=c_int) :: it, its, ite, kts, kte
    logical(kind=c_bool) :: do_predict_nc = .true.
    character(len=16) :: precip_frac_method = 'max_overlap'  ! AaronDonahue, Hard-coded for now, should be fixed in the future

    real(kind=c_real) :: qtest

    inv_cp = 1.0_rtype/cpair

    qtest = sum(q)

    ! WHAT DOES P3 NEED FROM THE OUTSIDE WORLD?
    ! Q                      tracer concentrations
    ! pres                   vertical pressure profile
    ! T_atm                      temperature profile
    ! zi                     vertical height of layer interfaces.  Note this could be backed out from pres and rho using the hydrostatic approximation
    ! dpres                   pressure layer thickness, again can be gotten from pres
    ! lcdlm, cld_frac_i, cld_frac_r    cloud fractions
    ! exner                  exner expression.  Can be backed out from pressure.
    ! nc_nuceat_tend and ni_activated         activation arrays.


    ! MAKE LOCAL COPIES OF VARS MODIFIED BY P3
    !==============
    !local copies are needed because state is passed into this routine as intent=in
    !while P3 seeks to modify state variables in-place. Also, we need a copy of
    !old values in order to back out ptend values later. Traditionally, a local copy
    !is created by copying the whole state. It is much cheaper to just copy the
    !variables we need.

    its     = 1
    ite     = ncol
    kts     = 1
    kte     = nlev

    do i = its,ite
      do k = kts,kte
        qv(:,k)      = q(i,k,1) !1.0e-4_rtype!state%q(:,:,1)
        cldliq(:,k)  = q(i,k,2) !1.0e-6_rtype!state%q(:,:,ixcldliq)
        ice(:,k)     = q(i,k,3) !1.0e-7_rtype!state%q(:,:,ixcldice)
        numliq(:,k)  = q(i,k,4) !1.0e6_rtype!state%q(:,:,ixnumliq)
        numice(:,k)  = q(i,k,5) !1.0e5_rtype!state%q(:,:,ixnumice)
        rain(:,k)    = q(i,k,6) !1.0e-5_rtype!state%q(:,:,ixrain)
        numrain(:,k) = q(i,k,7) !1.0e5_rtype!state%q(:,:,ixnumrain)
        qm(:,k)   = q(i,k,8) !1.0e-8_rtype!state%q(:,:,ixcldrim) !Aaron, changed ixqm to ixcldrim to match Kai's code
        rimvol(:,k)  = q(i,k,9) !1.0e4_rtype!state%q(:,:,ixrimvol)
      end do
      col_location(i,:) = real(i)
    end do

!    do k = kte,kts,-1
!      pres(:,k)    = 1e3_rtype - (1e3_rtype-0.1)/real(pver)!state%pmid(:,:)
!    end do
    ! COMPUTE GEOMETRIC THICKNESS OF GRID
    !==============
    exner(:ncol,:nlev) = 1._rtype/((pmid(:ncol,:nlev)*1.e-5_rtype)**(rair*inv_cp))
    do icol = 1,ncol
       do k = 1,nlev
! Note: dz is calculated in the opposite direction that dpres is calculated,
! thus when considering any dp/dz calculation we must also change the sign.
          dz(icol,k) = zi(icol,k) - zi(icol,k+1) !100.0_rtype   !state%zi(icol,k) - state%zi(icol,k+1)
          th_atm(icol,k)  = T_atm(icol,k)*exner(icol,k) !/(state%pmid(icol,k)*1.e-5)**(rd*inv_cp)
!          dpres(icol,k)  = (1e3_rtype-0.1)/real(pver) ! should be changed to come from model state.
       end do
    end do
    ! Initialize the radiation dependent variables.
    mu      = mucon
    lambdac = (mucon + 1._rtype)/dcon
    dei     = deicon
    ! Determine the cloud fraction and precip cover
    call get_cloud_fraction(its,ite,kts,kte,ast(its:ite,kts:kte),cldliq(its:ite,kts:kte), &
            rain(its:ite,kts:kte),ice(its:ite,kts:kte),precip_frac_method, &
            cld_frac_i(its:ite,kts:kte),cld_frac_l(its:ite,kts:kte),cld_frac_r(its:ite,kts:kte))
    !    cld_frac_i(:,:) = 1.0_rtype
    !    cld_frac_l(:,:) = 1.0_rtype
    !    cld_frac_r(:,:) = 1.0_rtype

    ! Hack inv_qc_relvar (should get more thoughtful value later):
    inv_qc_relvar(:,:) = 1.0_rtype

    ! CALL P3
    !==============
    call p3_main( &
         cldliq(its:ite,kts:kte),     & ! INOUT  cloud, mass mixing ratio         kg kg-1
         numliq(its:ite,kts:kte),     & ! INOUT  cloud, number mixing ratio       #  kg-1
         rain(its:ite,kts:kte),       & ! INOUT  rain, mass mixing ratio          kg kg-1
         numrain(its:ite,kts:kte),    & ! INOUT  rain, number mixing ratio        #  kg-1
         th_atm(its:ite,kts:kte),         & ! INOUT  potential temperature            K
         qv(its:ite,kts:kte),         & ! INOUT  water vapor mixing ratio         kg kg-1
         dtime,                       & ! IN     model time step                  s
         ice(its:ite,kts:kte),        & ! INOUT  ice, total mass mixing ratio     kg kg-1
         qm(its:ite,kts:kte),      & ! INOUT  ice, rime mass mixing ratio      kg kg-1
         numice(its:ite,kts:kte),     & ! INOUT  ice, total number mixing ratio   #  kg-1
         rimvol(its:ite,kts:kte),     & ! INOUT  ice, rime volume mixing ratio    m3 kg-1
         pmid(its:ite,kts:kte),       & ! IN     pressure at cell midpoints       Pa
         dz(its:ite,kts:kte),        & ! IN     vertical grid spacing            m
         nc_nuceat_tend(its:ite,kts:kte),      & ! IN ccn activation number tendency kg-1 s-1
         ni_activated(its:ite,kts:kte),       & ! IN activated ice nuclei concentration kg-1
         inv_qc_relvar(its:ite,kts:kte),  & ! IN 1/(var(qc)/mean(qc)**2) used in P3.
         it,                          & ! IN     time step counter NOTE: starts at 1 for first time step
         precip_liq_surf(its:ite),            & ! OUT    surface liquid precip rate       m s-1
         precip_ice_surf(its:ite),            & ! OUT    surface frozen precip rate       m s-1
         its,                         & ! IN     horizontal index lower bound     -
         ite,                         & ! IN     horizontal index upper bound     -
         kts,                         & ! IN     vertical index lower bound       -
         kte,                         & ! IN     vertical index upper bound       -
         rel(its:ite,kts:kte),        & ! OUT    effective radius, cloud          m
         rei(its:ite,kts:kte),        & ! OUT    effective radius, ice            m
         rho_qi(its:ite,kts:kte),  & ! OUT    bulk density of ice              kg m-3
         do_predict_nc,               & ! IN     .true.=prognostic Nc, .false.=specified Nc
         ! AaronDonahue new stuff
         dpres(its:ite,kts:kte), & ! IN pressure level thickness for computing total mass
         exner(its:ite,kts:kte),      & ! IN exner values
         qv2qi_depos_tend(its:ite,kts:kte),    & ! OUT Deposition/sublimation rate of cloud ice
         precip_total_tend(its:ite,kts:kte),      & ! OUT Total precipitation (rain + snow)
         nevapr(its:ite,kts:kte),     & ! OUT evaporation of total precipitation (rain + snow)
         qr_evap_tend(its:ite,kts:kte),  & ! OUT rain evaporation
         precip_liq_flux(its:ite,kts:kte+1),     & ! OUT grid-box average rain flux (kg m^-2s^-1) pverp
         precip_ice_flux(its:ite,kts:kte+1),     & ! OUT grid-box average ice/snow flux (kgm^-2 s^-1) pverp
         cld_frac_r(its:ite,kts:kte),      & ! IN rain cloud fraction
         cld_frac_l(its:ite,kts:kte),      & ! IN liquid cloud fraction
         cld_frac_i(its:ite,kts:kte),      & ! IN ice cloud fraction
         tend_out(its:ite,kts:kte,:), & ! OUT p3 microphysics tendencies
         mu(its:ite,kts:kte),         & ! OUT Size distribution shape parameter for radiation
         lambdac(its:ite,kts:kte),     & ! OUT Size distribution slope parameter for radiation
         liq_ice_exchange(its:ite,kts:kte),& ! OUT sum of liq-ice phase change tendenices
         vap_liq_exchange(its:ite,kts:kte),& ! OUT sun of vap-liq phase change tendencies
         vap_ice_exchange(its:ite,kts:kte),& ! OUT sum of vap-ice phase change tendencies
         qv_prev(its:ite,kts:kte),&          ! IN qv from prev step
         t_prev(its:ite,kts:kte),&           ! IN T from prev step
         col_location(its:ite,3)           & ! IN location of columns
         )
    do i = its,ite
      do k = kts,kte
        FQ(i,k,1) = FQ(i,k,1) + (qv(i,k)     - q(i,k,1))/dtime
        FQ(i,k,2) = FQ(i,k,2) + (cldliq(i,k) - q(i,k,2))/dtime
        FQ(i,k,3) = FQ(i,k,3) + (ice(i,k)    - q(i,k,3))/dtime
        FQ(i,k,4) = FQ(i,k,4) + (rain(i,k)   - q(i,k,6))/dtime
        q(i,k,1) = qv(i,k)
        q(i,k,2) = cldliq(i,k)
        q(i,k,3) = ice(i,k)
        q(i,k,4) = numliq(i,k)
        q(i,k,5) = numice(i,k)
        q(i,k,6) = rain(i,k)
        q(i,k,7) = numrain(i,k)
        q(i,k,8) = qm(i,k)
        q(i,k,9) = rimvol(i,k)
        qv_prev(i,k) = qv(i,k)
        T_prev(i,k) = th(i,k)/exner(icol,k)
      end do
    end do

    print '(a15,f16.8,4e16.8)', 'P3 run = ', test, qtest, sum(q), sum(qv), sum(FQ(:,:,:))
  end subroutine p3_main_f90
  !====================================================================!
  subroutine p3_finalize_f90 () bind(c)

    print *, "P3 finalization..."

  end subroutine p3_finalize_f90
  !================================================================================================
    subroutine get_cloud_fraction(its,ite,kts,kte,ast,qc,qr,qi,method, &
                  cld_frac_i,cld_frac_l,cld_frac_r)

       use micro_p3_utils, only: mincld, qsmall

       integer,intent(in)                                 :: its,ite,kts,kte
       real(rtype),dimension(its:ite,kts:kte),intent(in)  :: ast, qc, qr, qi
       character(len=16),intent(in)                       :: method
       real(rtype),dimension(its:ite,kts:kte),intent(out) :: cld_frac_i, cld_frac_l, cld_frac_r
       real(rtype),dimension(its:ite,kts:kte)             :: cldm

       integer  :: i,k
       integer  :: ktop, kbot, kdir

       ktop = kts        !k of top level
       kbot = kte        !k of bottom level
       kdir = -1         !(k: 1=top, nk=bottom)

       cldm(:,:)  = mincld
       cld_frac_i(:,:) = mincld
       cld_frac_l(:,:) = mincld
       do k = kbot,ktop,kdir
          do i=its,ite
             cldm(i,k)  = max(ast(i,k), mincld)
             cld_frac_i(i,k) = max(ast(i,k), mincld)
             cld_frac_l(i,k) = max(ast(i,k), mincld)
          end do
       end do

       DO k = ktop,kbot,-kdir  !AaronDonahue TODO: Check to make sure this is correct.  Are we going the correct direction?
          DO i=its,ite
       !!
       !! precipitation fraction
       !!
          cld_frac_r(i,k) = cldm(i,k)
          IF (trim(method) == 'in_cloud') THEN
             IF (k /= ktop) THEN
                IF (qc(i,k) .lt. qsmall .and. qi(i,k) .lt. qsmall) THEN
                   cld_frac_r(i,k) = cld_frac_r(i,k+kdir)
                END IF
             END IF
          ELSE IF (trim(method) == 'max_overlap') THEN
          ! calculate precip fraction based on maximum overlap assumption

          ! IF rain or snow mix ratios are smaller than threshold,
          ! then leave cld_frac_r as cloud fraction at current level
             IF (k /= ktop) THEN
                IF (qr(i,k+kdir) .ge. qsmall .or. qi(i,k+kdir) .ge. qsmall) THEN
                   cld_frac_r(i,k) = max(cldm(i,k+kdir),cld_frac_r(i,k))
                END IF
             END IF
          END IF
          END DO ! i
       END DO    ! k

       return
    end subroutine get_cloud_fraction

  !================================================================================================
  !====================================================================!

end module scream_p3_interface_mod<|MERGE_RESOLUTION|>--- conflicted
+++ resolved
@@ -57,11 +57,7 @@
 
   end subroutine p3_init_f90
   !====================================================================!
-<<<<<<< HEAD
-  subroutine p3_standalone_init_f90 (q,T_atm,zi,pmid,dpres,ast,ni_activated,nc_nuceat_tend) bind(c)
-=======
-  subroutine p3_standalone_init_f90 (q,T,zi,pmid,dpres,ast,ni_activated,nc_nuceat_tend, qv_prev, t_prev) bind(c)
->>>>>>> 106dcead
+  subroutine p3_standalone_init_f90 (q,T_atm,zi,pmid,dpres,ast,ni_activated,nc_nuceat_tend, qv_prev, t_prev) bind(c)
     use micro_p3,       only: p3_init
     use micro_p3_utils, only: micro_p3_utils_init
 
@@ -109,11 +105,7 @@
     print *, 'P3-Standalone-Init Finished'
   end subroutine p3_standalone_init_f90
   !====================================================================!
-<<<<<<< HEAD
-  subroutine p3_main_f90 (dtime,zi,pmid,dpres,ast,ni_activated,nc_nuceat_tend,q,FQ,T_atm) bind(c)
-=======
-  subroutine p3_main_f90 (dtime,zi,pmid,dpres,ast,ni_activated,nc_nuceat_tend,q,FQ,T,qv_prev,T_prev) bind(c)
->>>>>>> 106dcead
+  subroutine p3_main_f90 (dtime,zi,pmid,dpres,ast,ni_activated,nc_nuceat_tend,q,FQ,T_atm,qv_prev,T_prev) bind(c)
     use micro_p3,       only: p3_main
 
 !    real, intent(in) :: q(pcols,pver,9) ! Tracer mass concentrations from SCREAM      kg/kg
