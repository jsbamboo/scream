--- conflicted
+++ resolved
@@ -44,12 +44,8 @@
   static constexpr Scalar RHOSUR      = P0/(RD*Tmelt);
   static constexpr Scalar CP          = Cpair;          // heat constant of air at constant pressure, J/kg
   static constexpr Scalar INV_CP      = 1.0/CP;
-<<<<<<< HEAD
   static constexpr Scalar Tol         = std::numeric_limits<Scalar>::epsilon(); 
-=======
-  static constexpr Scalar Tol         = util::is_single_precision<Real>::value ? 2e-5 : 1e-14;
   static constexpr Scalar mu_r_const  = 1.0;
->>>>>>> f6d3feb9
 };
 
 template <typename Scalar>
