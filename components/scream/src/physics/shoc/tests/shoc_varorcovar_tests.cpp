--- conflicted
+++ resolved
@@ -271,8 +271,6 @@
     }
   }
 
-<<<<<<< HEAD
-
 static void run_bfb()
   {
     SHOCVarorcovarData SDS_f90[] = {
@@ -326,11 +324,6 @@
         REQUIRE(d_f90.varorcovar[k] == d_cxx.varorcovar[k]);
       }
     }
-=======
-  static void run_bfb()
-  {
-    // TODO
->>>>>>> 648c074e
   }
 };
 
@@ -349,13 +342,8 @@
 
 TEST_CASE("shoc_varorcovar_bfb", "shoc")
 {
-<<<<<<< HEAD
-  using TestStruct = scream::shoc::unit_test::UnitWrap::UnitTest<scream::DefaultDevice>::TestShocVarorcovar;
-  
-=======
   using TestStruct = scream::shoc::unit_test::UnitWrap::UnitTest<scream::DefaultDevice>::TestShocVarorCovar;
 
->>>>>>> 648c074e
   TestStruct::run_bfb();
 }
 
