--- conflicted
+++ resolved
@@ -348,6 +348,19 @@
     const uview_1d<Spack>&       w3);
 
   KOKKOS_FUNCTION
+  static void adv_sgs_tke(
+    const MemberType&            team,
+    const Int&                   nlev,
+    const Int&                   shcol,
+    const Real&                  dtime,
+    const uview_1d<const Spack>& shoc_mix,
+    const uview_1d<const Spack>& wthv_sec,
+    const uview_1d<const Spack>& sterm_zt,
+    const uview_1d<const Spack>& tk,
+    const uview_1d<Spack>&       tke,
+    const uview_1d<Spack>&       a_diss);
+
+  KOKKOS_FUNCTION
   static void shoc_assumed_pdf(
     const MemberType&            team,
     const Int&                   nlev,
@@ -378,19 +391,6 @@
     const uview_1d<Spack>&       shoc_ql2);
 
   KOKKOS_FUNCTION
-<<<<<<< HEAD
-  static void adv_sgs_tke(
-    const MemberType&            team,
-    const Int&                   nlev,
-    const Int&                   shcol,
-    const Real&                  dtime,
-    const uview_1d<const Spack>& shoc_mix,
-    const uview_1d<const Spack>& wthv_sec,
-    const uview_1d<const Spack>& sterm_zt,
-    const uview_1d<const Spack>& tk,
-    const uview_1d<Spack>&       tke,
-    const uview_1d<Spack>&       a_diss);
-=======
   static void compute_shr_prod(
     const MemberType&            team,
     const Int&                   nlevi,
@@ -400,7 +400,6 @@
     const uview_1d<const Spack>& u_wind,
     const uview_1d<const Spack>& v_wind,
     const uview_1d<Spack>&       sterm);
->>>>>>> 257e7e23
 
   KOKKOS_FUNCTION
   static void compute_tmpi(
