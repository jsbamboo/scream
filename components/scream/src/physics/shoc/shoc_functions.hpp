#ifndef SHOC_FUNCTIONS_HPP
#define SHOC_FUNCTIONS_HPP

#include "physics/share/physics_constants.hpp"
#include "shoc_constants.hpp"

#include "share/scream_types.hpp"

#include "ekat/ekat_pack_kokkos.hpp"
#include "ekat/ekat_workspace.hpp"

namespace scream {
namespace shoc {

/*
 * Functions is a stateless struct used to encapsulate a
 * number of functions for SHOC. We use the ETI pattern for
 * these functions.
 *
 * SHOC assumptions:
 *  - Kokkos team policies have a vector length of 1
 */

template <typename ScalarT, typename DeviceT>
struct Functions
{
  //
  // ------- Types --------
  //

  using Scalar = ScalarT;
  using Device = DeviceT;

  template <typename S>
  using BigPack = ekat::pack::Pack<S,SCREAM_PACK_SIZE>;
  template <typename S>
  using SmallPack = ekat::pack::Pack<S,SCREAM_SMALL_PACK_SIZE>;

  using IntSmallPack = SmallPack<Int>;
  using Pack = BigPack<Scalar>;
  using Spack = SmallPack<Scalar>;

  using Mask  = ekat::pack::Mask<Pack::n>;
  using Smask = ekat::pack::Mask<Spack::n>;

  using KT = ekat::KokkosTypes<Device>;

  using C  = physics::Constants<Scalar>;
  using SC = shoc::Constants<Scalar>;

  template <typename S>
  using view_1d = typename KT::template view_1d<S>;
  template <typename S>
  using view_2d = typename KT::template view_2d<S>;

  template <typename S, int N>
  using view_1d_ptr_array = typename KT::template view_1d_ptr_carray<S, N>;

  template <typename S>
  using uview_1d = typename ekat::util::template Unmanaged<view_1d<S> >;

  template <typename S>
  using uview_2d = typename ekat::util::template Unmanaged<view_2d<S> >;

  using MemberType = typename KT::MemberType;

  using Workspace = typename ekat::WorkspaceManager<Spack, Device>::Workspace;

  //
  // --------- Functions ---------
  //
  KOKKOS_FUNCTION
  static void calc_shoc_varorcovar(
    const MemberType&            team,
    const Int&                   nlev, 
    const Scalar&                tunefac,
    const uview_1d<const Spack>& isotropy_zi, 
    const uview_1d<const Spack>& tkh_zi,
    const uview_1d<const Spack>& dz_zi,
    const uview_1d<const Spack>& invar1, 
    const uview_1d<const Spack>& invar2, 
    const uview_1d<Spack>&       varorcovar);

  KOKKOS_FUNCTION
  static void calc_shoc_vertflux(
    const MemberType& team,
    const Int& nlev,
    const uview_1d<const Spack>& tkh_zi,
    const uview_1d<const Spack>& dz_zi,
    const uview_1d<const Spack>& invar,
    const uview_1d<Spack>& vertflux);

  KOKKOS_FUNCTION
  static void shoc_diag_second_moments_srf(
    const Scalar& wthl_sfc, const Scalar& uw_sfc, const Scalar& vw_sfc,
    Scalar& ustar2, Scalar& wstar);

  KOKKOS_FUNCTION
  static void shoc_diag_second_moments_ubycond(
    Scalar& thl_sec, Scalar& qw_sec, Scalar& wthl_sec, Scalar& wqw_sec,
    Scalar& qwthl_sec, Scalar& uw_sec, Scalar& vw_sec, Scalar& wtke_sec);

  KOKKOS_FUNCTION
<<<<<<< HEAD
  static void adv_sgs_tke(
    const MemberType& team,
    const Int& nlev,
    const Real& dtime,
    const uview_1d<const Spack>& shoc_mix,
    const uview_1d<const Spack>& wthv_sec,
    const uview_1d<const Spack>& sterm_zt,
    const uview_1d<const Spack>& tk,
    const uview_1d<Spack>& tke,
    const uview_1d<Spack>& a_diss);
=======
  static void update_host_dse(
    const MemberType& team,
    const Int& nlev,
    const uview_1d<const Spack>& thlm,
    const uview_1d<const Spack>& shoc_ql,
    const uview_1d<const Spack>& exner,
    const uview_1d<const Spack>& zt_grid,
    const Scalar& phis,
    const uview_1d<Spack>& host_dse);
>>>>>>> 79ded4d8

}; // struct Functions

} // namespace shoc
} // namespace scream

// If a GPU build, make all code available to the translation unit; otherwise,
// ETI is used.
#ifdef KOKKOS_ENABLE_CUDA
# include "shoc_calc_shoc_varorcovar_impl.hpp"
# include "shoc_calc_shoc_vertflux_impl.hpp"
# include "shoc_diag_second_moments_srf_impl.hpp"
# include "shoc_diag_second_moments_ubycond_impl.hpp"
<<<<<<< HEAD
# include "shoc_adv_sgs_tke_impl.hpp"
=======
# include "shoc_update_host_dse_impl.hpp"
>>>>>>> 79ded4d8
#endif

#endif<|MERGE_RESOLUTION|>--- conflicted
+++ resolved
@@ -72,13 +72,13 @@
   KOKKOS_FUNCTION
   static void calc_shoc_varorcovar(
     const MemberType&            team,
-    const Int&                   nlev, 
+    const Int&                   nlev,
     const Scalar&                tunefac,
-    const uview_1d<const Spack>& isotropy_zi, 
+    const uview_1d<const Spack>& isotropy_zi,
     const uview_1d<const Spack>& tkh_zi,
     const uview_1d<const Spack>& dz_zi,
-    const uview_1d<const Spack>& invar1, 
-    const uview_1d<const Spack>& invar2, 
+    const uview_1d<const Spack>& invar1,
+    const uview_1d<const Spack>& invar2,
     const uview_1d<Spack>&       varorcovar);
 
   KOKKOS_FUNCTION
@@ -101,7 +101,17 @@
     Scalar& qwthl_sec, Scalar& uw_sec, Scalar& vw_sec, Scalar& wtke_sec);
 
   KOKKOS_FUNCTION
-<<<<<<< HEAD
+  static void update_host_dse(
+    const MemberType& team,
+    const Int& nlev,
+    const uview_1d<const Spack>& thlm,
+    const uview_1d<const Spack>& shoc_ql,
+    const uview_1d<const Spack>& exner,
+    const uview_1d<const Spack>& zt_grid,
+    const Scalar& phis,
+    const uview_1d<Spack>& host_dse);
+
+  KOKKOS_FUNCTION
   static void adv_sgs_tke(
     const MemberType& team,
     const Int& nlev,
@@ -112,17 +122,6 @@
     const uview_1d<const Spack>& tk,
     const uview_1d<Spack>& tke,
     const uview_1d<Spack>& a_diss);
-=======
-  static void update_host_dse(
-    const MemberType& team,
-    const Int& nlev,
-    const uview_1d<const Spack>& thlm,
-    const uview_1d<const Spack>& shoc_ql,
-    const uview_1d<const Spack>& exner,
-    const uview_1d<const Spack>& zt_grid,
-    const Scalar& phis,
-    const uview_1d<Spack>& host_dse);
->>>>>>> 79ded4d8
 
 }; // struct Functions
 
@@ -136,11 +135,8 @@
 # include "shoc_calc_shoc_vertflux_impl.hpp"
 # include "shoc_diag_second_moments_srf_impl.hpp"
 # include "shoc_diag_second_moments_ubycond_impl.hpp"
-<<<<<<< HEAD
+# include "shoc_update_host_dse_impl.hpp"
 # include "shoc_adv_sgs_tke_impl.hpp"
-=======
-# include "shoc_update_host_dse_impl.hpp"
->>>>>>> 79ded4d8
 #endif
 
 #endif