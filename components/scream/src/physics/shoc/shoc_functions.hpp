#ifndef SHOC_FUNCTIONS_HPP
#define SHOC_FUNCTIONS_HPP

#include "physics/share/physics_constants.hpp"
#include "physics/shoc/shoc_constants.hpp"

#include "share/scream_types.hpp"

#include "ekat/ekat_pack_kokkos.hpp"
#include "ekat/ekat_workspace.hpp"

namespace scream {
namespace shoc {

/*
 * Functions is a stateless struct used to encapsulate a
 * number of functions for SHOC. We use the ETI pattern for
 * these functions.
 *
 * SHOC assumptions:
 *  - Kokkos team policies have a vector length of 1
 */

template <typename ScalarT, typename DeviceT>
struct Functions
{
  //
  // ------- Types --------
  //

  using Scalar = ScalarT;
  using Device = DeviceT;

  template <typename S>
  using BigPack = ekat::Pack<S,SCREAM_PACK_SIZE>;
  template <typename S>
  using SmallPack = ekat::Pack<S,SCREAM_SMALL_PACK_SIZE>;

  using IntSmallPack = SmallPack<Int>;
  using Pack = BigPack<Scalar>;
  using Spack = SmallPack<Scalar>;

  using Mask  = ekat::Mask<Pack::n>;
  using Smask = ekat::Mask<Spack::n>;

  using KT = ekat::KokkosTypes<Device>;

  using C  = physics::Constants<Scalar>;
  using SC = shoc::Constants<Scalar>;

  template <typename S>
  using view_1d = typename KT::template view_1d<S>;
  template <typename S>
  using view_2d = typename KT::template view_2d<S>;
  template <typename S>
  using view_3d = typename KT::template view_3d<S>;

  template <typename S, int N>
  using view_1d_ptr_array = typename KT::template view_1d_ptr_carray<S, N>;

  template <typename S>
  using uview_1d = typename ekat::template Unmanaged<view_1d<S> >;

  template <typename S>
  using uview_2d = typename ekat::template Unmanaged<view_2d<S> >;

  using MemberType = typename KT::MemberType;

  using Workspace = typename ekat::WorkspaceManager<Spack, Device>::Workspace;

  //
  // --------- Functions ---------
  //
  KOKKOS_FUNCTION
  static void calc_shoc_varorcovar(
    const MemberType&            team,
    const Int&                   nlev,
    const Scalar&                tunefac,
    const uview_1d<const Spack>& isotropy_zi,
    const uview_1d<const Spack>& tkh_zi,
    const uview_1d<const Spack>& dz_zi,
    const uview_1d<const Spack>& invar1,
    const uview_1d<const Spack>& invar2,
    const uview_1d<Spack>&       varorcovar);

  KOKKOS_FUNCTION
  static void calc_shoc_vertflux(
    const MemberType& team,
    const Int& nlev,
    const uview_1d<const Spack>& tkh_zi,
    const uview_1d<const Spack>& dz_zi,
    const uview_1d<const Spack>& invar,
    const uview_1d<Spack>& vertflux);

  KOKKOS_FUNCTION
  static void shoc_diag_second_moments_srf(
    const Scalar& wthl_sfc, const Scalar& uw_sfc, const Scalar& vw_sfc,
    Scalar& ustar2, Scalar& wstar);

  KOKKOS_FUNCTION
  static void shoc_diag_second_moments_ubycond(
    Scalar& thl_sec, Scalar& qw_sec, Scalar& wthl_sec, Scalar& wqw_sec,
    Scalar& qwthl_sec, Scalar& uw_sec, Scalar& vw_sec, Scalar& wtke_sec);

  KOKKOS_FUNCTION
  static void update_host_dse(
    const MemberType& team,
    const Int& nlev,
    const uview_1d<const Spack>& thlm,
    const uview_1d<const Spack>& shoc_ql,
    const uview_1d<const Spack>& exner,
    const uview_1d<const Spack>& zt_grid,
    const Scalar& phis,
    const uview_1d<Spack>& host_dse);

  KOKKOS_FUNCTION
  static void compute_diag_third_shoc_moment(
    const MemberType& team,
    const Int& nlev,
    const Int& nlevi,
    const uview_1d<const Spack>& w_sec,
    const uview_1d<const Spack>& thl_sec,
    const uview_1d<const Spack>& wthl_sec,
    const uview_1d<const Spack>& tke,
    const uview_1d<const Spack>& dz_zt,
    const uview_1d<const Spack>& dz_zi,
    const uview_1d<const Spack>& isotropy_zi,
    const uview_1d<const Spack>& brunt_zi,
    const uview_1d<const Spack>& w_sec_zi,
    const uview_1d<const Spack>& thetal_zi,
    const uview_1d<Spack>& w3);

  KOKKOS_FUNCTION
  static void shoc_pblintd_init_pot(
    const MemberType& team, const Int& nlev,
    const view_1d<const Spack>& thl, const view_1d<const Spack>& ql, const view_1d<const Spack>& q,
    const view_1d<Spack>& thv);

  KOKKOS_FUNCTION
  static void compute_shoc_mix_shoc_length(
    const MemberType&            team,
    const Int&                   nlev,
    const uview_1d<const Spack>& tke,
    const uview_1d<const Spack>& brunt,
    const Scalar&                tscale,
    const uview_1d<const Spack>& zt_grid,
    const Scalar&                l_inf,
    const uview_1d<Spack>&       shoc_mix);

  KOKKOS_FUNCTION
  static void check_tke(
    const MemberType& team,
    const Int& nlev,
    const uview_1d<Spack>& tke);

  KOKKOS_FUNCTION
  static void clipping_diag_third_shoc_moments(
    const MemberType& team,
    const Int& nlevi,
    const uview_1d<const Spack>& w_sec_zi,
    const uview_1d<Spack>& w3);

  KOKKOS_FUNCTION
  static void linear_interp(
    const MemberType& team,
    const uview_1d<const Spack>& x1,
    const uview_1d<const Spack>& x2,
    const uview_1d<const Spack>& y1,
    const uview_1d<Spack>& y2,
    const Int& km1,
    const Int& km2,
    const Scalar& minthresh);

  KOKKOS_FUNCTION
  static void shoc_energy_integrals(
    const MemberType&            team,
    const Int&                   nlev,
    const uview_1d<const Spack>& host_dse,
    const uview_1d<const Spack>& pdel,
    const uview_1d<const Spack>& rtm,
    const uview_1d<const Spack>& rcm,
    const uview_1d<const Spack>& u_wind,
    const uview_1d<const Spack>& v_wind,
    Scalar&                      se_int,
    Scalar&                      ke_int,
    Scalar&                      wv_int,
    Scalar&                      wl_int);

  KOKKOS_FUNCTION
  static void shoc_diag_second_moments_lbycond(
    const Scalar& wthl_sfc, const Scalar& wqw_sfc, const Scalar& uw_sfc, const Scalar& vw_sfc,
    const Scalar& ustar2, const Scalar& wstar,
    Scalar& wthl_sec, Scalar& wqw_sec, Scalar& uw_sec, Scalar& vw_sec,
    Scalar& wtke_sec, Scalar& thl_sec, Scalar& qw_sec, Scalar& qwthl_sec);

  KOKKOS_FUNCTION
  static void diag_second_moments(const MemberType& team, const Int& nlev, const Int& nlevi,
     const uview_1d<const Spack>& thetal, const uview_1d<const Spack>& qw, const uview_1d<const Spack>& u_wind,
     const uview_1d<const Spack>& v_wind, const uview_1d<const Spack>& tke, const uview_1d<const Spack>& isotropy,
     const uview_1d<const Spack>& tkh, const uview_1d<const Spack>& tk, const uview_1d<const Spack>& dz_zi,
     const uview_1d<const Spack>& zt_grid, const uview_1d<const Spack>& zi_grid, const uview_1d<const Spack>& shoc_mix,
     const uview_1d<Spack>& isotropy_zi, const uview_1d<Spack>& tkh_zi, const uview_1d<Spack>& tk_zi,
     const uview_1d<Spack>& thl_sec, const uview_1d<Spack>& qw_sec, const uview_1d<Spack>& wthl_sec,
     const uview_1d<Spack>& wqw_sec, const uview_1d<Spack>& qwthl_sec, const uview_1d<Spack>& uw_sec,
     const uview_1d<Spack>& vw_sec, const uview_1d<Spack>& wtke_sec, const uview_1d<Spack>& w_sec);

  KOKKOS_FUNCTION
  static void diag_second_shoc_moments(const MemberType& team, const Int& nlev, const Int& nlevi,
     const uview_1d<const Spack>& thetal, const uview_1d<const Spack>& qw, const uview_1d<const Spack>& u_wind,
     const uview_1d<const Spack>& v_wind, const uview_1d<const Spack>& tke, const uview_1d<const Spack>& isotropy,
     const uview_1d<const Spack>& tkh, const uview_1d<const Spack>& tk, const uview_1d<const Spack>& dz_zi,
     const uview_1d<const Spack>& zt_grid, const uview_1d<const Spack>& zi_grid, const uview_1d<const Spack>& shoc_mix,
     const Scalar& wthl_sfc, const Scalar& wqw_sfc, const Scalar& uw_sfc, const Scalar& vw_sfc, Scalar& ustar2, Scalar& wstar,
     const uview_1d<Spack>& isotropy_zi, const uview_1d<Spack>& tkh_zi, const uview_1d<Spack>& tk_zi, const uview_1d<Spack>& thl_sec,
     const uview_1d<Spack>& qw_sec, const uview_1d<Spack>& wthl_sec, const uview_1d<Spack>& wqw_sec, const uview_1d<Spack>& qwthl_sec,
     const uview_1d<Spack>& uw_sec, const uview_1d<Spack>& vw_sec, const uview_1d<Spack>& wtke_sec, const uview_1d<Spack>& w_sec);

  KOKKOS_FUNCTION
  static void compute_brunt_shoc_length(
    const MemberType&            team,
    const Int&                   nlev,
    const Int&                   nlevi,
    const uview_1d<const Spack>& dz_zt,
    const uview_1d<const Spack>& thv,
    const uview_1d<const Spack>& thv_zi,
    const uview_1d<Spack>&       brunt);

  KOKKOS_FUNCTION
  static void compute_l_inf_shoc_length(
    const MemberType&            team,
    const Int&                   nlev,
    const uview_1d<const Spack>& zt_grid,
    const uview_1d<const Spack>& dz_zt,
    const uview_1d<const Spack>& tke,
    Scalar&                      l_inf);

  KOKKOS_FUNCTION
  static void check_length_scale_shoc_length(
    const MemberType&      team,
    const Int&             nlev,
    const Scalar&          host_dx,
    const Scalar&          host_dy,
    const uview_1d<Spack>& shoc_mix);

  KOKKOS_FUNCTION
  static void compute_conv_vel_shoc_length(
    const MemberType&            team,
    const Int&                   nlev,
    const Scalar&                pblh,
    const uview_1d<const Spack>& zt_grid,
    const uview_1d<const Spack>& dz_zt,
    const uview_1d<const Spack>& thv,
    const uview_1d<const Spack>& wthv_sec,
    Scalar&                      conv_vel);

  KOKKOS_FUNCTION
  static void shoc_diag_obklen(
    const Scalar& uw_sfc,
    const Scalar& vw_sfc,
    const Scalar& wthl_sfc,
    const Scalar& wqw_sfc,
    const Scalar& thl_sfc,
    const Scalar& cldliq_sfc,
    const Scalar& qv_sfc,
    Scalar&       ustar,
    Scalar&       kbfs,
    Scalar&       obklen);

  KOKKOS_FUNCTION
  static void shoc_pblintd_cldcheck(
    const Scalar& zi, const Scalar& cldn,
    Scalar& pblh);

  KOKKOS_FUNCTION
  static void compute_conv_time_shoc_length(
    const Scalar& pblh,
    Scalar&       conv_vel,
    Scalar&       tscale);

  KOKKOS_FUNCTION
  static void shoc_length(
    const MemberType&            team,
    const Int&                   nlev,
    const Int&                   nlevi,
    const Scalar&                host_dx,
    const Scalar&                host_dy,
    const Scalar&                pblh,
    const uview_1d<const Spack>& tke,
    const uview_1d<const Spack>& zt_grid,
    const uview_1d<const Spack>& zi_grid,
    const uview_1d<const Spack>& dz_zt,
    const uview_1d<const Spack>& dz_zi,
    const uview_1d<const Spack>& wthv_sec,
    const uview_1d<const Spack>& thetal,
    const uview_1d<const Spack>& thv,
    const uview_1d<Spack>&       thv_zi,
    const uview_1d<Spack>&       brunt,
    const uview_1d<Spack>&       shoc_mix);

  KOKKOS_FUNCTION
  static void shoc_energy_fixer(
    const MemberType&            team,
    const Int&                   nlev,
    const Int&                   nlevi,
    const Scalar&                dtime,
    const Int&                   nadv,
    const uview_1d<const Spack>& zt_grid,
    const uview_1d<const Spack>& zi_grid,
    const Scalar&                se_b,
    const Scalar&                ke_b,
    const Scalar&                wv_b,
    const Scalar&                wl_b,
    const Scalar&                se_a,
    const Scalar&                ke_a,
    const Scalar&                wv_a,
    const Scalar&                wl_a,
    const Scalar&                wthl_sfc,
    const Scalar&                wqw_sfc,
    const uview_1d<const Spack>& rho_zt,
    const uview_1d<const Spack>& tke,
    const uview_1d<const Spack>& pint,
    const uview_1d<Spack>&       rho_zi,
    const uview_1d<Spack>&       host_dse);

  KOKKOS_FUNCTION
  static void compute_shoc_vapor(
    const MemberType&            team,
    const Int&                   nlev,
    const uview_1d<const Spack>& qw,
    const uview_1d<const Spack>& ql,
    const uview_1d<Spack>&       qv);

  KOKKOS_FUNCTION
  static void update_prognostics_implicit(
    const MemberType&            team,
    const Int&                   nlev,
    const Int&                   nlevi,
    const Int&                   num_tracer,
    const Scalar&                dtime,
    const uview_1d<const Spack>& dz_zt,
    const uview_1d<const Spack>& dz_zi,
    const uview_1d<const Spack>& rho_zt,
    const uview_1d<const Spack>& zt_grid,
    const uview_1d<const Spack>& zi_grid,
    const uview_1d<const Spack>& tk,
    const uview_1d<const Spack>& tkh,
    const Scalar&                uw_sfc,
    const Scalar&                vw_sfc,
    const Scalar&                wthl_sfc,
    const Scalar&                wqw_sfc,
    const uview_1d<const Spack>& wtracer_sfc,
    const uview_1d<Spack>&       rdp_zt,
    const uview_1d<Spack>&       tmpi,
    const uview_1d<Spack>&       tkh_zi,
    const uview_1d<Spack>&       tk_zi,
    const uview_1d<Spack>&       rho_zi,
    const uview_1d<Scalar>&       du,
    const uview_1d<Scalar>&       dl,
    const uview_1d<Scalar>&       d,
    const uview_2d<Spack>&       X1,
    const uview_1d<Spack>&       thetal,
    const uview_1d<Spack>&       qw,
    const uview_2d<Spack>&       tracer,
    const uview_1d<Spack>&       tke,
    const uview_1d<Spack>&       u_wind,
    const uview_1d<Spack>&       v_wind);

  KOKKOS_FUNCTION
  static void diag_third_shoc_moments(
    const MemberType&            team,
    const Int&                   nlev,
    const Int&                   nlevi,
    const uview_1d<const Spack>& w_sec,
    const uview_1d<const Spack>& thl_sec,
    const uview_1d<const Spack>& wthl_sec,
    const uview_1d<const Spack>& isotropy,
    const uview_1d<const Spack>& brunt,
    const uview_1d<const Spack>& thetal,
    const uview_1d<const Spack>& tke,
    const uview_1d<const Spack>& dz_zt,
    const uview_1d<const Spack>& dz_zi,
    const uview_1d<const Spack>& zt_grid,
    const uview_1d<const Spack>& zi_grid,
    const uview_1d<Spack>&       w_sec_zi,
    const uview_1d<Spack>&       isotropy_zi,
    const uview_1d<Spack>&       brunt_zi,
    const uview_1d<Spack>&       thetal_zi,
    const uview_1d<Spack>&       w3);

  KOKKOS_FUNCTION
  static void adv_sgs_tke(
    const MemberType&            team,
    const Int&                   nlev,
    const Real&                  dtime,
    const uview_1d<const Spack>& shoc_mix,
    const uview_1d<const Spack>& wthv_sec,
    const uview_1d<const Spack>& sterm_zt,
    const uview_1d<const Spack>& tk,
    const uview_1d<Spack>&       tke,
    const uview_1d<Spack>&       a_diss);

  KOKKOS_FUNCTION
  static void shoc_assumed_pdf(
    const MemberType&            team,
    const Int&                   nlev,
    const Int&                   nlevi,
    const uview_1d<const Spack>& thetal,
    const uview_1d<const Spack>& qw,
    const uview_1d<const Spack>& w_field,
    const uview_1d<const Spack>& thl_sec,
    const uview_1d<const Spack>& qw_sec,
    const uview_1d<const Spack>& wthl_sec,
    const uview_1d<const Spack>& w_sec,
    const uview_1d<const Spack>& wqw_sec,
    const uview_1d<const Spack>& qwthl_sec,
    const uview_1d<const Spack>& w3,
    const uview_1d<const Spack>& pres,
    const uview_1d<const Spack>& zt_grid,
    const uview_1d<const Spack>& zi_grid,
    const uview_1d<Spack>&       wthl_sec_zt,
    const uview_1d<Spack>&       wqw_sec_zt,
    const uview_1d<Spack>&       w3_zt,
    const uview_1d<Spack>&       thl_sec_zt,
    const uview_1d<Spack>&       qwthl_sec_zt,
    const uview_1d<Spack>&       qw_sec_zt,
    const uview_1d<Spack>&       shoc_cldfrac,
    const uview_1d<Spack>&       shoc_ql,
    const uview_1d<Spack>&       wqls,
    const uview_1d<Spack>&       wthv_sec,
    const uview_1d<Spack>&       shoc_ql2);

  KOKKOS_FUNCTION
  static void compute_shr_prod(
    const MemberType&            team,
    const Int&                   nlevi,
    const Int&                   nlev,
    const uview_1d<const Spack>& dz_zi,
    const uview_1d<const Spack>& u_wind,
    const uview_1d<const Spack>& v_wind,
    const uview_1d<Spack>&       sterm);

  KOKKOS_FUNCTION
  static void compute_tmpi(
    const MemberType&            team,
    const Int&                   nlevi,
    const Scalar&                dtime,
    const uview_1d<const Spack>& rho_zi,
    const uview_1d<const Spack>& dz_zi,
    const uview_1d<Spack>&       tmpi);

  KOKKOS_FUNCTION
  static void integ_column_stability(
    const MemberType&            team,
    const Int&                   nlev,
    const uview_1d<const Spack>& dz_zt,
    const uview_1d<const Spack>& pres,
    const uview_1d<const Spack>& brunt,
    Scalar&                      brunt_int);

  KOKKOS_FUNCTION
  static void isotropic_ts(
    const MemberType&            team,
    const Int&                   nlev,
    const Scalar&                brunt_int,
    const uview_1d<const Spack>& tke,
    const uview_1d<const Spack>& a_diss,
    const uview_1d<const Spack>& brunt,
    const uview_1d<Spack>&       isotropy);

  KOKKOS_FUNCTION
  static void dp_inverse(
    const MemberType&            team,
    const Int&                   nlev,
    const uview_1d<const Spack>& rho_zt,
    const uview_1d<const Spack>& dz_zt,
    const uview_1d<Spack>&       rdp_zt);

  KOKKOS_FUNCTION
  static void shoc_main(const Int& shcol, const Int& nlev, const Int& nlevi, const Spack& dtime, const Int& nadv, const uview_1d<const Spack>& host_dx, const uview_1d<const Spack>& host_dy, const uview_1d<const Spack>& thv, const uview_1d<const Spack>& zt_grid, const uview_1d<const Spack>& zi_grid, const uview_1d<const Spack>& pres, const uview_1d<const Spack>& presi, const uview_1d<const Spack>& pdel, const uview_1d<const Spack>& wthl_sfc, const uview_1d<const Spack>& wqw_sfc, const uview_1d<const Spack>& uw_sfc, const uview_1d<const Spack>& vw_sfc, const uview_1d<const Spack>& wtracer_sfc, const Int& num_qtracers, const uview_1d<const Spack>& w_field, const uview_1d<const Spack>& exner, const uview_1d<const Spack>& phis, const uview_1d<Spack>& host_dse, const uview_1d<Spack>& tke, const uview_1d<Spack>& thetal, const uview_1d<Spack>& qw, const uview_1d<Spack>& u_wind, const uview_1d<Spack>& v_wind, const uview_1d<Spack>& qtracers, const uview_1d<Spack>& wthv_sec, const uview_1d<Spack>& tkh, const uview_1d<Spack>& tk, const uview_1d<Spack>& shoc_ql, const uview_1d<Spack>& shoc_cldfrac, const uview_1d<Spack>& pblh, const uview_1d<Spack>& shoc_mix, const uview_1d<Spack>& isotropy, const uview_1d<Spack>& w_sec, const uview_1d<Spack>& thl_sec, const uview_1d<Spack>& qw_sec, const uview_1d<Spack>& qwthl_sec, const uview_1d<Spack>& wthl_sec, const uview_1d<Spack>& wqw_sec, const uview_1d<Spack>& wtke_sec, const uview_1d<Spack>& uw_sec, const uview_1d<Spack>& vw_sec, const uview_1d<Spack>& w3, const uview_1d<Spack>& wqls_sec, const uview_1d<Spack>& brunt, const uview_1d<Spack>& shoc_ql2);

  KOKKOS_FUNCTION
  static void pblintd_height(const Int& shcol, const Int& nlev, const uview_1d<const Spack>& z, const uview_1d<const Spack>& u, const uview_1d<const Spack>& v, const uview_1d<const Spack>& ustar, const uview_1d<const Spack>& thv, const uview_1d<const Spack>& thv_ref, const uview_1d<Spack>& pblh, const uview_1d<Spack>& rino, const uview_1d<bool>& check);

  KOKKOS_FUNCTION
  static void pblintd_init(
      const Scalar& z, 
      bool& check, 
      Scalar& rino, 
      Scalar& pblh);
  
  KOKKOS_FUNCTION
  static void vd_shoc_decomp(
    const MemberType&            team,
    const Int&                   nlev,
    const uview_1d<const Spack>& kv_term,
    const uview_1d<const Spack>& tmpi,
    const uview_1d<const Spack>& rdp_zt,
    const Scalar&                dtime,
    const Scalar&                flux,
    const uview_1d<Scalar>&      du,
    const uview_1d<Scalar>&      dl,
    const uview_1d<Scalar>&      d);

  KOKKOS_FUNCTION
  static void vd_shoc_solve(
    const MemberType&       team,
    const uview_1d<Scalar>& du,
    const uview_1d<Scalar>& dl,
    const uview_1d<Scalar>& d,
    const uview_2d<Spack>&  var);

  KOKKOS_FUNCTION
  static void pblintd_init(const Int& shcol, const Int& nlev, const uview_1d<const Spack>& z, const uview_1d<bool>& check, const uview_1d<Spack>& rino, const uview_1d<Spack>& pblh);

  KOKKOS_FUNCTION
<<<<<<< HEAD
  static void pblintd_surf_temp(const Int& nlev, const Int& nlevi, const Int& npbl,
      const uview_1d<const Spack>& z, const Scalar& ustar,
      const Scalar& obklen, const Scalar& kbfs,
      const uview_1d<const Spack>& thv, Scalar& tlv,
      Scalar& pblh, bool& check, const uview_1d<Spack>& rino);
=======
  static void pblintd_surf_temp(const Int& shcol, const Int& nlev, const Int& nlevi, const uview_1d<const Spack>& z, const uview_1d<const Spack>& ustar, const uview_1d<const Spack>& obklen, const uview_1d<const Spack>& kbfs, const uview_1d<const Spack>& thv, const uview_1d<Spack>& tlv, const uview_1d<Spack>& pblh, const uview_1d<bool>& check, const uview_1d<Spack>& rino);
>>>>>>> 50862571

  KOKKOS_FUNCTION
  static void pblintd_check_pblh(const Int& nlevi, const Int& npbl,
              const uview_1d<const Spack>& z, const Scalar& ustar, const bool& check, Scalar& pblh);

  KOKKOS_FUNCTION
  static void pblintd(const Int& shcol, const Int& nlev, const Int& nlevi, const uview_1d<const Spack>& z, const uview_1d<const Spack>& zi, const uview_1d<const Spack>& thl, const uview_1d<const Spack>& ql, const uview_1d<const Spack>& q, const uview_1d<const Spack>& u, const uview_1d<const Spack>& v, const uview_1d<const Spack>& ustar, const uview_1d<const Spack>& obklen, const uview_1d<const Spack>& kbfs, const uview_1d<const Spack>& cldn, const uview_1d<Spack>& pblh);

  KOKKOS_FUNCTION
  static void shoc_grid(
    const MemberType&            team,
    const Int&                   nlev,
    const Int&                   nlevi,
    const uview_1d<const Spack>& zt_grid,
    const uview_1d<const Spack>& zi_grid,
    const uview_1d<const Spack>& pdel,
    const uview_1d<Spack>&       dz_zt,
    const uview_1d<Spack>&       dz_zi,
    const uview_1d<Spack>&       rho_zt);

  KOKKOS_FUNCTION
  static void eddy_diffusivities(
    const MemberType&            team,
    const Int&                   nlev,
    const Scalar&                obklen,
    const Scalar&                pblh,
    const uview_1d<const Spack>& zt_grid,
    const uview_1d<const Spack>& shoc_mix,
    const uview_1d<const Spack>& sterm_zt,
    const uview_1d<const Spack>& isotropy,
    const uview_1d<const Spack>& tke,
    const uview_1d<Spack>&       tkh,
    const uview_1d<Spack>&       tk);

  KOKKOS_FUNCTION
  static void shoc_tke(
    const MemberType&            team,
    const Int&                   nlev,
    const Int&                   nlevi,
    const Scalar&                dtime,
    const uview_1d<const Spack>& wthv_sec,
    const uview_1d<const Spack>& shoc_mix,
    const uview_1d<const Spack>& dz_zi,
    const uview_1d<const Spack>& dz_zt,
    const uview_1d<const Spack>& pres,
    const uview_1d<const Spack>& u_wind,
    const uview_1d<const Spack>& v_wind,
    const uview_1d<const Spack>& brunt,
    const Scalar&                obklen,
    const uview_1d<const Spack>& zt_grid,
    const uview_1d<const Spack>& zi_grid,
    const Scalar&                pblh,
    const uview_1d<Spack>&       sterm,
    const uview_1d<Spack>&       sterm_zt,
    const uview_1d<Spack>&       a_diss,
    const uview_1d<Spack>&       tke,
    const uview_1d<Spack>&       tk,
    const uview_1d<Spack>&       tkh,
    const uview_1d<Spack>&       isotropy);
}; // struct Functions

} // namespace shoc
} // namespace scream

// If a GPU build, make all code available to the translation unit; otherwise,
// ETI is used.
#ifdef KOKKOS_ENABLE_CUDA
# include "shoc_calc_shoc_varorcovar_impl.hpp"
# include "shoc_calc_shoc_vertflux_impl.hpp"
# include "shoc_diag_second_moments_srf_impl.hpp"
# include "shoc_diag_second_moments_ubycond_impl.hpp"
# include "shoc_update_host_dse_impl.hpp"
# include "shoc_compute_diag_third_shoc_moment_impl.hpp"
# include "shoc_pblintd_init_pot_impl.hpp"
# include "shoc_compute_shoc_mix_shoc_length_impl.hpp"
# include "shoc_check_tke_impl.hpp"
# include "shoc_linear_interp_impl.hpp"
# include "shoc_clipping_diag_third_shoc_moments_impl.hpp"
# include "shoc_energy_integrals_impl.hpp"
# include "shoc_diag_second_moments_lbycond_impl.hpp"
# include "shoc_diag_second_moments_impl.hpp"
# include "shoc_diag_second_shoc_moments_impl.hpp"
# include "shoc_compute_shr_prod_impl.hpp"
# include "shoc_compute_brunt_shoc_length_impl.hpp"
# include "shoc_compute_l_inf_shoc_length_impl.hpp"
# include "shoc_check_length_scale_shoc_length_impl.hpp"
# include "shoc_compute_conv_vel_shoc_length_impl.hpp"
# include "shoc_diag_obklen_impl.hpp"
# include "shoc_pblintd_cldcheck_impl.hpp"
# include "shoc_compute_conv_time_shoc_length_impl.hpp"
# include "shoc_length_impl.hpp"
# include "shoc_energy_fixer_impl.hpp"
# include "shoc_compute_shoc_vapor_impl.hpp"
# include "shoc_update_prognostics_implicit_impl.hpp"
# include "shoc_diag_third_shoc_moments_impl.hpp"
# include "shoc_assumed_pdf_impl.hpp"
# include "shoc_adv_sgs_tke_impl.hpp"
# include "shoc_compute_tmpi_impl.hpp"
# include "shoc_integ_column_stability_impl.hpp"
# include "shoc_isotropic_ts_impl.hpp"
# include "shoc_dp_inverse_impl.hpp"
# include "shoc_shoc_main_impl.hpp"
# include "shoc_pblintd_height_impl.hpp"
# include "shoc_pblintd_init_impl.hpp"
# include "shoc_tridiag_solver_impl.hpp"
# include "shoc_pblintd_init_impl.hpp"
# include "shoc_pblintd_surf_temp_impl.hpp"
# include "shoc_pblintd_check_pblh_impl.hpp"
# include "shoc_pblintd_impl.hpp"
# include "shoc_grid_impl.hpp"
# include "shoc_eddy_diffusivities_impl.hpp"
# include "shoc_tke_impl.hpp"
#endif // KOKKOS_ENABLE_CUDA

#endif // SHOC_FUNCTIONS_HPP<|MERGE_RESOLUTION|>--- conflicted
+++ resolved
@@ -513,15 +513,11 @@
   static void pblintd_init(const Int& shcol, const Int& nlev, const uview_1d<const Spack>& z, const uview_1d<bool>& check, const uview_1d<Spack>& rino, const uview_1d<Spack>& pblh);
 
   KOKKOS_FUNCTION
-<<<<<<< HEAD
   static void pblintd_surf_temp(const Int& nlev, const Int& nlevi, const Int& npbl,
       const uview_1d<const Spack>& z, const Scalar& ustar,
       const Scalar& obklen, const Scalar& kbfs,
       const uview_1d<const Spack>& thv, Scalar& tlv,
       Scalar& pblh, bool& check, const uview_1d<Spack>& rino);
-=======
-  static void pblintd_surf_temp(const Int& shcol, const Int& nlev, const Int& nlevi, const uview_1d<const Spack>& z, const uview_1d<const Spack>& ustar, const uview_1d<const Spack>& obklen, const uview_1d<const Spack>& kbfs, const uview_1d<const Spack>& thv, const uview_1d<Spack>& tlv, const uview_1d<Spack>& pblh, const uview_1d<bool>& check, const uview_1d<Spack>& rino);
->>>>>>> 50862571
 
   KOKKOS_FUNCTION
   static void pblintd_check_pblh(const Int& nlevi, const Int& npbl,
