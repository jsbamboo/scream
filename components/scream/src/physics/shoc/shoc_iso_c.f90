--- conflicted
+++ resolved
@@ -594,15 +594,9 @@
 
   end subroutine calc_shoc_vertflux_c
 
-<<<<<<< HEAD
   subroutine shoc_length_c(shcol, nlev, nlevi, host_dx, host_dy, &
                 zt_grid, zi_grid, dz_zt, tke, thv, brunt, &
 		shoc_mix) bind (C)
-=======
-  subroutine shoc_length_c(shcol, nlev, nlevi, host_dx, host_dy, pblh, &
-                tke, zt_grid, zi_grid, dz_zt, dz_zi, thetal, wthv_sec, thv, &
-                brunt, shoc_mix) bind (C)
->>>>>>> 6bdd7093
     use shoc, only: shoc_length
 
     integer(kind=c_int), intent(in), value :: shcol
@@ -619,15 +613,9 @@
     real(kind=c_real), intent(out) :: brunt(shcol,nlev)
     real(kind=c_real), intent(out) :: shoc_mix(shcol,nlev)
 
-<<<<<<< HEAD
     call shoc_length(shcol, nlev, nlevi, host_dx, host_dy, &
                 zt_grid, zi_grid, dz_zt, tke, thv, &
 		brunt, shoc_mix)
-=======
-    call shoc_length(shcol, nlev, nlevi, host_dx, host_dy, pblh, &
-                tke, zt_grid, zi_grid, dz_zt, dz_zi, thetal, wthv_sec, thv, &
-                brunt, shoc_mix)
->>>>>>> 6bdd7093
 
   end subroutine shoc_length_c
 
