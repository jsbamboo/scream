--- conflicted
+++ resolved
@@ -53,14 +53,8 @@
         expect(not (self._baseline_ref and self._baseline_dir),
                "Makes no sense to specify a baseline generation commit if using pre-existing baselines ")
 
-<<<<<<< HEAD
-        self._custom_cmake_opts.append("EKAT_DEFAULT_BFB=ON")
-
-        self._tests_cmake_args = {"dbg" : [("CMAKE_BUILD_TYPE", "Debug")],
-=======
         self._tests_cmake_args = {"dbg" : [("CMAKE_BUILD_TYPE", "Debug"),
                                            ("EKAT_DEFAULT_BFB", "ON")],
->>>>>>> 93d4f738
                                   "sp"  : [("CMAKE_BUILD_TYPE", "Debug"),
                                            ("SCREAM_DOUBLE_PRECISION", "False"),
                                            ("EKAT_DEFAULT_BFB", "ON")],
