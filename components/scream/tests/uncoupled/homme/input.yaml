%YAML 1.1
---
Debug:
  atmosphere_dag_verbosity_level: 5

Time Stepping:
  Time Step: ${ATM_TIME_STEP}
  Start Time: [12, 30, 00]      # Hours, Minutes, Seconds
  Start Date: [2021, 10, 12]    # Year, Month, Day
  Number of Steps: ${NUM_STEPS}

initial_conditions:
  Filename: ${SCREAM_DATA_DIR}/init/${EAMxx_tests_IC_FILE_72lev}

atmosphere_processes:
  atm_procs_list: (Dynamics)
  Dynamics:
    Type: Homme
    vertical_coordinate_filename: ${SCREAM_DATA_DIR}/init/${EAMxx_tests_IC_FILE_72lev}
    Moisture: moist

<<<<<<< HEAD
Grids Manager:
  Type: Homme
  Physics Grid Type: GLL
  Dynamics Namelist File Name: namelist.nl
=======
grids_manager:
  Type: Dynamics Driven
  reference_grid: Physics GLL
  dynamics_namelist_file_name: namelist.nl
>>>>>>> 394305bd

# The parameters for I/O control
Scorpio:
  output_yaml_files: ["homme_standalone_output.yaml"]
...<|MERGE_RESOLUTION|>--- conflicted
+++ resolved
@@ -19,17 +19,10 @@
     vertical_coordinate_filename: ${SCREAM_DATA_DIR}/init/${EAMxx_tests_IC_FILE_72lev}
     Moisture: moist
 
-<<<<<<< HEAD
-Grids Manager:
+grids_manager:
   Type: Homme
-  Physics Grid Type: GLL
-  Dynamics Namelist File Name: namelist.nl
-=======
-grids_manager:
-  Type: Dynamics Driven
-  reference_grid: Physics GLL
+  physics_grid_type: GLL
   dynamics_namelist_file_name: namelist.nl
->>>>>>> 394305bd
 
 # The parameters for I/O control
 Scorpio:
