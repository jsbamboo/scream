--- conflicted
+++ resolved
@@ -252,6 +252,8 @@
 
         elif isinstance(v, list):
             fd.write("{}(:) = {}\n".format(k, ", ".join(v)))
+        elif isinstance(v, bool):
+            fd.write("{} = {}\n".format(k, ".true." if v else ".false.")
         elif isinstance(v, str):
             fd.write("{} = '{}'\n".format(k, v))
         else:
@@ -328,34 +330,7 @@
             # Do not overwrite existing files because that would remove any
             # local mods made by the user.
             if not os.path.exists(os.path.join(target, item)):
-<<<<<<< HEAD
                 safe_copy(os.path.join(src, item), target)
-=======
-                 safe_copy(os.path.join(src, item), target)
-
-    # Load scream inputs from yaml
-    scream_input = ordered_load(yaml_tgt)
-
-    modified = process_node(scream_input, scream_input.items(), case)
-
-    # Check If we have to re-dump the YAML file due to CIME case updates
-    if modified:
-        ordered_dump(scream_input, yaml_tgt)
-
-    # Create homme namelists from scream inputs
-    homme_nl_path = os.path.join(rundir, scream_input["Atmosphere Driver"]["Grids Manager"]["Dynamics Driven"]["Dynamics Namelist File Name"])
-    with open(homme_nl_path, "w") as fd:
-        for outer, inner in scream_input["HOMME"].items():
-            fd.write("&{}\n".format(outer))
-            for k, v in inner.items():
-                if type(v) is str:
-                    if str(v).lower() in ['.false.','.true.']:
-                        fd.write("{} = {}\n".format(k, v))
-                    else:
-                        fd.write("{} = '{}'\n".format(k, v))
-                else:
-                    fd.write("{} = {}\n".format(k, v))
->>>>>>> 48f0c3da
 
         # Copy nml config change/query scripts
         safe_copy(os.path.join(src, "../scripts/atm-config-chg"), caseroot)
