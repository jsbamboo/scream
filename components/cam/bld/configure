--- conflicted
+++ resolved
@@ -128,7 +128,6 @@
 			  linoz_mam4_resus_mom | linoz_mam4_resus_mom_soag |
                           trop_strat_soa | trop_strat_mam3 | trop_strat_mam7 | none ].  Default: trop_mam3.
      -clubb_sgs         Turns on CLUBB_SGS
-     -shoc_sgs          Turns on SHOC_SGS
      -clubb_opts <list> Comma separated list of CLUBB options to turn on/off.  By default they are all off.  Current
                         options are: clubb_do_adv(Advect CLUBB moments), clubb_do_deep(CLUBB does the deep convection) 
      -co2_cycle         This option is meant to be used with the -ccsm_seq option.  It modifies the
@@ -144,7 +143,7 @@
                         se grids.
      -max_n_rad_cnst <n> Maximum number of constituents that are either radiatively
                         active, or in any single diagnostic list for the radiation.    
-     -microphys <name>  Specify the microphysics option [mg1 | mg1.5 | mg2 | rk | p3].
+     -microphys <name>  Specify the microphysics option [mg1 | mg1.5 | mg2 | rk].
      -nadv <n>          Set total number of advected species to <n>.
      -nadv_tt <n>       Set number of advected test tracers <n>.
      -nlev <n>          Set number of levels to <n>.
@@ -320,7 +319,6 @@
     "cice_maxblocks=s"          => \$opts{'cice_maxblocks'},
     "cice_decomptype=s"         => \$opts{'cice_decomptype'},
     "clubb_sgs"                 => \$opts{'clubb_sgs'},
-    "shoc_sgs"                  => \$opts{'shoc_sgs'},
     "clubb_opts=s"              => \$opts{'clubb_opts'},
     "co2_cycle"                 => \$opts{'co2_cycle'},
     "comp_intf=s"               => \$opts{'comp_intf'},
@@ -898,16 +896,11 @@
     $microphys_pkg = 'mg2';
 }
 
-#Set the default microphysics package for CLUBB to mg2
-if (defined $opts{'shoc_sgs'}) {
-    $microphys_pkg = 'mg2';
-}
-
 # But if the physics package is adiabatic, ideal, cam3, cam4, change the default
 if ($phys_pkg =~ m/^ideal$|^adiabatic$|^cam[34]$/) {
     $microphys_pkg = 'rk';
 }
-elsif ($phys_pkg eq 'cam5' and !defined $opts{'clubb_sgs'} and !defined $opts{'shoc_sgs'}) {
+elsif ($phys_pkg eq 'cam5' and !defined $opts{'clubb_sgs'}) {
     $microphys_pkg = 'mg1';
 }
 
@@ -958,11 +951,11 @@
 
 # consistency checks...
 
-# CLUBB_SGS only works with mg or p3 microphysics
-if ($clubb_sgs and $microphys_pkg !~ m/^mg/ and $microphys_pkg !~ m/^p3/) {
+# CLUBB_SGS only works with mg microphysics
+if ($clubb_sgs and $microphys_pkg !~ m/^mg/) {
     die <<"EOF";
 **    ERROR: microphysics package set to: $microphys_pkg
-**    CLUBB_SGS only works with MG or P3 microphysics.
+**    CLUBB_SGS only works with MG microphysics.
 EOF
 }
 
@@ -979,24 +972,6 @@
 my $clubb_do_adv = $cfg_ref->get('clubb_do_adv');
 if ($print>=2) { print "clubb_do_deep=',$clubb_do_deep,$eol"; }
 if ($print>=2) { print "clubb_do_adv=',$clubb_do_adv,$eol"; }
-
-#-----------------------------------------------------------------------------------------------
-# SHOC
-
-if (defined $opts{'shoc_sgs'}) {
-    $cfg_ref->set('shoc_sgs', $opts{'shoc_sgs'});
-}
-my $shoc_sgs = $cfg_ref->get('shoc_sgs');
-
-# consistency checks...
-
-# SHOC_SGS only works with mg or p3 microphysics
-if ($shoc_sgs and $microphys_pkg !~ m/^mg/ and $microphys_pkg !~ m/^p3/) {
-    die <<"EOF";
-**    ERROR: microphysics package set to: $microphys_pkg
-**    SHOC_SGS only works with MG or P3 microphysics.
-EOF
-}
 
 #-----------------------------------------------------------------------------------------------
 # Macro-physics package
@@ -1008,9 +983,6 @@
 if ($clubb_sgs == 1) {
   $macrophys_pkg = 'clubb_sgs';
 }
-if ($shoc_sgs == 1) {
-  $macrophys_pkg = 'shoc_sgs';
-}
 
 $cfg_ref->set('macrophys', $macrophys_pkg);
 
@@ -1027,9 +999,6 @@
 }
 if ($clubb_sgs == 1) {
   $pbl_pkg = 'clubb_sgs';
-}
-if ($shoc_sgs == 1){
-  $pbl_pkg = 'shoc_sgs';
 }
 
 # Allow the user to override the default via the commandline.
@@ -1527,20 +1496,11 @@
             $nadv += 8;
             if ($print>=2) { print "Advected constituents added by $microphys_pkg microphysics: 8$eol"; }
         }
-        elsif ($microphys_pkg =~/^p3/) {
-            $nadv += 8;
-            if ($print>=2) { print "Advected constituents added by $microphys_pkg microphysics: 8$eol"; }
-        }
 
 	if ($clubb_do_adv) {
 	    $nadv += 9;
             if ($print>=2) { print "Advected constituents added by $microphys_pkg microphysics: 8$eol"; }
 	}
-
-        if ($shoc_sgs){
-            $nadv += 1;
-            if ($print>=2) { print "Advected constituents added by SHOC: 1$eol";}
-        }
 
         # co2_cycle
         if ($co2_cycle) {
@@ -1911,11 +1871,6 @@
     $cfg_cppdefs .= ' -DCLUBB_CAM';
     $cfg_cppdefs .= ' -DNO_LAPACK_ISNAN';
     $cfg_cppdefs .= " -DCLUBB_REAL_TYPE=dp";
-}
-
-# SHOC
-if ($shoc_sgs == 1){
-    $cfg_cppdefs .= ' -DSHOC_SGS';
 }
 
 # UNICON
@@ -2630,10 +2585,7 @@
       }
       elsif($opts{'dyn_target'} eq 'theta-l') {
         print $fh "$camsrcdir/homme/src/theta-l\n";
-<<<<<<< HEAD
-=======
         print $fh "$camsrcdir/homme/src/share/compose\n";
->>>>>>> dabe086f
       }
       elsif ($opts{'dyn_target'} eq 'preqx_kokkos') {
         print $fh "$camsrcdir/homme/src/share/cxx\n";
@@ -2750,11 +2702,7 @@
     print $fh "$make_cppdefs";
 
     if ($dyn eq "se" and $opts{"dyn_target"} eq "theta-l") {
-<<<<<<< HEAD
-        print $fh " -DMODEL_THETA_L " 
-=======
         print $fh " -DMODEL_THETA_L -DHOMME_ENABLE_COMPOSE "
->>>>>>> dabe086f
     }
 
     if ($dyn eq "se" and $opts{"dyn_target"} eq "preqx_kokkos") {
