--- conflicted
+++ resolved
@@ -263,7 +263,7 @@
   ! eddy coefficent for heat [m2/s]
   real(rtype), intent(inout) :: tkh(shcol,nlev)
   ! Cloud fraction [-]
-  real(rtype), intent(inout) :: shoc_cldfrac(shcol,nlev)
+  real(rtype), intent(inout) :: shoc_cldfrac(shcol,nlev)  
   ! cloud liquid mixing ratio [kg/kg]
   real(rtype), intent(inout) :: shoc_ql(shcol,nlev)
 
@@ -407,37 +407,6 @@
 
     ! Diagnose the second order moments
     call diag_second_shoc_moments(&
-<<<<<<< HEAD
-       shcol,nlev,nlevi,&                   ! Input
-       num_qtracers,thetal,qw,&             ! Input
-       u_wind,v_wind,qtracers,tke,&         ! Input
-       isotropy,tkh,tk,&                    ! Input
-       dz_zi,zt_grid,zi_grid,&              ! Input
-       wthl_sfc,wqw_sfc,uw_sfc,vw_sfc,&     ! Input
-       wtracer_sfc,shoc_mix,&               ! Input
-       w_sec,thl_sec,qw_sec,&               ! Output
-       wthl_sec,wqw_sec,&                   ! Output
-       qwthl_sec,uw_sec,vw_sec,wtke_sec,&   ! Output
-       wtracer_sec)
-
-    call calc_second_shock_moments(&
-         shcol,nlev,nlevi, &                    ! Input
-         num_qtracers,thetal,qw, &              ! Input
-         u_wind,v_wind,qtracers,tke, &          ! Input
-         isotropy,tkh,tk,&                      ! Input
-         dz_zi,zt_grid,zi_grid,shoc_mix, &      ! Input
-         w_sec, thl_sec, qw_sec,&               ! Output
-         wthl_sec,wqw_sec,&                     ! Output
-         qwthl_sec, uw_sec, vw_sec, wtke_sec, & ! Output
-         wtracer_sec)                           ! Output
-
-    call apply_second_shoc_moments_bdycond(&
-         shcol,nlevi,num_qtracers, &            ! Input
-         thl_sec, qw_sec,&                      ! InOutput
-         wthl_sec,wqw_sec,&                     ! InOutput
-         qwthl_sec, uw_sec, vw_sec, wtke_sec, & ! InOutput
-         wtracer_sec)
-=======
        shcol,nlev,nlevi, &                    ! Input
        num_qtracers,thetal,qw, &              ! Input
        u_wind,v_wind,qtracers,tke, &          ! Input
@@ -449,7 +418,6 @@
        qwthl_sec, uw_sec, vw_sec, wtke_sec, & ! Output
        wtracer_sec,&                          ! Output
        w_sec)                                 ! Output
->>>>>>> 65a1699e
 
     ! Diagnose the third moment of vertical velocity,
     !  needed for the PDF closure
@@ -842,27 +810,36 @@
   real(rtype), intent(inout) :: tke(shcol,nlev)
 
 ! LOCAL VARIABLES
-  integer :: p
+  integer :: i, k, p
   real(rtype) :: rdp_zt(shcol,nlev)
   real(rtype) :: tmpi(shcol,nlevi)
   real(rtype) :: tkh_zi(shcol,nlevi)
   real(rtype) :: tk_zi(shcol,nlevi)
   real(rtype) :: rho_zi(shcol,nlevi)
 
-  real(rtype) :: wtke_flux(shcol)
   real(rtype) :: flux_dummy(shcol)
-  real(rtype) :: ksrf(shcol)
+  real(rtype) :: ws(shcol)
+  real(rtype) :: tau(shcol), taux(shcol), tauy(shcol)
+  real(rtype) :: ksrf(shcol), ustar, wtke_flux(shcol)
 
   real(rtype) :: ca(shcol,nlev) ! superdiagonal for solver
   real(rtype) :: cc(shcol,nlev) ! subdiagonal for solver
   real(rtype) :: denom(shcol,nlev) ! denominator in solver
   real(rtype) :: ze(shcol,nlev)
 
+  real(rtype) :: wsmin, ksrfmin
+  real(rtype) :: timeres
+
+  wsmin = 1._rtype      ! Minimum wind speed for ksrfturb computation [ m/s ]
+  ksrfmin = 1.e-4_rtype ! Minimum surface drag coefficient  [ kg/s/m^2 ]
+  timeres = 7200._rtype ! Relaxation time scale of residual stress ( >= dt ) [s]
+
   ! linearly interpolate tkh, tk, and air density onto the interface grids
   call linear_interp(zt_grid,zi_grid,tkh,tkh_zi,nlev,nlevi,shcol,0._rtype)
   call linear_interp(zt_grid,zi_grid,tk,tk_zi,nlev,nlevi,shcol,0._rtype)
   call linear_interp(zt_grid,zi_grid,rho_zt,rho_zi,nlev,nlevi,shcol,0._rtype)
 
+  tmpi(:,1) = 0._rtype
   ! Define the tmpi variable, which is really dt*(g*rho)**2/dp
   !  at interfaces. Substitue dp = g*rho*dz in the above equation
   call compute_tmpi(nlevi, shcol, dtime, rho_zi, dz_zi, tmpi)
@@ -915,8 +892,6 @@
   return
 
 end subroutine update_prognostics_implicit
-
-<<<<<<< HEAD
 
 subroutine compute_tmpi(nlevi, shcol, dtime, rho_zi, dz_zi, tmpi)
 
@@ -1092,13 +1067,10 @@
 
 end subroutine compute_sfc_fluxes
 
-!==============================================================
-! SHOC Diagnose the second order moments
-=======
+
 !=======================================================
 ! SHOC Diagnose the second order moments, 
 !  main routine
->>>>>>> 65a1699e
 
 subroutine diag_second_shoc_moments(&
          shcol,nlev,nlevi, &                    ! Input
