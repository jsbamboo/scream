--- conflicted
+++ resolved
@@ -1034,29 +1034,16 @@
          kte,                         & ! IN     vertical index upper bound       -
          rel(its:ite,kts:kte),        & ! OUT    effective radius, cloud          m
          rei(its:ite,kts:kte),        & ! OUT    effective radius, ice            m
-<<<<<<< HEAD
-         diag_rhoi(its:ite,kts:kte),  & ! OUT    bulk density of ice              kg m-3
-         log_predictNc,               & ! IN     .true.=prognostic Nc, .false.=specified Nc
-=======
          dummy_out(its:ite,kts:kte),   & ! OUT    mass-weighted fall speed of ice  m s-1
          dummy_out(its:ite,kts:kte),    & ! OUT    mean diameter of ice             m
          rho_qi(its:ite,kts:kte),  & ! OUT    bulk density of ice              kg m-3
          do_predict_nc,               & ! IN     .true.=prognostic Nc, .false.=specified Nc
->>>>>>> d3d083d7
          ! AaronDonahue new stuff
          state%dpres(its:ite,kts:kte), & ! IN pressure level thickness for computing total mass
          exner(its:ite,kts:kte),      & ! IN exner values
          cmeiout(its:ite,kts:kte),    & ! OUT Deposition/sublimation rate of cloud ice 
          precip_total_tend(its:ite,kts:kte),      & ! OUT Total precipitation (rain + snow)
          nevapr(its:ite,kts:kte),     & ! OUT evaporation of total precipitation (rain + snow)
-<<<<<<< HEAD
-         prer_evap(its:ite,kts:kte),  & ! OUT rain evaporation
-         rflx(its:ite,kts:kte+1),     & ! OUT grid-box average rain flux (kg m^-2s^-1) pverp 
-         sflx(its:ite,kts:kte+1),     & ! OUT grid-box average ice/snow flux (kgm^-2 s^-1) pverp
-         rcldm(its:ite,kts:kte),      & ! IN rain cloud fraction
-         lcldm(its:ite,kts:kte),      & ! IN liquid cloud fraction
-         icldm(its:ite,kts:kte),      & ! IN ice cloud fraction
-=======
          qr_evap_tend(its:ite,kts:kte),  & ! OUT rain evaporation
          precip_liq_flux(its:ite,kts:kte+1),     & ! OUT grid-box average rain flux (kg m^-2s^-1) pverp 
          precip_ice_flux(its:ite,kts:kte+1),     & ! OUT grid-box average ice/snow flux (kgm^-2 s^-1) pverp
@@ -1065,7 +1052,6 @@
          cld_frac_i(its:ite,kts:kte),      & ! IN ice cloud fraction
          dummy_out(its:ite,kts:kte),     & ! OUT accretion of cloud by rain
          dummy_out(its:ite,kts:kte),     & ! OUT autoconversion of cloud by rain
->>>>>>> d3d083d7
          tend_out(its:ite,kts:kte,:), & ! OUT p3 microphysics tendencies
          mu(its:ite,kts:kte),         & ! OUT Size distribution shape parameter for radiation
          lambdac(its:ite,kts:kte),    & ! OUT Size distribution slope parameter for radiation
