!__________________________________________________________________________________________
! This module contains the Predicted Particle Property (P3) bulk microphysics scheme.      !
!                                                                                          !
! This code was originally written by H. Morrison,  MMM Division, NCAR (Dec 2012).         !
! Modifications were made by J. Milbrandt, RPN, Environment Canada (July 2014).            !
! Peter Caldwell (caldwell19@llnl.gov) further modified this code to remove multiple       !
! ice categories and to clean up/simplify the code for conversion to C++ (9/11/18)         !
!                                                                                          !
! Three configurations of the P3 scheme are currently available:                           !
!  1) specified droplet number (i.e. 1-moment cloud water), 1 ice category                 !
!  2) predicted droplet number (i.e. 2-moment cloud water), 1 ice category                 !
!                                                                                          !
!  The  2-moment cloud version is based on a specified aerosol distribution and            !
!  does not include a subgrid-scale vertical velocity for droplet activation. Hence,       !
!  this version should only be used for high-resolution simulations that resolve           !
!  vertical motion driving droplet activation.                                             !
!                                                                                          !
! For details see: Morrison and Milbrandt (2015) [J. Atmos. Sci., 72, 287-311]             !
!                  Milbrandt and Morrison (2016) [J. Atmos. Sci., 73, 975-995]             !
!                                                                                          !
! For questions or bug reports, please contact:                                            !
!    Hugh Morrison   (morrison@ucar.edu), or                                               !
!    Jason Milbrandt (jason.milbrandt@canada.ca)                                           !
!__________________________________________________________________________________________!
!                                                                                          !
! Version:       2.8.2.4 + Peter/Aaron's fixes                                             !
! Last updated:  2018-02-04                                                                !
!__________________________________________________________________________________________!
! Comments from Aaron Donahue:                                                             !
! 1) Need to change the dz coordinate system in sedimentation to be consistent             !
! with E3SM's pressure based coordinate system, i.e. dp.                                   !
! 2) Move all physical constants into a micro_p3_util module and match them to             !
! universal constants in E3SM for consistency.                                            !
! 3) Need to include extra in/out values which correspond with microphysics PBUF           !
! variables and outputs expected in E3SM.                                                  !
!__________________________________________________________________________________________!

! Include bit-for-bit math macros.
#include "bfb_math.inc"

module micro_p3

   ! get real kind from utils
   use physics_utils, only: rtype,rtype8,btype

   ! physical and mathematical constants
   use micro_p3_utils, only: rhosur,rhosui,ar,br,f1r,f2r,rhow,kr,kc,aimm,mi0,nccnst,  &
       eci,eri,bcn,cpw,cons1,cons3,cons4,cons5,cons6,cons7,         &
       inv_rhow,inv_dropmass,qsmall,nsmall,cp,g,rd,rv,ep_2,inv_cp,   &
       thrd,sxth,piov6,rho_rimeMin,     &
       rho_rimeMax,inv_rho_rimeMax,max_total_Ni,dbrk,nmltratio,clbfact_sub,  &
       clbfact_dep,iparam, isize, densize, rimsize, rcollsize, tabsize, colltabsize, &
       get_latent_heat, zerodegc, pi=>pi_e3sm, dnu, &
       rainfrze, icenuct, homogfrze, iulog=>iulog_e3sm, &
       masterproc=>masterproc_e3sm, calculate_incloud_mixingratios, mu_r_constant, &
       lookup_table_1a_dum1_c, use_cxx, &
       p3_QcAutoCon_Expon, p3_QcAccret_Expon

  ! Bit-for-bit math functions.
#ifdef SCREAM_CONFIG_IS_CMAKE
  use physics_common_iso_f, only: cxx_pow, cxx_sqrt, cxx_cbrt, cxx_gamma, cxx_log, &
                                  cxx_log10, cxx_exp
#endif

  implicit none
  save

  public  :: p3_init,p3_main

  ! protected items should be treated as private for everyone except tests

  real(rtype), protected, dimension(densize,rimsize,isize,tabsize) :: itab   !ice lookup table values

  !ice lookup table values for ice-rain collision/collection
  real(rtype), protected, dimension(densize,rimsize,isize,rcollsize,colltabsize) :: itabcoll

  ! lookup table values for rain shape parameter mu_r
  real(rtype), protected, dimension(150) :: mu_r_table

  ! lookup table values for rain number- and mass-weighted fallspeeds and ventilation parameters
  real(rtype), protected, dimension(300,10) :: vn_table,vm_table,revap_table

  type realptr
     real(rtype), dimension(:), pointer :: p
  end type realptr

contains

  SUBROUTINE p3_init(lookup_file_dir,version_p3)
    !------------------------------------------------------------------------------------------!
    ! This subroutine initializes all physical constants and parameters needed by the P3       !
    ! scheme, including reading in two lookup table files and creating a third.                !
    ! 'P3_INIT' be called at the first model time step, prior to first call to 'P3_MAIN'.      !
    !------------------------------------------------------------------------------------------!

    implicit none

    ! Passed arguments:
    character*(*), intent(in)    :: lookup_file_dir                !directory of the lookup tables
    character(len=16), intent(in) :: version_p3  !version number of P3 package

    if (masterproc) write(iulog,*) ''
    if (masterproc) write(iulog,*) ' P3 microphysics: v',version_p3

    call p3_init_a(lookup_file_dir, version_p3)
    call p3_init_b()

    if (masterproc) write(iulog,*) '   P3_INIT DONE.'
    if (masterproc) write(iulog,*) ''

  END SUBROUTINE p3_init

  SUBROUTINE p3_init_a(lookup_file_dir,version_p3)

    use scream_abortutils, only : endscreamrun

    ! Passed arguments:
    character*(*), intent(in)     :: lookup_file_dir       !directory of the lookup tables

    character(len=16), intent(in) :: version_p3            !version number of P3 package
    character(len=1024)           :: lookup_file_1         !lookup table, maini
    character(len=1024)           :: version_header_table_1             !version number read from header, table 1
    integer                       :: i,j,ii,jj
#ifdef SCREAM_CONFIG_IS_CMAKE
    real(rtype8)                  :: dum,dumk1,dumk2
    real(rtype8), dimension(12)   :: dumk
#else
    real(rtype)                   :: dum,dumk1,dumk2
    real(rtype), dimension(12)    :: dumk
#endif
    integer                       :: dumi
    character(len=1024)           :: dumstr

    !------------------------------------------------------------------------------------------!

    lookup_file_1 = trim(lookup_file_dir)//'/'//'p3_lookup_table_1.dat-v'//trim(version_p3)

    !------------------------------------------------------------------------------------------!
    ! read in ice microphysics table

    if (masterproc) write(iulog,*) '   P3_INIT (reading/creating look-up tables) ...'

    open(unit=10,file=lookup_file_1, status='old', action='read')

    read(10,*) dumstr, version_header_table_1
    if (trim(version_p3) /= trim(version_header_table_1)) then
       print*
       print*, '***********   WARNING in P3_INIT   *************'
       print*, ' Loading lookupTable_1: v',trim(version_header_table_1)
       print*, ' P3 is intended to use lookupTable_1: v', trim(version_p3)
       print*, '               -- ABORTING -- '
       print*, '************************************************'
       print*
       call endscreamrun()
    end if

    itab(:,:,:,:) = 0.
    itabcoll(:,:,:,:,:) = 0.
    do jj = 1,densize
       do ii = 1,rimsize
          do i = 1,isize
             read(10,*) dumi,dumi,dum,dum,dumk(1),dumk(2),           &
                  dumk(3),dumk(4),dumk(5),dumk(6),dumk(7),dumk(8),dum,                 &
                  dumk(9),dumk(10),dumk(11),dumk(12)
             itab(jj,ii,i,:) = dumk(:)
          enddo
          ! read in table for ice-rain collection
          do i = 1,isize
             do j = 1,rcollsize
                read(10,*) dumi,dumi,dum,dum,dum,dumk1,dumk2,dum
                itabcoll(jj,ii,i,j,1) = dlog10(dumk1)
                itabcoll(jj,ii,i,j,2) = dlog10(dumk2)
             enddo
          enddo
       enddo
    enddo

    ! hm add fix to prevent end-of-file error in nested runs, 3/28/14
    close(10)

    !PMC: deleted ice-ice collision lookup table here b/c only used for nCat>1.
    ! So there is no need to fill lookup values for lookup table 2.

   return

  END SUBROUTINE p3_init_a

  subroutine p3_get_tables(mu_r_user, revap_user, vn_user, vm_user)
    ! This can be called after p3_init_b.
    implicit none
    real(rtype), dimension(150), intent(out) :: mu_r_user
    real(rtype), dimension(300,10), intent(out) :: vn_user, vm_user, revap_user
    mu_r_user(:) = mu_r_table(:)
    revap_user(:,:) = revap_table(:,:)
    vn_user(:,:) = vn_table(:,:)
    vm_user(:,:) = vm_table(:,:)

   return

  end subroutine p3_get_tables

  subroutine p3_set_tables(mu_r_user, revap_user, vn_user, vm_user)
    ! This can be called instead of p3_init_b.
    implicit none
    real(rtype), dimension(150), intent(in) :: mu_r_user
    real(rtype), dimension(300,10), intent(in) :: vn_user, vm_user, revap_user
    mu_r_table(:) = mu_r_user(:)
    revap_table(:,:) = revap_user(:,:)
    vn_table(:,:) = vn_user(:,:)
    vm_table(:,:) = vm_user(:,:)

   return

  end subroutine p3_set_tables

  SUBROUTINE p3_init_b()
    implicit none
    integer                      :: i,ii,jj,kk
    real(rtype)                         :: lamr,mu_r,dm,dum1,dum2,dum3,dum4,dum5,  &
         dd,amg,vt,dia

    !------------------------------------------------------------------------------------------!

    ! Generate lookup table for rain shape parameter mu_r
    ! this is very fast so it can be generated at the start of each run
    ! make a 150x1 1D lookup table, this is done in parameter
    ! space of a scaled mean size proportional qr/Nr -- initlamr

    !write(iulog,*) '   Generating rain lookup-table ...'

    ! AaronDonahue: Switching to table ver 4 means switching to a constand mu_r,
    ! so this section is commented out.
    do i = 1,150              ! loop over lookup table values
!       initlamr = 1./((real(i)*2.)*1.e-6 + 250.e-6)
!
!       ! iterate to get mu_r
!       ! mu_r-lambda relationship is from Cao et al. (2008), eq. (7)
!
!       ! start with first guess, mu_r = 0
!
!       mu_r = 0.
!
!       do ii=1,50
!          lamr = initlamr*((mu_r+3.)*(mu_r+2.)*(mu_r+1.)/6.)**thrd
!
!          ! new estimate for mu_r based on lambda
!          ! set max lambda in formula for mu_r to 20 mm-1, so Cao et al.
!          ! formula is not extrapolated beyond Cao et al. data range
!          dum  = min(20.,lamr*1.e-3)
!          mu_r = max(0.,-0.0201*dum**2+0.902*dum-1.718)
!
!          ! if lambda is converged within 0.1%, then exit loop
!          if (ii.ge.2) then
!             if (abs((lamold-lamr)/lamr).lt.0.001) goto 111
!          end if
!
!          lamold = lamr
!
!       enddo
!
!111    continue
!
!       ! assign lookup table values
       mu_r_table(i) = mu_r_constant

    enddo

    !.......................................................................
    ! Generate lookup table for rain fallspeed and ventilation parameters
    ! the lookup table is two dimensional as a function of number-weighted mean size
    ! proportional to qr/Nr and shape parameter mu_r

    mu_r_loop: do ii = 1,10   !** change 10 to 9, since range of mu_r is 0-8  CONFIRM
       !mu_r_loop: do ii = 1,9   !** change 10 to 9, since range of mu_r is 0-8

!       mu_r = real(ii-1)  ! values of mu
       mu_r = mu_r_constant

       ! loop over number-weighted mean size
       meansize_loop: do jj = 1,300

          if (jj.le.20) then
             dm = (real(jj)*10._rtype-5._rtype)*1.e-6_rtype      ! mean size [m]
          elseif (jj.gt.20) then
             dm = (real(jj-20)*30._rtype+195._rtype)*1.e-6_rtype ! mean size [m]
          endif

          lamr = (mu_r+1._rtype)/dm

          ! do numerical integration over PSD

          dum1 = 0._rtype ! numerator,   number-weighted fallspeed
          dum2 = 0._rtype ! denominator, number-weighted fallspeed
          dum3 = 0._rtype ! numerator,   mass-weighted fallspeed
          dum4 = 0._rtype ! denominator, mass-weighted fallspeed
          dum5 = 0._rtype ! term for ventilation factor in evap
          dd   = 2._rtype

          ! loop over PSD to numerically integrate number and mass-weighted mean fallspeeds
          do kk = 1,10000

             dia = (real(kk)*dd-dd*0.5_rtype)*1.e-6_rtype  ! size bin [m]
             amg = piov6*997._rtype*dia**3           ! mass [kg]
             amg = amg*1000._rtype                   ! convert [kg] to [g]

             !get fallspeed as a function of size [m s-1]
             if (dia*1.e+6_rtype.le.134.43_rtype)      then
                vt = 4.5795e+3_rtype*amg**(2._rtype*thrd)
             elseif (dia*1.e+6_rtype.lt.1511.64_rtype) then
                vt = 4.962e+1_rtype*amg**thrd
             elseif (dia*1.e+6_rtype.lt.3477.84_rtype) then
                vt = 1.732e+1_rtype*amg**sxth
             else
                vt = 9.17_rtype
             endif

             !note: factor of 4.*mu_r is non-answer changing and only needed to
             !      prevent underflow/overflow errors, same with 3.*mu_r for dum5
             dum1 = dum1 + vt*10._rtype**(mu_r*log10(dia)+4._rtype*mu_r)*exp(-lamr*dia)*dd*1.e-6_rtype
             dum2 = dum2 + 10._rtype**(mu_r*log10(dia)+4._rtype*mu_r)*exp(-lamr*dia)*dd*1.e-6_rtype
             dum3 = dum3 + vt*10._rtype**((mu_r+3._rtype)*log10(dia)+4._rtype*mu_r)*exp(-lamr*dia)*dd*1.e-6_rtype
             dum4 = dum4 + 10._rtype**((mu_r+3._rtype)*log10(dia)+4._rtype*mu_r)*exp(-lamr*dia)*dd*1.e-6_rtype
             dum5 = dum5 + (vt*dia)**0.5*10.**((mu_r+1.)*log10(dia)+3.*mu_r)*exp(-lamr*dia)*dd*1.e-6

          enddo ! kk-loop (over PSD)

          dum2 = max(dum2, 1.e-30_rtype)  !to prevent divide-by-zero below
          dum4 = max(dum4, 1.e-30_rtype)  !to prevent divide-by-zero below
          dum5 = max(dum5, 1.e-30_rtype)  !to prevent log10-of-zero below

          vn_table(jj,ii)    = dum1/dum2
          vm_table(jj,ii)    = dum3/dum4
          revap_table(jj,ii) = 10._rtype**(log10(dum5)+(mu_r+1._rtype)*log10(lamr)-(3._rtype*mu_r))

       enddo meansize_loop

    enddo mu_r_loop

  END SUBROUTINE p3_init_b

  !==========================================================================================!

  SUBROUTINE p3_main_pre_main_loop(kts, kte, kbot, ktop, kdir, log_predictNc, dt, &
       pres, pdel, dzq, ncnuc, exner, inv_exner, inv_lcldm, inv_icldm, inv_rcldm, xxlv, xxls, xlf, &
       t, rho, inv_rho, qvs, qvi, supi, rhofacr, rhofaci, acn, qv, th, qc, nc, qr, nr, &
       qitot, nitot, qirim, birim, qc_incld, qr_incld, qitot_incld, qirim_incld, &
       nc_incld, nr_incld, nitot_incld, birim_incld, log_nucleationPossible, log_hydrometeorsPresent)

#ifdef SCREAM_CONFIG_IS_CMAKE
    use micro_p3_iso_f, only: p3_main_pre_main_loop_f
#endif

    implicit none

    ! args

    integer, intent(in) :: kts, kte, kbot, ktop, kdir
    logical(btype), intent(in) :: log_predictNc
    real(rtype), intent(in) :: dt

    real(rtype), intent(in), dimension(kts:kte) :: pres, pdel, dzq, ncnuc, exner, inv_exner, inv_lcldm, inv_icldm, inv_rcldm, xxlv, xxls, xlf

    real(rtype), intent(inout), dimension(kts:kte) :: t, rho, inv_rho, qvs, qvi, supi, rhofacr, rhofaci, &
         acn, qv, th, qc, nc, qr, nr, qitot, nitot, qirim, birim, qc_incld, qr_incld, qitot_incld, &
         qirim_incld, nc_incld, nr_incld, nitot_incld, birim_incld

    logical(btype), intent(out) :: log_nucleationPossible, log_hydrometeorsPresent

    ! locals
    integer :: k
    real(rtype) :: dum

    log_nucleationPossible = .false.
    log_hydrometeorsPresent = .false.

#ifdef SCREAM_CONFIG_IS_CMAKE
   if (use_cxx) then
      call p3_main_pre_main_loop_f(kts, kte, kbot, ktop, kdir, log_predictNc, dt, &
           pres, pdel, dzq, ncnuc, exner, inv_exner, inv_lcldm, inv_icldm, inv_rcldm, xxlv, xxls, xlf, &
           t, rho, inv_rho, qvs, qvi, supi, rhofacr, rhofaci, acn, qv, th, qc, nc, qr, nr, &
           qitot, nitot, qirim, birim, qc_incld, qr_incld, qitot_incld, qirim_incld, &
           nc_incld, nr_incld, nitot_incld, birim_incld, log_nucleationPossible, log_hydrometeorsPresent)
      return
   endif
#endif

    k_loop_1: do k = kbot,ktop,kdir
       !calculate some time-varying atmospheric variables
       !AaronDonahue - changed "rho" to be defined on nonhydrostatic
       !assumption, consistent with pressure based coordinate system
       !             - moved latent heat calculation to above.  Latent
       !heat is determined by calling a p3_util function so that it
       !can be made consistent with E3SM definition of latent heat
       rho(k)     = pdel(k)/dzq(k)/g  ! pres(k)/(rd*t(k))
       inv_rho(k) = 1._rtype/rho(k)
       qvs(k)     = qv_sat(t(k),pres(k),0)
       qvi(k)     = qv_sat(t(k),pres(k),1)

       supi(k)    = qv(k)/qvi(k)-1._rtype

       rhofacr(k) = bfb_pow(rhosur*inv_rho(k), 0.54_rtype)
       rhofaci(k) = bfb_pow(rhosui*inv_rho(k), 0.54_rtype)
       dum        = 1.496e-6_rtype * bfb_pow(t(k), 1.5_rtype) / (t(k)+120._rtype)  ! this is mu
       acn(k)     = g*rhow/(18._rtype*dum)  ! 'a' parameter for droplet fallspeed (Stokes' law)

       if ((t(k).lt.zerodegc .and. supi(k).ge.-0.05_rtype)) log_nucleationPossible = .true.

       if (qc(k).lt.qsmall) then
      !--- apply mass clipping if mass is sufficiently small
      !    (implying all mass is expected to evaporate/sublimate in one time step)
          qv(k) = qv(k) + qc(k)
          th(k) = th(k) - exner(k)*qc(k)*xxlv(k)*inv_cp
          qc(k) = 0._rtype
          nc(k) = 0._rtype
       else
          log_hydrometeorsPresent = .true.    ! updated further down
      !--- Apply droplet activation here (before other microphysical processes) for consistency with qc increase by saturation
      !    adjustment already applied in macrophysics. If prescribed drop number is used, this is also a good place to
      !    prescribe that value
          if (.not.(log_predictNc)) then
            nc(k) = nccnst*inv_rho(k)
          else
            nc(k) = max(nc(k) + ncnuc(k) * dt,0.0_rtype)
          endif
       endif

       if (qr(k).lt.qsmall) then
          qv(k) = qv(k) + qr(k)
          th(k) = th(k) - exner(k)*qr(k)*xxlv(k)*inv_cp
          qr(k) = 0._rtype
          nr(k) = 0._rtype
       else
          log_hydrometeorsPresent = .true.    ! updated further down
       endif

       if (qitot(k).lt.qsmall .or. (qitot(k).lt.1.e-8_rtype .and.             &
            supi(k).lt.-0.1_rtype)) then
          qv(k) = qv(k) + qitot(k)
          th(k) = th(k) - exner(k)*qitot(k)*xxls(k)*inv_cp
          qitot(k) = 0._rtype
          nitot(k) = 0._rtype
          qirim(k) = 0._rtype
          birim(k) = 0._rtype
       else
          log_hydrometeorsPresent = .true.    ! final update
       endif

       if (qitot(k).ge.qsmall .and. qitot(k).lt.1.e-8_rtype .and.             &
            t(k).ge.zerodegc) then
          qr(k) = qr(k) + qitot(k)
          th(k) = th(k) - exner(k)*qitot(k)*xlf(k)*inv_cp
          qitot(k) = 0._rtype
          nitot(k) = 0._rtype
          qirim(k) = 0._rtype
          birim(k) = 0._rtype
       endif

       t(k) = th(k) * inv_exner(k)

       call calculate_incloud_mixingratios(qc(k),qr(k),qitot(k),qirim(k),nc(k),nr(k),nitot(k),birim(k), &
            inv_lcldm(k),inv_icldm(k),inv_rcldm(k), &
            qc_incld(k),qr_incld(k),qitot_incld(k),qirim_incld(k),nc_incld(k),nr_incld(k),nitot_incld(k),birim_incld(k))

    enddo k_loop_1

  END SUBROUTINE p3_main_pre_main_loop

  SUBROUTINE p3_main_main_loop(kts, kte, kbot, ktop, kdir, log_predictNc, dt, odt, &
       pres, pdel, dzq, ncnuc, exner, inv_exner, inv_lcldm, inv_icldm, inv_rcldm, naai, qc_relvar, icldm, lcldm, rcldm,&
       t, rho, inv_rho, qvs, qvi, supi, rhofacr, rhofaci, acn, qv, th, qc, nc, qr, nr, qitot, nitot, &
       qirim, birim, xxlv, xxls, xlf, qc_incld, qr_incld, qitot_incld, qirim_incld, nc_incld, nr_incld, &
       nitot_incld, birim_incld, mu_c, nu, lamc, cdist, cdist1, cdistr, mu_r, lamr, logn0r, cmeiout, prain, &
       nevapr, prer_evap, vap_liq_exchange, vap_ice_exchange, liq_ice_exchange, pratot, &
       prctot, p3_tend_out, log_hydrometeorsPresent)

#ifdef SCREAM_CONFIG_IS_CMAKE
    use micro_p3_iso_f, only: p3_main_main_loop_f
#endif

    implicit none

    ! args

    integer, intent(in) :: kts, kte, kbot, ktop, kdir
    logical(btype), intent(in) :: log_predictNc
    real(rtype), intent(in) :: dt, odt

    real(rtype), intent(in), dimension(kts:kte) :: pres, pdel, dzq, ncnuc, exner, inv_exner, inv_lcldm, inv_icldm,   &
         inv_rcldm, naai, qc_relvar, icldm, lcldm, rcldm

    real(rtype), intent(inout), dimension(kts:kte) :: t, rho, inv_rho, qvs, qvi, supi, rhofacr, rhofaci, acn,        &
         qv, th, qc, nc, qr, nr, qitot, nitot, qirim, birim, xxlv, xxls, xlf, qc_incld, qr_incld,                    &
         qitot_incld, qirim_incld, nc_incld, nr_incld, nitot_incld, birim_incld, mu_c, nu, lamc, cdist, cdist1,      &
         cdistr, mu_r, lamr, logn0r, cmeiout, prain, nevapr, prer_evap, vap_liq_exchange,                            &
         vap_ice_exchange, liq_ice_exchange, pratot, prctot

    real(rtype), intent(inout), dimension(kts:kte,49) :: p3_tend_out ! micro physics tendencies

    logical(btype), intent(out) :: log_hydrometeorsPresent

    ! -------- locals ------- !

    ! liquid-phase microphysical process rates:
    !  (all Q process rates in kg kg-1 s-1)
    !  (all N process rates in # kg-1)

    real(rtype) :: qcacc   ! cloud droplet accretion by rain
    real(rtype) :: qcaut   ! cloud droplet autoconversion to rain
    real(rtype) :: ncacc   ! change in cloud droplet number from accretion by rain
    real(rtype) :: ncautc  ! change in cloud droplet number from autoconversion
    real(rtype) :: ncslf   ! change in cloud droplet number from self-collection  (Not in paper?)
    real(rtype) :: nrslf   ! change in rain number from self-collection  (Not in paper?)
    real(rtype) :: qrevp   ! rain evaporation
    real(rtype) :: nrevp   ! change in rain number from evaporation
    real(rtype) :: ncautr  ! change in rain number from autoconversion of cloud water
! Is is assumed that macrophysics handles condensation/evaporation of qc and
! that there is no condensation of rain. Thus qccon, qrcon and qcevp have
! been removed from the original P3-WRF for P3-SCREAM.
!    real(rtype) :: qrcon   ! rain condensation   (Not in paper?)
!    real(rtype) :: qccon   ! cloud droplet condensation
!    real(rtype) :: qcevp   ! cloud droplet evaporation

    ! ice-phase microphysical process rates:
    !  (all Q process rates in kg kg-1 s-1)
    !  (all N process rates in # kg-1)

    real(rtype) :: qccol     ! collection of cloud water by ice
    real(rtype) :: qwgrth    ! wet growth rate
    real(rtype) :: qidep     ! vapor deposition
    real(rtype) :: qrcol     ! collection rain mass by ice
    real(rtype) :: qinuc     ! deposition/condensation freezing nuc
    real(rtype) :: nccol     ! change in cloud droplet number from collection by ice
    real(rtype) :: nrcol     ! change in rain number from collection by ice
    real(rtype) :: ninuc     ! change in ice number from deposition/cond-freezing nucleation
    real(rtype) :: qisub     ! sublimation of ice
    real(rtype) :: qimlt     ! melting of ice
    real(rtype) :: nimlt     ! melting of ice
    real(rtype) :: nisub     ! change in ice number from sublimation
    real(rtype) :: nislf     ! change in ice number from collection within a category (Not in paper?)
    real(rtype) :: qcheti    ! immersion freezing droplets
    real(rtype) :: qrheti    ! immersion freezing rain
    real(rtype) :: ncheti    ! immersion freezing droplets
    real(rtype) :: nrheti    ! immersion freezing rain
    real(rtype) :: nrshdr    ! source for rain number from collision of rain/ice above freezing and shedding
    real(rtype) :: qcshd     ! source for rain mass due to cloud water/ice collision above freezing and shedding or wet growth and shedding
    real(rtype) :: rhorime_c ! density of rime (from cloud)
    real(rtype) :: ncshdc    ! source for rain number due to cloud water/ice collision above freezing  and shedding (combined with NRSHD in the paper)
    real(rtype) :: qiberg    ! Bergeron process

    real(rtype)    :: f1pr02   ! mass-weighted fallspeed              See lines  731 -  808  ums
    real(rtype)    :: f1pr03   ! ice collection within a category     See lines  809 -  928  nagg
    real(rtype)    :: f1pr04   ! collection of cloud water by ice     See lines  929 - 1009  nrwat
    real(rtype)    :: f1pr05   ! melting                              See lines 1212 - 1279  vdep
    real(rtype)    :: f1pr07   ! collection of rain number by ice     See lines 1010 - 1209  nrrain
    real(rtype)    :: f1pr08   ! collection of rain mass by ice       See lines 1010 - 1209  qrrain
    real(rtype)    :: f1pr09   ! minimum ice number (lambda limiter)  See lines  704 -  705  nlarge
    real(rtype)    :: f1pr10   ! maximum ice number (lambda limiter)  See lines  704 -  705  nsmall
    real(rtype)    :: f1pr14   ! melting (ventilation term)           See lines 1212 - 1279  vdep1

    real(rtype)    :: mu,dv,sc,dqsdt,ab,kap,epsr,epsc,epsi,epsi_tot, &
         dum1,dum3,dum4,dum5,dum6,dqsidt,abi,rhop,vtrmi1,eii

    integer :: dumi,k,dumj,dumii,dumjj,dumzz

    logical(btype) :: log_exitlevel, log_wetgrowth

#ifdef SCREAM_CONFIG_IS_CMAKE
   if (use_cxx) then
      call p3_main_main_loop_f(kts, kte, kbot, ktop, kdir, log_predictNc, dt, odt, &
           pres, pdel, dzq, ncnuc, exner, inv_exner, inv_lcldm, inv_icldm, inv_rcldm, naai, qc_relvar, icldm, lcldm, rcldm,&
           t, rho, inv_rho, qvs, qvi, supi, rhofacr, rhofaci, acn, qv, th, qc, nc, qr, nr, qitot, nitot, &
           qirim, birim, xxlv, xxls, xlf, qc_incld, qr_incld, qitot_incld, qirim_incld, nc_incld, nr_incld, &
           nitot_incld, birim_incld, mu_c, nu, lamc, cdist, cdist1, cdistr, mu_r, lamr, logn0r, cmeiout, prain, &
           nevapr, prer_evap, vap_liq_exchange, vap_ice_exchange, liq_ice_exchange, pratot, &
           prctot, log_hydrometeorsPresent)
      return
   endif
#endif

   rhorime_c = 400._rtype
   log_hydrometeorsPresent = .false.

   !------------------------------------------------------------------------------------------!
   !   main k-loop (for processes):
   k_loop_main: do k = kbot,ktop,kdir

      ! if relatively dry and no hydrometeors at this level, skip to end of k-loop (i.e. skip this level)
      log_exitlevel = .true.
      if (qc(k).ge.qsmall .or. qr(k).ge.qsmall) log_exitlevel = .false.

      if (qitot(k).ge.qsmall) log_exitlevel = .false.
      !enddo
      if (log_exitlevel .and.                                                           &
         (t(k).lt.zerodegc .and. supi(k).lt.-0.05_rtype)) goto 555   !i.e. skip all process rates

      ! All microphysics tendencies will be computed as IN-CLOUD, they will be mapped back to cell-average later.

      ! initialize warm-phase process rates
      qcacc   = 0._rtype;     qrevp   = 0._rtype;     qcaut   = 0._rtype;
      ncacc   = 0._rtype;     ncslf   = 0._rtype;
      ncautc  = 0._rtype;     nrslf   = 0._rtype;
      nrevp   = 0._rtype;     ncautr  = 0._rtype

      ! initialize ice-phase  process rates
      qisub   = 0._rtype;     nrshdr  = 0._rtype
      qcheti  = 0._rtype;     qrcol   = 0._rtype;     qcshd   = 0._rtype
      qimlt   = 0._rtype;     qccol   = 0._rtype
      qrheti  = 0._rtype;     qinuc   = 0._rtype;     nimlt   = 0._rtype
      nccol   = 0._rtype;     ncshdc  = 0._rtype
      ncheti  = 0._rtype;     nrcol   = 0._rtype;     nislf   = 0._rtype
      ninuc   = 0._rtype;     qidep   = 0._rtype;     qiberg  = 0._rtype
      nrheti  = 0._rtype;     nisub   = 0._rtype;     qwgrth  = 0._rtype

      log_wetgrowth = .false.

      ! skip micro process calculations except nucleation/acvtivation if there no hydrometeors are present
      log_exitlevel = .true.
      if (qc_incld(k).ge.qsmall .or. qr_incld(k).ge.qsmall) log_exitlevel = .false.
      if (qitot_incld(k).ge.qsmall) log_exitlevel=.false.
      if (log_exitlevel) goto 444   !i.e. skip to nucleation

      !time/space varying physical variables
      call get_time_space_phys_variables( &
           t(k),pres(k),rho(k),xxlv(k),xxls(k),qvs(k),qvi(k), &
           mu,dv,sc,dqsdt,dqsidt,ab,abi,kap,eii)

      call get_cloud_dsd2(qc_incld(k),nc_incld(k),mu_c(k),rho(k),nu(k),dnu,lamc(k),     &
           cdist(k),cdist1(k),lcldm(k))
      nc(k) = nc_incld(k)*lcldm(k)

      call get_rain_dsd2(qr_incld(k),nr_incld(k),mu_r(k),lamr(k),   &
           cdistr(k),logn0r(k),rcldm(k))
      nr(k) = nr_incld(k)*rcldm(k)

      ! initialize inverse supersaturation relaxation timescale for combined ice categories
      epsi_tot = 0._rtype

      call impose_max_total_Ni(nitot_incld(k),max_total_Ni,inv_rho(k))

      if (qitot_incld(k).ge.qsmall) then

         !impose lower limits to prevent taking log of # < 0
         nitot_incld(k) = max(nitot_incld(k),nsmall)
         nr_incld(k)    = max(nr_incld(k),nsmall)

         call calc_bulkRhoRime(qitot_incld(k),qirim_incld(k),birim_incld(k),rhop)

         ! if (.not. tripleMoment_on) zitot(k) = diag_mom6(qitot_incld(k),nitot_incld(k),rho(k))
         call find_lookupTable_indices_1a(dumi,dumjj,dumii,dumzz,dum1,dum4,          &
              dum5,dum6,isize,rimsize,densize,                &
              qitot_incld(k),nitot_incld(k),qirim_incld(k),      &
              rhop)
         !qirim_incld(k),zitot(k),rhop)
         call find_lookupTable_indices_1b(dumj,dum3,rcollsize,qr_incld(k),nr_incld(k))

         ! call to lookup table interpolation subroutines to get process rates
         call access_lookup_table(dumjj,dumii,dumi, 2,dum1,dum4,dum5,f1pr02)
         call access_lookup_table(dumjj,dumii,dumi, 3,dum1,dum4,dum5,f1pr03)
         call access_lookup_table(dumjj,dumii,dumi, 4,dum1,dum4,dum5,f1pr04)
         call access_lookup_table(dumjj,dumii,dumi, 5,dum1,dum4,dum5,f1pr05)
         call access_lookup_table(dumjj,dumii,dumi, 7,dum1,dum4,dum5,f1pr09)
         call access_lookup_table(dumjj,dumii,dumi, 8,dum1,dum4,dum5,f1pr10)
         call access_lookup_table(dumjj,dumii,dumi,10,dum1,dum4,dum5,f1pr14)

         ! ice-rain collection processes
         if (qr_incld(k).ge.qsmall) then
            call access_lookup_table_coll(dumjj,dumii,dumj,dumi,1,dum1,dum3,dum4,dum5,f1pr07)
            call access_lookup_table_coll(dumjj,dumii,dumj,dumi,2,dum1,dum3,dum4,dum5,f1pr08)
         else
            f1pr07 = 0._rtype
            f1pr08 = 0._rtype
         endif

         ! adjust Ni if needed to make sure mean size is in bounds (i.e. apply lambda limiters)
         ! note that the Nmax and Nmin are normalized and thus need to be multiplied by existing N
         nitot_incld(k) = min(nitot_incld(k),f1pr09*nitot_incld(k))
         nitot_incld(k) = max(nitot_incld(k),f1pr10*nitot_incld(k))

      endif   ! qitot > qsmall

      !----------------------------------------------------------------------
      ! Begin calculations of microphysical processes

      !......................................................................
      ! ice processes
      !......................................................................

      !.......................
      ! collection of droplets
      call ice_cldliq_collection(rho(k),t(k),rhofaci(k),&
           f1pr04,qitot_incld(k),qc_incld(k),nitot_incld(k),nc_incld(k),&
           qccol,nccol,qcshd,ncshdc)

      !....................
      ! collection of rain
      call ice_rain_collection(rho(k),t(k),rhofaci(k),&
           logn0r(k),f1pr07,f1pr08,qitot_incld(k),nitot_incld(k),qr_incld(k),&
           qrcol,nrcol)
      !...................................
      ! collection between ice categories

      !PMC nCat deleted lots of stuff here.

      !.............................................
      ! self-collection of ice
      call ice_self_collection(rho(k),rhofaci(k),&
           f1pr03,eii,qirim_incld(k),qitot_incld(k),nitot_incld(k),&
           nislf)

      !............................................................
      ! melting
      call ice_melting(rho(k),t(k),pres(k),rhofaci(k),&
           f1pr05,f1pr14,xxlv(k),xlf(k),dv,sc,mu,kap,&
           qv(k),qitot_incld(k),nitot_incld(k),&
           qimlt,nimlt)

      !............................................................
      ! calculate wet growth
      call ice_cldliq_wet_growth(rho(k),t(k),pres(k),rhofaci(k),&
           f1pr05,f1pr14,xxlv(k),xlf(k),dv,kap,mu,sc,&
           qv(k),qc_incld(k),qitot_incld(k),nitot_incld(k),qr_incld(k),log_wetgrowth,&
           qrcol,qccol,qwgrth,nrshdr,qcshd)

      !-----------------------------
      ! calcualte total inverse ice relaxation timescale combined for all ice categories
      ! note 'f1pr' values are normalized, so we need to multiply by N
      call calc_ice_relaxation_timescale(rho(k),t(k),rhofaci(k),&
           f1pr05,f1pr14,dv,mu,sc,qitot_incld(k),nitot_incld(k),&
           epsi,epsi_tot)

      !.........................
      ! calculate rime density
      call calc_rime_density(t(k),rhofaci(k),&
           f1pr02,acn(k),lamc(k),mu_c(k),qc_incld(k),qccol,&
           vtrmi1,rhorime_c)
      !............................................................
      ! contact and immersion freezing droplets
      call cldliq_immersion_freezing(t(k),&
           lamc(k),mu_c(k),cdist1(k),qc_incld(k),qc_relvar(k),&
           qcheti,ncheti)

      !............................................................
      ! immersion freezing of rain
      ! for future: get rid of log statements below for rain freezing
      call rain_immersion_freezing(t(k),&
           lamr(k),mu_r(k),cdistr(k),qr_incld(k),&
           qrheti,nrheti)

      !......................................
      ! rime splintering (Hallet-Mossop 1974)
      !PMC comment: Morrison and Milbrandt 2015 part 1 and 2016 part 3 both say
      !that Hallet-Mossop should be neglected if 1 category to compensate for
      !artificial smearing out of ice DSD

      !................................................
      ! condensation/evaporation/deposition/sublimation
      !   (use semi-analytic formulation)

      ! calculate rain evaporation including ventilation
      call calc_liq_relaxation_timescale(rho(k),f1r,f2r,     &
           dv,mu,sc,mu_r(k),lamr(k),cdistr(k),cdist(k),qr_incld(k),qc_incld(k), &
           epsr,epsc)

      call evaporate_sublimate_precip(qr_incld(k),qc_incld(k),nr_incld(k),qitot_incld(k), &
           lcldm(k),rcldm(k),qvs(k),ab,epsr,qv(k), &
           qrevp,nrevp)

      call ice_deposition_sublimation(qitot_incld(k), nitot_incld(k), t(k), &
           qvs(k),qvi(k),epsi,abi,qv(k), &
           qidep,qisub,nisub,qiberg)

444   continue
      !................................................................
      ! deposition/condensation-freezing nucleation
      call ice_nucleation(t(k),inv_rho(k),&
           nitot(k),naai(k),supi(k),odt,log_predictNc,&
           qinuc, ninuc)

      !................
      ! cloud water autoconversion
      ! NOTE: cloud_water_autoconversion must be called before droplet_self_collection
      call cloud_water_autoconversion(rho(k),qc_incld(k),nc_incld(k),qc_relvar(k),&
           qcaut,ncautc,ncautr)

      !............................
      ! self-collection of droplets
      call droplet_self_collection(rho(k),inv_rho(k),qc_incld(k),&
           mu_c(k),nu(k),ncautc,ncslf)

      !............................
      ! accretion of cloud by rain
      call cloud_rain_accretion(rho(k),inv_rho(k),&
           qc_incld(k),nc_incld(k), qr_incld(k),qc_relvar(k),&
           qcacc, ncacc)

      !.....................................
      ! self-collection and breakup of rain
      ! (breakup following modified Verlinde and Cotton scheme)
      call rain_self_collection(rho(k),qr_incld(k),nr_incld(k),&
           nrslf)

      ! Here we map the microphysics tendency rates back to CELL-AVERAGE quantities for updating
      ! cell-average quantities.
      call back_to_cell_average(lcldm(k), rcldm(k), icldm(k), qcacc, qrevp, qcaut,&
           ncacc, ncslf, ncautc, nrslf, nrevp, ncautr, qisub, nrshdr, qcheti,&
           qrcol, qcshd, qimlt, qccol, qrheti, nimlt, nccol, ncshdc, ncheti, nrcol, nislf,&
           qidep, nrheti, nisub, qinuc, ninuc, qiberg)

      !.................................................................
      ! conservation of water
      !.................................................................

      ! The microphysical process rates are computed above, based on the environmental conditions.
      ! The rates are adjusted here (where necessary) such that the sum of the sinks of mass cannot
      ! be greater than the sum of the sources, thereby resulting in overdepletion.
      !-- Limit ice process rates to prevent overdepletion of sources such that
      !   the subsequent adjustments are done with maximum possible rates for the
      !   time step.  (note: most ice rates are adjusted here since they must be done
      !   simultaneously (outside of iice-loops) to distribute reduction proportionally
      !   amongst categories.
      !PMC - might need to rethink above statement since only one category now.
      ! AaronDonahue: Do we need the below checks for the new definition of
      ! how qidep and qisub are derived?
      ! AaronDonahue: UPDATE, if we are following the implementation of MG
      ! then the answer appears to be YES.  There is a similar check in MG
      ! microphysics which limits qidep and qinuc, but does not limit qisub.
      ! So similar but slightly different.  The overall answer would be that
      ! qidep does need some limit.  The next questions are,
      !   1) Should we be taking qinuc into consideration too?
      !   2) Is MG correct in NOT limiting qisub?

      call prevent_ice_overdepletion(pres(k), t(k), qv(k), xxls(k), odt, qidep, qisub)

      ! vapor -- not needed, since all sinks already have limits imposed and the sum, therefore,
      !          cannot possibly overdeplete qv

      ! cloud
      call cloud_water_conservation(qc(k), dt, qcaut, qcacc, qccol, qcheti, qcshd, qiberg, qisub, qidep)

      ! rain
      call rain_water_conservation(qr(k), qcaut, qcacc, qimlt, qcshd, dt, qrevp, qrcol, qrheti)

      ! ice
      call ice_water_conservation(qitot(k), qidep, qinuc, qiberg, qrcol, qccol, qrheti, qcheti, dt, qisub, qimlt)

      !---------------------------------------------------------------------------------
      ! update prognostic microphysics and thermodynamics variables
      !---------------------------------------------------------------------------------

      !-- ice-phase dependent processes:
      call update_prognostic_ice(qcheti, qccol, qcshd, &
           nccol, ncheti, ncshdc, &
           qrcol, nrcol,  qrheti, nrheti, nrshdr, &
           qimlt, nimlt, qisub, qidep, qinuc, ninuc, nislf, nisub, qiberg, &
           exner(k), xxls(k), xlf(k), &
           log_predictNc, log_wetgrowth, dt, nmltratio, rhorime_c, &
           th(k), qv(k), qitot(k), nitot(k), qirim(k), birim(k), qc(k), nc(k), qr(k), nr(k) )

      !-- warm-phase only processes:
      call update_prognostic_liquid(qcacc, ncacc, qcaut, ncautc, ncautr, ncslf,  &
           qrevp, nrevp, nrslf,                                                  &
           log_predictNc, inv_rho(k), exner(k), xxlv(k), dt,                     &
           th(k), qv(k), qc(k), nc(k), qr(k), nr(k))

      !==
      ! AaronDonahue - Add extra variables needed from microphysics by E3SM:
      cmeiout(k) = qidep - qisub + qinuc
      prain(k)   = ( qcacc + qcaut + qcshd + qccol )
      nevapr(k)  = qisub + qrevp
      prer_evap(k) = qrevp
      vap_ice_exchange(k) = qidep - qisub + qinuc
      vap_liq_exchange(k) = - qrevp
      liq_ice_exchange(k) = qcheti + qrheti - qimlt + qiberg + qccol + qrcol

      ! clipping for small hydrometeor values
      if (qc(k).lt.qsmall) then
         qv(k) = qv(k) + qc(k)
         th(k) = th(k) - exner(k)*qc(k)*xxlv(k)*inv_cp
         qc(k) = 0._rtype
         nc(k) = 0._rtype
      else
         log_hydrometeorsPresent = .true.
      endif

      if (qr(k).lt.qsmall) then
         qv(k) = qv(k) + qr(k)
         th(k) = th(k) - exner(k)*qr(k)*xxlv(k)*inv_cp
         qr(k) = 0._rtype
         nr(k) = 0._rtype
      else
         log_hydrometeorsPresent = .true.
      endif

      if (qitot(k).lt.qsmall) then
         qv(k) = qv(k) + qitot(k)
         th(k) = th(k) - exner(k)*qitot(k)*xxls(k)*inv_cp
         qitot(k) = 0._rtype
         nitot(k) = 0._rtype
         qirim(k) = 0._rtype
         birim(k) = 0._rtype
      else
         log_hydrometeorsPresent = .true.
      endif

      call impose_max_total_Ni(nitot(k),max_total_Ni,inv_rho(k))

      ! Record microphysics tendencies for output:
      ! warm-phase process rates
      p3_tend_out(k, 2) = qcacc     ! cloud droplet accretion by rain
      p3_tend_out(k, 3) = qcaut     ! cloud droplet autoconversion to rain
      p3_tend_out(k, 4) = ncacc     ! change in cloud droplet number from accretion by rain
      p3_tend_out(k, 5) = ncautc    ! change in cloud droplet number from autoconversion
      p3_tend_out(k, 6) = ncslf     ! change in cloud droplet number from self-collection  (Not in paper?)
      p3_tend_out(k, 7) = nrslf     ! change in rain number from self-collection  (Not in paper?)
      p3_tend_out(k,11) = qrevp     ! rain evaporation
      p3_tend_out(k,13) = nrevp     ! change in rain number from evaporation
      p3_tend_out(k,14) = ncautr    ! change in rain number from autoconversion of cloud water
      ! ice-phase  process rates
      p3_tend_out(k,15) = qccol     ! collection of cloud water by ice
      p3_tend_out(k,16) = qwgrth    ! wet growth rate
      p3_tend_out(k,17) = qidep     ! vapor deposition
      p3_tend_out(k,18) = qrcol     ! collection rain mass by ice
      p3_tend_out(k,19) = qinuc     ! deposition/condensation freezing nuc
      p3_tend_out(k,20) = nccol     ! change in cloud droplet number from collection by ice
      p3_tend_out(k,21) = nrcol     ! change in rain number from collection by ice
      p3_tend_out(k,22) = ninuc     ! change in ice number from deposition/cond-freezing nucleation
      p3_tend_out(k,23) = qisub     ! sublimation of ice
      p3_tend_out(k,24) = qimlt     ! melting of ice
      p3_tend_out(k,25) = nimlt     ! melting of ice
      p3_tend_out(k,26) = nisub     ! change in ice number from sublimation
      p3_tend_out(k,27) = nislf     ! change in ice number from collection within a category (Not in paper?)
      p3_tend_out(k,28) = qcheti    ! immersion freezing droplets
      p3_tend_out(k,29) = qrheti    ! immersion freezing rain
      p3_tend_out(k,30) = ncheti    ! immersion freezing droplets
      p3_tend_out(k,31) = nrheti    ! immersion freezing rain
      p3_tend_out(k,32) = nrshdr    ! source for rain number from collision of rain/ice above freezing and shedding
      p3_tend_out(k,33) = qcshd     ! source for rain mass due to cloud water/ice collision above freezing and shedding or wet growth and shedding
      p3_tend_out(k,34) = 0._rtype  ! used to be qcmul, but that has been removed.  Kept at 0.0 as placeholder.
      p3_tend_out(k,35) = ncshdc    ! source for rain number due to cloud water/ice collision above freezing  and shedding (combined with NRSHD in the paper)
      ! Outputs associated with aerocom comparison:
      pratot(k) = qcacc ! cloud drop accretion by rain
      prctot(k) = qcaut ! cloud drop autoconversion to rain
      !---------------------------------------------------------------------------------

      ! Recalculate in-cloud values for sedimentation
      call calculate_incloud_mixingratios(qc(k),qr(k),qitot(k),qirim(k),nc(k),nr(k),nitot(k),birim(k), &
           inv_lcldm(k),inv_icldm(k),inv_rcldm(k), &
           qc_incld(k),qr_incld(k),qitot_incld(k),qirim_incld(k),nc_incld(k),nr_incld(k),nitot_incld(k),birim_incld(k))

555   continue

   enddo k_loop_main

 END SUBROUTINE p3_main_main_loop

 subroutine p3_main_post_main_loop(kts, kte, kbot, ktop, kdir, &
      exner, lcldm, rcldm, &
      rho, inv_rho, rhofaci, qv, th, qc, nc, qr, nr, qitot, nitot, qirim, birim, xxlv, xxls, &
      mu_c, nu, lamc, mu_r, lamr, vap_liq_exchange, &
      ze_rain, ze_ice, diag_vmi, diag_effi, diag_di, diag_rhoi, diag_ze, diag_effc)

#ifdef SCREAM_CONFIG_IS_CMAKE
   use micro_p3_iso_f, only: p3_main_post_main_loop_f
#endif

   implicit none

   ! args

   integer, intent(in) :: kts, kte, kbot, ktop, kdir

   real(rtype), intent(in), dimension(kts:kte) :: exner, lcldm, rcldm

   real(rtype), intent(inout), dimension(kts:kte) :: rho, inv_rho, rhofaci, &
        qv, th, qc, nc, qr, nr, qitot, nitot, qirim, birim, xxlv, xxls, &
        mu_c, nu, lamc, mu_r, &
        lamr, vap_liq_exchange, &
        ze_rain, ze_ice, diag_vmi, diag_effi, diag_di, diag_rhoi, diag_ze, diag_effc

   ! locals
   integer :: k, dumi, dumii, dumjj, dumzz
   real(rtype) :: tmp1, tmp2, dum1, dum4, dum5, dum6, rhop
   real(rtype)    :: f1pr02   ! mass-weighted fallspeed              See lines  731 -  808  ums
   real(rtype)    :: f1pr06   ! effective radius                     See lines 1281 - 1356  eff
   real(rtype)    :: f1pr09   ! minimum ice number (lambda limiter)  See lines  704 -  705  nlarge
   real(rtype)    :: f1pr10   ! maximum ice number (lambda limiter)  See lines  704 -  705  nsmall
   real(rtype)    :: f1pr13   ! reflectivity                         See lines  731 -  808  refl
   real(rtype)    :: f1pr15   ! mass-weighted mean diameter          See lines 1212 - 1279  dmm
   real(rtype)    :: f1pr16   ! mass-weighted mean particle density  See lines 1212 - 1279  rhomm

#ifdef SCREAM_CONFIG_IS_CMAKE
   if (use_cxx) then
      call p3_main_post_main_loop_f(kts, kte, kbot, ktop, kdir, &
           exner, lcldm, rcldm, &
           rho, inv_rho, rhofaci, qv, th, qc, nc, qr, nr, qitot, nitot, qirim, birim, xxlv, xxls, &
           mu_c, nu, lamc, mu_r, lamr, vap_liq_exchange, &
           ze_rain, ze_ice, diag_vmi, diag_effi, diag_di, diag_rhoi, diag_ze, diag_effc)
      return
   endif
#endif

   k_loop_final_diagnostics:  do k = kbot,ktop,kdir

      ! cloud:
      if (qc(k).ge.qsmall) then
         call get_cloud_dsd2(qc(k),nc(k),mu_c(k),rho(k),nu(k),dnu,lamc(k),  &
              tmp1,tmp2,lcldm(k))
         diag_effc(k) = 0.5_rtype*(mu_c(k)+3._rtype)/lamc(k)
      else
         qv(k) = qv(k)+qc(k)
         th(k) = th(k)-exner(k)*qc(k)*xxlv(k)*inv_cp
         vap_liq_exchange(k) = vap_liq_exchange(k) - qc(k)
         qc(k) = 0._rtype
         nc(k) = 0._rtype
      endif

      ! rain:
      if (qr(k).ge.qsmall) then

         call get_rain_dsd2(qr(k),nr(k),mu_r(k),lamr(k),tmp1,tmp2,rcldm(k))

         ze_rain(k) = nr(k)*(mu_r(k)+6._rtype)*(mu_r(k)+5._rtype)*(mu_r(k)+4._rtype)*           &
              (mu_r(k)+3._rtype)*(mu_r(k)+2._rtype)*(mu_r(k)+1._rtype)/bfb_pow(lamr(k), 6._rtype)
         ze_rain(k) = max(ze_rain(k),1.e-22_rtype)
      else
         qv(k) = qv(k)+qr(k)
         th(k) = th(k)-exner(k)*qr(k)*xxlv(k)*inv_cp
         vap_liq_exchange(k) = vap_liq_exchange(k) - qr(k)
         qr(k) = 0._rtype
         nr(k) = 0._rtype
      endif

      ! ice:

      call impose_max_total_Ni(nitot(k),max_total_Ni,inv_rho(k))

      qi_not_small:  if (qitot(k).ge.qsmall) then

         !impose lower limits to prevent taking log of # < 0
         nitot(k) = max(nitot(k),nsmall)
         nr(k)    = max(nr(k),nsmall)

         call calc_bulkRhoRime(qitot(k),qirim(k),birim(k),rhop)

         ! if (.not. tripleMoment_on) zitot(k) = diag_mom6(qitot(k),nitot(k),rho(k))
         call find_lookupTable_indices_1a(dumi,dumjj,dumii,dumzz,dum1,dum4,          &
              dum5,dum6,isize,rimsize,densize,     &
              qitot(k),nitot(k),           &
              qirim(k),rhop)
         !qirim(k),zitot(k),rhop)

         call access_lookup_table(dumjj,dumii,dumi, 2,dum1,dum4,dum5,f1pr02)
         call access_lookup_table(dumjj,dumii,dumi, 6,dum1,dum4,dum5,f1pr06)
         call access_lookup_table(dumjj,dumii,dumi, 7,dum1,dum4,dum5,f1pr09)
         call access_lookup_table(dumjj,dumii,dumi, 8,dum1,dum4,dum5,f1pr10)
         call access_lookup_table(dumjj,dumii,dumi, 9,dum1,dum4,dum5,f1pr13)
         call access_lookup_table(dumjj,dumii,dumi,11,dum1,dum4,dum5,f1pr15)
         call access_lookup_table(dumjj,dumii,dumi,12,dum1,dum4,dum5,f1pr16)

         ! impose mean ice size bounds (i.e. apply lambda limiters)
         ! note that the Nmax and Nmin are normalized and thus need to be multiplied by existing N
         nitot(k) = min(nitot(k),f1pr09*nitot(k))
         nitot(k) = max(nitot(k),f1pr10*nitot(k))

         !--this should already be done in s/r 'calc_bulkRhoRime'
         if (qirim(k).lt.qsmall) then
            qirim(k) = 0._rtype
            birim(k) = 0._rtype
         endif
         !==

         ! note that reflectivity from lookup table is normalized, so we need to multiply by N
         diag_vmi(k)   = f1pr02*rhofaci(k)
         diag_effi(k)  = f1pr06 ! units are in m
         diag_di(k)    = f1pr15
         diag_rhoi(k)  = f1pr16
         ! note factor of air density below is to convert from m^6/kg to m^6/m^3
         ze_ice(k) = ze_ice(k) + 0.1892_rtype*f1pr13*nitot(k)*rho(k)   ! sum contribution from each ice category (note: 0.1892 = 0.176/0.93)
         ze_ice(k) = max(ze_ice(k),1.e-22_rtype)

      else

         qv(k) = qv(k) + qitot(k)
         th(k) = th(k) - exner(k)*qitot(k)*xxls(k)*inv_cp
         qitot(k) = 0._rtype
         nitot(k) = 0._rtype
         qirim(k) = 0._rtype
         birim(k) = 0._rtype
         diag_di(k) = 0._rtype

      endif qi_not_small

      ! sum ze components and convert to dBZ
      diag_ze(k) = 10._rtype*bfb_log10((ze_rain(k) + ze_ice(k))*1.e18_rtype)

      ! if qr is very small then set Nr to 0 (needs to be done here after call
      ! to ice lookup table because a minimum Nr of nsmall will be set otherwise even if qr=0)
      if (qr(k).lt.qsmall) then
         nr(k) = 0._rtype
      endif

   enddo k_loop_final_diagnostics

 end subroutine p3_main_post_main_loop

  !==========================================================================================!

  SUBROUTINE p3_main(qc,nc,qr,nr,th,qv,dt,qitot,qirim,nitot,birim,   &
       pres,dzq,ncnuc,naai,qc_relvar,it,prt_liq,prt_sol,its,ite,kts,kte,diag_ze,diag_effc,     &
       diag_effi,diag_vmi,diag_di,diag_rhoi,log_predictNc, &
       pdel,exner,cmeiout,prain,nevapr,prer_evap,rflx,sflx,rcldm,lcldm,icldm,  &
       pratot,prctot,p3_tend_out,mu_c,lamc,liq_ice_exchange,vap_liq_exchange, &
       vap_ice_exchange,col_location)

    !----------------------------------------------------------------------------------------!
    !                                                                                        !
    ! This is the main subroutine for the P3 microphysics scheme.  It is called from the     !
    ! wrapper subroutine ('MP_P3_WRAPPER') and is passed i,k slabs of all prognostic         !
    ! variables -- hydrometeor fields, potential temperature, and water vapor mixing ratio.  !
    ! Microphysical process rates are computed first.  These tendencies are then used to     !
    ! computed updated values of the prognostic variables.  The hydrometeor variables are    !
    ! then updated further due to sedimentation.                                             !
    !                                                                                        !
    ! Several diagnostic values are also computed and returned to the wrapper subroutine,    !
    ! including precipitation rates.                                                         !
    !                                                                                        !
    !----------------------------------------------------------------------------------------!

    implicit none

    !----- Input/ouput arguments:  ----------------------------------------------------------!

    real(rtype), intent(inout), dimension(its:ite,kts:kte)      :: qc         ! cloud, mass mixing ratio         kg kg-1
    ! note: Nc may be specified or predicted (set by log_predictNc)
    real(rtype), intent(inout), dimension(its:ite,kts:kte)      :: nc         ! cloud, number mixing ratio       #  kg-1
    real(rtype), intent(inout), dimension(its:ite,kts:kte)      :: qr         ! rain, mass mixing ratio          kg kg-1
    real(rtype), intent(inout), dimension(its:ite,kts:kte)      :: nr         ! rain, number mixing ratio        #  kg-1
    real(rtype), intent(inout), dimension(its:ite,kts:kte)      :: qitot      ! ice, total mass mixing ratio     kg kg-1
    real(rtype), intent(inout), dimension(its:ite,kts:kte)      :: qirim      ! ice, rime mass mixing ratio      kg kg-1
    real(rtype), intent(inout), dimension(its:ite,kts:kte)      :: nitot      ! ice, total number mixing ratio   #  kg-1
    real(rtype), intent(inout), dimension(its:ite,kts:kte)      :: birim      ! ice, rime volume mixing ratio    m3 kg-1

    real(rtype), intent(inout), dimension(its:ite,kts:kte)      :: qv         ! water vapor mixing ratio         kg kg-1
    real(rtype), intent(inout), dimension(its:ite,kts:kte)      :: th         ! potential temperature            K
    real(rtype), intent(in),    dimension(its:ite,kts:kte)      :: pres       ! pressure                         Pa
    real(rtype), intent(in),    dimension(its:ite,kts:kte)      :: dzq        ! vertical grid spacing            m
    real(rtype), intent(in),    dimension(its:ite,kts:kte)      :: ncnuc      ! IN ccn activated number tendency kg-1 s-1
    real(rtype), intent(in),    dimension(its:ite,kts:kte)      :: naai       ! IN actived ice nuclei concentration  1/kg
    real(rtype), intent(in)                                     :: dt         ! model time step                  s

    real(rtype), intent(out),   dimension(its:ite)              :: prt_liq    ! precipitation rate, liquid       m s-1
    real(rtype), intent(out),   dimension(its:ite)              :: prt_sol    ! precipitation rate, solid        m s-1
    real(rtype), intent(out),   dimension(its:ite,kts:kte)      :: diag_ze    ! equivalent reflectivity          dBZ
    real(rtype), intent(out),   dimension(its:ite,kts:kte)      :: diag_effc  ! effective radius, cloud          m
    real(rtype), intent(out),   dimension(its:ite,kts:kte)      :: diag_effi  ! effective radius, ice            m
    real(rtype), intent(out),   dimension(its:ite,kts:kte)      :: diag_vmi   ! mass-weighted fall speed of ice  m s-1
    real(rtype), intent(out),   dimension(its:ite,kts:kte)      :: diag_di    ! mean diameter of ice             m
    real(rtype), intent(out),   dimension(its:ite,kts:kte)      :: diag_rhoi  ! bulk density of ice              kg m-3
    real(rtype), intent(out),   dimension(its:ite,kts:kte)      :: mu_c       ! Size distribution shape parameter for radiation
    real(rtype), intent(out),   dimension(its:ite,kts:kte)      :: lamc       ! Size distribution slope parameter for radiation

    integer, intent(in)                                  :: its,ite    ! array bounds (horizontal)
    integer, intent(in)                                  :: kts,kte    ! array bounds (vertical)
    integer, intent(in)                                  :: it         ! time step counter NOTE: starts at 1 for first time step

    logical(btype), intent(in)                           :: log_predictNc ! .T. (.F.) for prediction (specification) of Nc

    real(rtype), intent(in),    dimension(its:ite,kts:kte)      :: pdel       ! pressure thickness               Pa
    real(rtype), intent(in),    dimension(its:ite,kts:kte)      :: exner      ! Exner expression

    ! OUTPUT for PBUF variables used by other parameterizations
    real(rtype), intent(out),   dimension(its:ite,kts:kte)      :: cmeiout    ! qitend due to deposition/sublimation
    real(rtype), intent(out),   dimension(its:ite,kts:kte)      :: prain      ! Total precipitation (rain + snow)
    real(rtype), intent(out),   dimension(its:ite,kts:kte)      :: nevapr     ! evaporation of total precipitation (rain + snow)
    real(rtype), intent(out),   dimension(its:ite,kts:kte)      :: prer_evap  ! evaporation of rain
    real(rtype), intent(out),   dimension(its:ite,kts:kte+1)    :: rflx       ! grid-box average rain flux (kg m^-2 s^-1) pverp
    real(rtype), intent(out),   dimension(its:ite,kts:kte+1)    :: sflx       ! grid-box average ice/snow flux (kg m^-2 s^-1) pverp
    real(rtype), intent(out),   dimension(its:ite,kts:kte)      :: pratot     ! accretion of cloud by rain
    real(rtype), intent(out),   dimension(its:ite,kts:kte)      :: prctot     ! autoconversion of cloud to rain
    real(rtype), intent(out),   dimension(its:ite,kts:kte)      :: liq_ice_exchange ! sum of liq-ice phase change tendenices
    real(rtype), intent(out),   dimension(its:ite,kts:kte)      :: vap_liq_exchange ! sum of vap-liq phase change tendenices
    real(rtype), intent(out),   dimension(its:ite,kts:kte)      :: vap_ice_exchange ! sum of vap-ice phase change tendenices
    ! INPUT needed for PBUF variables used by other parameterizations

    real(rtype), intent(in),    dimension(its:ite,kts:kte)      :: icldm, lcldm, rcldm ! Ice, Liquid and Rain cloud fraction
    ! AaronDonahue, the following variable (p3_tend_out) is a catch-all for passing P3-specific variables outside of p3_main
    ! so that they can be written as ouput.  NOTE TO C++ PORT: This variable is entirely optional and doesn't need to be
    ! included in the port to C++, or can be changed if desired.
    real(rtype), intent(out),   dimension(its:ite,kts:kte,49)   :: p3_tend_out ! micro physics tendencies
    real(rtype), intent(in),    dimension(its:ite,3)            :: col_location
    real(rtype), intent(in),    dimension(its:ite,kts:kte)      :: qc_relvar
    !----- Local variables and parameters:  -------------------------------------------------!

    real(rtype), dimension(its:ite,kts:kte) :: mu_r  ! shape parameter of rain
    real(rtype), dimension(its:ite,kts:kte) :: t     ! temperature at the beginning of the microhpysics step [K]

    ! 2D size distribution and fallspeed parameters:

    real(rtype), dimension(its:ite,kts:kte) :: lamr
    real(rtype), dimension(its:ite,kts:kte) :: logn0r

    real(rtype), dimension(its:ite,kts:kte) :: nu
    real(rtype), dimension(its:ite,kts:kte) :: cdist
    real(rtype), dimension(its:ite,kts:kte) :: cdist1
    real(rtype), dimension(its:ite,kts:kte) :: cdistr

    ! Variables needed for in-cloud calculations
    real(rtype), dimension(its:ite,kts:kte) :: inv_icldm, inv_lcldm, inv_rcldm ! Inverse cloud fractions (1/cld)
    real(rtype), dimension(its:ite,kts:kte) :: qc_incld, qr_incld, qitot_incld, qirim_incld ! In cloud mass-mixing ratios
    real(rtype), dimension(its:ite,kts:kte) :: nc_incld, nr_incld, nitot_incld, birim_incld ! In cloud number concentrations

    real(rtype), dimension(its:ite,kts:kte)      :: inv_dzq,inv_rho,ze_ice,ze_rain,prec,rho,       &
         rhofacr,rhofaci,acn,xxls,xxlv,xlf,qvs,qvi,supi,       &
         tmparr1,inv_exner

    ! -- scalar locals -- !

    real(rtype) :: odt, timeScaleFactor

    integer :: ktop,kbot,kdir,i

    logical(btype) :: log_nucleationPossible, log_hydrometeorsPresent

    !--These will be added as namelist parameters in the future
    logical(btype), parameter :: debug_ON     = .true.  !.true. to switch on debugging checks/traps throughout code  TODO: Turn this back off as default once the tlay error is found.
    logical(btype), parameter :: debug_ABORT  = .false.  !.true. will result in forced abort in s/r 'check_values'

    real(rtype),dimension(its:ite,kts:kte) :: qc_old, nc_old, qr_old, nr_old, qitot_old, nitot_old, qv_old, th_old

    !-----------------------------------------------------------------------------------!
    !  End of variables/parameters declarations
    !-----------------------------------------------------------------------------------!

    ! direction of vertical leveling:
    !PMC got rid of 'model' option so we could just replace ktop with kts everywhere...
    ktop = kts        !k of top level
    kbot = kte        !k of bottom level
    kdir = -1         !(k: 1=top, nk=bottom)

    !PMC deleted 'threshold size difference' calculation for multicategory here

    inv_dzq    = 1._rtype/dzq  ! inverse of thickness of layers
    odt        = 1._rtype/dt   ! inverse model time step

    ! Compute time scale factor over which to apply soft rain lambda limiter
    ! note: '1./max(30.,dt)' = '1.*min(1./30., 1./dt)'
    timeScaleFactor = min(1._rtype/120._rtype, odt)

    prt_liq   = 0._rtype
    prt_sol   = 0._rtype
    pratot    = 0._rtype
    prctot    = 0._rtype
    prec      = 0._rtype
    mu_r      = 0._rtype
    diag_ze   = -99._rtype

    ze_ice    = 1.e-22_rtype
    ze_rain   = 1.e-22_rtype
    diag_effc = 10.e-6_rtype ! default value
    diag_effi = 25.e-6_rtype ! default value
    diag_vmi  = 0._rtype
    diag_di   = 0._rtype
    diag_rhoi = 0._rtype

    cmeiout = 0._rtype
    prain   = 0._rtype
    nevapr  = 0._rtype
    rflx    = 0._rtype
    sflx    = 0._rtype
    p3_tend_out = 0._rtype

    inv_icldm = 1.0_rtype/icldm
    inv_lcldm = 1.0_rtype/lcldm
    inv_rcldm = 1.0_rtype/rcldm

    prer_evap = 0._rtype
    liq_ice_exchange = 0._rtype
    vap_liq_exchange = 0._rtype
    vap_ice_exchange = 0._rtype

    mu_c = 0.0_rtype
    lamc = 0.0_rtype
    ! AaronDonahue added exner term to replace all instances of th(i,k)/t(i,k), since th(i,k) is updated but t(i,k) is not, and this was
    ! causing energy conservation errors.
    inv_exner = 1._rtype/exner        !inverse of Exner expression, used when converting potential temp to temp
    t       = th    *inv_exner    !compute temperature from theta (value at beginning of microphysics step)
    qv      = max(qv,0._rtype)        !clip water vapor to prevent negative values passed in (beginning of microphysics)
    ! AaronDonahue added this load of latent heat to be consistent with E3SM, since the inconsistentcy was causing water conservation errors.
    call get_latent_heat(its,ite,kts,kte,xxlv,xxls,xlf)

   ! initialize microphysics processes tendency output
    qc_old = qc         ! Liq. microphysics tendency, initialize
    nc_old = nc         ! Liq. # microphysics tendency, initialize
    qr_old = qr         ! Rain microphysics tendency, initialize
    nr_old = nr         ! Rain # microphysics tendency, initialize
    qitot_old = qitot   ! Ice  microphysics tendency, initialize
    nitot_old = nitot   ! Ice  # microphysics tendency, initialize
    qv_old = qv         ! Vapor  microphysics tendency, initialize
    th_old = th         ! Pot. Temp. microphysics tendency, initialize

    !==
    !-----------------------------------------------------------------------------------!
    i_loop_main: do i = its,ite  ! main i-loop (around the entire scheme)

!      if (debug_ON) call check_values(qv,T,i,it,debug_ABORT,100,col_location)

       call p3_main_pre_main_loop(kts, kte, kbot, ktop, kdir, log_predictNc, dt, &
            pres(i,:), pdel(i,:), dzq(i,:), ncnuc(i,:), exner(i,:), inv_exner(i,:), inv_lcldm(i,:), inv_icldm(i,:), inv_rcldm(i,:), xxlv(i,:), xxls(i,:), xlf(i,:), &
            t(i,:), rho(i,:), inv_rho(i,:), qvs(i,:), qvi(i,:), supi(i,:), rhofacr(i,:), rhofaci(i,:), acn(i,:), qv(i,:), th(i,:), qc(i,:), nc(i,:), qr(i,:), nr(i,:), &
            qitot(i,:), nitot(i,:), qirim(i,:), birim(i,:), qc_incld(i,:), qr_incld(i,:), qitot_incld(i,:), qirim_incld(i,:), &
            nc_incld(i,:), nr_incld(i,:), nitot_incld(i,:), birim_incld(i,:), log_nucleationPossible, log_hydrometeorsPresent)

!      if (debug_ON) then
!         tmparr1(i,:) = th(i,:)*inv_exner(i,:)!(pres(i,:)*1.e-5)**(rd*inv_cp)
!         call check_values(qv,tmparr1,i,it,debug_ABORT,200,col_location)
!      endif

       !jump to end of i-loop if log_nucleationPossible=.false.  (i.e. skip everything)
       if (.not. (log_nucleationPossible .or. log_hydrometeorsPresent)) goto 333

       call p3_main_main_loop(kts, kte, kbot, ktop, kdir, log_predictNc, dt, odt, &
            pres(i,:), pdel(i,:), dzq(i,:), ncnuc(i,:), exner(i,:), inv_exner(i,:), inv_lcldm(i,:), inv_icldm(i,:), inv_rcldm(i,:), naai(i,:), qc_relvar(i,:), icldm(i,:), lcldm(i,:), rcldm(i,:),&
            t(i,:), rho(i,:), inv_rho(i,:), qvs(i,:), qvi(i,:), supi(i,:), rhofacr(i,:), rhofaci(i,:), acn(i,:), qv(i,:), th(i,:), qc(i,:), nc(i,:), qr(i,:), nr(i,:), qitot(i,:), nitot(i,:), &
            qirim(i,:), birim(i,:), xxlv(i,:), xxls(i,:), xlf(i,:), qc_incld(i,:), qr_incld(i,:), qitot_incld(i,:), qirim_incld(i,:), nc_incld(i,:), nr_incld(i,:), &
            nitot_incld(i,:), birim_incld(i,:), mu_c(i,:), nu(i,:), lamc(i,:), cdist(i,:), cdist1(i,:), cdistr(i,:), mu_r(i,:), lamr(i,:), logn0r(i,:), cmeiout(i,:), prain(i,:), &
            nevapr(i,:), prer_evap(i,:), vap_liq_exchange(i,:), vap_ice_exchange(i,:), liq_ice_exchange(i,:), pratot(i,:), &
            prctot(i,:), p3_tend_out(i,:,:), log_hydrometeorsPresent)

      ! measure microphysics processes tendency output
      p3_tend_out(i,:,42) = ( qc(i,:)    - qc_old(i,:) ) * odt    ! Liq. microphysics tendency, measure
      p3_tend_out(i,:,43) = ( nc(i,:)    - nc_old(i,:) ) * odt    ! Liq. # microphysics tendency, measure
      p3_tend_out(i,:,44) = ( qr(i,:)    - qr_old(i,:) ) * odt    ! Rain microphysics tendency, measure
      p3_tend_out(i,:,45) = ( nr(i,:)    - nr_old(i,:) ) * odt    ! Rain # microphysics tendency, measure
      p3_tend_out(i,:,46) = ( qitot(i,:) - qitot_old(i,:) ) * odt ! Ice  microphysics tendency, measure
      p3_tend_out(i,:,47) = ( nitot(i,:) - nitot_old(i,:) ) * odt ! Ice  # microphysics tendency, measure
      p3_tend_out(i,:,48) = ( qv(i,:)    - qv_old(i,:) ) * odt    ! Vapor  microphysics tendency, measure
      p3_tend_out(i,:,49) = ( th(i,:)    - th_old(i,:) ) * odt    ! Pot. Temp. microphysics tendency, measure
       !NOTE: At this point, it is possible to have negative (but small) nc, nr, nitot.  This is not
       !      a problem; those values get clipped to zero in the sedimentation section (if necessary).
       !      (This is not done above simply for efficiency purposes.)

!      if (debug_ON) then
!         tmparr1(i,:) = th(i,:)*inv_exner(i,:)!(pres(i,:)*1.e-5)**(rd*inv_cp)
!         call check_values(qv,tmparr1,i,it,debug_ABORT,300,col_location)
!      endif

       if (.not. log_hydrometeorsPresent) goto 333

       !------------------------------------------------------------------------------------------!
       ! End of main microphysical processes section
       !==========================================================================================!

       !==========================================================================================!
       ! Sedimentation:

       !------------------------------------------------------------------------------------------!
       ! Cloud sedimentation:  (adaptive substepping)
       p3_tend_out(i,:,36) = qc(i,:) ! Liq. sedimentation tendency, initialize
       p3_tend_out(i,:,37) = nc(i,:) ! Liq. # sedimentation tendency, initialize

       call cloud_sedimentation(kts,kte,ktop,kbot,kdir, &
         qc_incld(i,:),rho(i,:),inv_rho(i,:),lcldm(i,:),acn(i,:),inv_dzq(i,:), &
         dt,odt,dnu,log_predictNc, &
         qc(i,:),nc(i,:),nc_incld(i,:),mu_c(i,:),lamc(i,:),prt_liq(i),p3_tend_out(i,:,36),p3_tend_out(i,:,37))

       !------------------------------------------------------------------------------------------!
       ! Rain sedimentation:  (adaptive substepping)
       p3_tend_out(i,:,38) = qr(i,:) ! Rain sedimentation tendency, initialize
       p3_tend_out(i,:,39) = nr(i,:) ! Rain # sedimentation tendency, initialize

       call rain_sedimentation(kts,kte,ktop,kbot,kdir, &
         qr_incld(i,:),rho(i,:),inv_rho(i,:),rhofacr(i,:),rcldm(i,:),inv_dzq(i,:),dt,odt, &
         qr(i,:),nr(i,:),nr_incld(i,:),mu_r(i,:),lamr(i,:),prt_liq(i),rflx(i,:),p3_tend_out(i,:,38),p3_tend_out(i,:,39))

       !------------------------------------------------------------------------------------------!
       ! Ice sedimentation:  (adaptive substepping)
       p3_tend_out(i,:,40) = qitot(i,:) ! Ice sedimentation tendency, initialize
       p3_tend_out(i,:,41) = nitot(i,:) ! Ice # sedimentation tendency, initialize

       call ice_sedimentation(kts,kte,ktop,kbot,kdir,    &
         rho(i,:),inv_rho(i,:),rhofaci(i,:),icldm(i,:),inv_dzq(i,:),dt,odt, &
         qitot(i,:),qitot_incld(i,:),nitot(i,:),qirim(i,:),qirim_incld(i,:),birim(i,:),birim_incld(i,:),nitot_incld(i,:), &
         prt_sol(i),p3_tend_out(i,:,40),p3_tend_out(i,:,41))

       !.......................................
       ! homogeneous freezing of cloud and rain

       call homogeneous_freezing(kts,kte,ktop,kbot,kdir,t(i,:),exner(i,:),xlf(i,:),  &
         qc(i,:),nc(i,:),qr(i,:),nr(i,:),qitot(i,:),nitot(i,:),qirim(i,:),birim(i,:),th(i,:))

       !...................................................
       ! final checks to ensure consistency of mass/number
       ! and compute diagnostic fields for output
       call p3_main_post_main_loop(kts, kte, kbot, ktop, kdir, &
            exner(i,:), lcldm(i,:), rcldm(i,:), &
            rho(i,:), inv_rho(i,:), rhofaci(i,:), qv(i,:), th(i,:), qc(i,:), nc(i,:), qr(i,:), nr(i,:), qitot(i,:), nitot(i,:), &
            qirim(i,:), birim(i,:), xxlv(i,:), xxls(i,:), &
            mu_c(i,:), nu(i,:), lamc(i,:), mu_r(i,:), lamr(i,:), vap_liq_exchange(i,:), &
            ze_rain(i,:), ze_ice(i,:), diag_vmi(i,:), diag_effi(i,:), diag_di(i,:), diag_rhoi(i,:), diag_ze(i,:), diag_effc(i,:))

       !   if (debug_ON) call check_values(qv,Ti,it,debug_ABORT,800,col_location)

       !..............................................
       ! merge ice categories with similar properties

       !   note:  this should be relocated to above, such that the diagnostic
       !          ice properties are computed after merging

       !PMC nCat deleted nCat>1 stuff

       !.....................................................

333    continue

       if (debug_ON) then
          tmparr1(i,:) = th(i,:)*inv_exner(i,:)!(pres(i,:)*1.e-5)**(rd*inv_cp)
          call check_values(qv(i,:),tmparr1(i,:),kts,kte,it,debug_ABORT,900,col_location(i,:))
       endif

       !.....................................................

    enddo i_loop_main

    !PMC deleted "if WRF" stuff
    !PMC deleted typeDiags optional output stuff

    !=== (end of section for diagnostic hydrometeor/precip types)


    ! end of main microphysics routine


    return

  END SUBROUTINE p3_main

  !==========================================================================================!

  SUBROUTINE access_lookup_table(dumjj,dumii,dumi,index,dum1,dum4,dum5,proc)

#ifdef SCREAM_CONFIG_IS_CMAKE
    use micro_p3_iso_f, only: access_lookup_table_f
#endif

    implicit none

    real(rtype)    :: dum1,dum4,dum5,proc,iproc1,gproc1,tmp1,tmp2
    integer :: dumjj,dumii,dumi,index

#ifdef SCREAM_CONFIG_IS_CMAKE
    if (use_cxx) then
       call access_lookup_table_f(dumjj,dumii,dumi,index,dum1,dum4,dum5,proc)
       return
    endif
#endif
    ! get value at current density index

    ! first interpolate for current rimed fraction index
    iproc1 = itab(dumjj,dumii,dumi,index)+(dum1-real(dumi))*(itab(dumjj,dumii,       &
         dumi+1,index)-itab(dumjj,dumii,dumi,index))

    ! linearly interpolate to get process rates for rimed fraction index + 1

    gproc1 = itab(dumjj,dumii+1,dumi,index)+(dum1-real(dumi))*(itab(dumjj,dumii+1,   &
         dumi+1,index)-itab(dumjj,dumii+1,dumi,index))

    tmp1   = iproc1+(dum4-real(dumii))*(gproc1-iproc1)

    ! get value at density index + 1

    ! first interpolate for current rimed fraction index

    iproc1 = itab(dumjj+1,dumii,dumi,index)+(dum1-real(dumi))*(itab(dumjj+1,dumii,   &
         dumi+1,index)-itab(dumjj+1,dumii,dumi,index))

    ! linearly interpolate to get process rates for rimed fraction index + 1

    gproc1 = itab(dumjj+1,dumii+1,dumi,index)+(dum1-real(dumi))*(itab(dumjj+1,       &
         dumii+1,dumi+1,index)-itab(dumjj+1,dumii+1,dumi,index))

    tmp2   = iproc1+(dum4-real(dumii))*(gproc1-iproc1)

    ! get final process rate
    proc   = tmp1+(dum5-real(dumjj))*(tmp2-tmp1)
    return
  END SUBROUTINE access_lookup_table

  !------------------------------------------------------------------------------------------!
  SUBROUTINE access_lookup_table_coll(dumjj,dumii,dumj,dumi,index,dum1,dum3,          &
       dum4,dum5,proc)

#ifdef SCREAM_CONFIG_IS_CMAKE
    use micro_p3_iso_f, only: access_lookup_table_coll_f
#endif

    implicit none

    real(rtype)    :: dum1,dum3,dum4,dum5,proc,dproc1,dproc2,iproc1,gproc1,tmp1,tmp2
    integer :: dumjj,dumii,dumj,dumi,index

#ifdef SCREAM_CONFIG_IS_CMAKE
    if (use_cxx) then
       call access_lookup_table_coll_f(dumjj,dumii,dumj,dumi,index,dum1,dum3,dum4,dum5,proc)
       return
    endif
#endif
    ! This subroutine interpolates lookup table values for rain/ice collection processes

    ! current density index

    ! current rime fraction index
    dproc1  = itabcoll(dumjj,dumii,dumi,dumj,index)+(dum1-real(dumi))*                &
         (itabcoll(dumjj,dumii,dumi+1,dumj,index)-itabcoll(dumjj,dumii,dumi,    &
         dumj,index))

    dproc2  = itabcoll(dumjj,dumii,dumi,dumj+1,index)+(dum1-real(dumi))*             &
         (itabcoll(dumjj,dumii,dumi+1,dumj+1,index)-itabcoll(dumjj,dumii,dumi,  &
         dumj+1,index))

    iproc1  = dproc1+(dum3-real(dumj))*(dproc2-dproc1)

    ! rime fraction index + 1

    dproc1  = itabcoll(dumjj,dumii+1,dumi,dumj,index)+(dum1-real(dumi))*             &
         (itabcoll(dumjj,dumii+1,dumi+1,dumj,index)-itabcoll(dumjj,dumii+1,     &
         dumi,dumj,index))

    dproc2  = itabcoll(dumjj,dumii+1,dumi,dumj+1,index)+(dum1-real(dumi))*           &
         (itabcoll(dumjj,dumii+1,dumi+1,dumj+1,index)-itabcoll(dumjj,dumii+1,   &
         dumi,dumj+1,index))

    gproc1  = dproc1+(dum3-real(dumj))*(dproc2-dproc1)
    tmp1    = iproc1+(dum4-real(dumii))*(gproc1-iproc1)

    ! density index + 1

    ! current rime fraction index

    dproc1  = itabcoll(dumjj+1,dumii,dumi,dumj,index)+(dum1-real(dumi))*             &
         (itabcoll(dumjj+1,dumii,dumi+1,dumj,index)-itabcoll(dumjj+1,dumii,     &
         dumi,dumj,index))

    dproc2  = itabcoll(dumjj+1,dumii,dumi,dumj+1,index)+(dum1-real(dumi))*           &
         (itabcoll(dumjj+1,dumii,dumi+1,dumj+1,index)-itabcoll(dumjj+1,dumii,   &
         dumi,dumj+1,index))

    iproc1  = dproc1+(dum3-real(dumj))*(dproc2-dproc1)

    ! rime fraction index + 1

    dproc1  = itabcoll(dumjj+1,dumii+1,dumi,dumj,index)+(dum1-real(dumi))*           &
         (itabcoll(dumjj+1,dumii+1,dumi+1,dumj,index)-itabcoll(dumjj+1,dumii+1, &
         dumi,dumj,index))

    dproc2  = itabcoll(dumjj+1,dumii+1,dumi,dumj+1,index)+(dum1-real(dumi))*         &
         (itabcoll(dumjj+1,dumii+1,dumi+1,dumj+1,index)-itabcoll(dumjj+1,       &
         dumii+1,dumi,dumj+1,index))

    gproc1  = dproc1+(dum3-real(dumj))*(dproc2-dproc1)
    tmp2    = iproc1+(dum4-real(dumii))*(gproc1-iproc1)

    ! interpolate over density to get final values
    proc    = tmp1+(dum5-real(dumjj))*(tmp2-tmp1)

    return
  END SUBROUTINE access_lookup_table_coll

  !==========================================================================================!

<<<<<<< HEAD
  real(rtype) function MurphyKoop_svp(t, i_type)

    implicit none

    !-------------------------------------------------------------------
    ! Compute saturation vapor pressure (returned in units of pa)
    ! Inputs:
    ! "t", units [K]
    !  i_type refers to saturation with respect to liquid (0) or ice (1)
    !--------------------------------------------------------------------

    !Murphy & Koop (2005)
    real(rtype), intent(in) :: t
    integer,intent(in)      :: i_type

    !local vars
    character(len=1000) :: err_msg
    real(rtype)         :: logt

    !parameters for ice saturation eqn
    real(rtype), parameter :: ic(4)  =(/9.550426_rtype, 5723.265_rtype, 3.53068_rtype, &
         0.00728332_rtype/)

    !parameters for liq saturation eqn
    real(rtype), parameter :: lq(10) = (/54.842763_rtype, 6763.22_rtype, 4.210_rtype, &
         0.000367_rtype, 0.0415_rtype, 218.8_rtype, 53.878_rtype, 1331.22_rtype,       &
         9.44523_rtype, 0.014025_rtype /)

    logt = bfb_log(t)

    if (i_type .eq. 1 .and. t .lt. zerodegc) then

       !(good down to 110 K)
       MurphyKoop_svp = exp(ic(1) - (ic(2) / t) + (ic(3) * logt) - (ic(4) * t))

    elseif (i_type .eq. 0 .or. t .ge. zerodegc) then

       ! (good for 123 < T < 332 K)
       MurphyKoop_svp = exp(lq(1) - (lq(2) / t) - (lq(3) * logt) + (lq(4) * t) + &
            (tanh(lq(5) * (t - lq(6))) * (lq(7) - (lq(8) / t) - &
            (lq(9) * logt) + lq(10) * t)));
    else

       write(err_msg,*)'** MurphyKoop_svp i_type must be 0 or 1 but is: ', &
            i_type,'in file:',__FILE__,' at line:',__LINE__

       print(err_msg)
       stop
    endif

    return
  end function MurphyKoop_svp

!_rtype
  real(rtype) function polysvp1(T,i_type)
=======
  !_rtype
  real(rtype) function polysvp1(t,i_type)
>>>>>>> 707cf704

    !-------------------------------------------
    !  COMPUTE SATURATION VAPOR PRESSURE
    !  POLYSVP1 RETURNED IN UNITS OF PA.
    !  T IS INPUT IN UNITS OF K.
    !  i_type REFERS TO SATURATION WITH RESPECT TO LIQUID (0) OR ICE (1)
    !-------------------------------------------

    use scream_abortutils, only : endscreamrun

    implicit none

    real(rtype), intent(in) :: t
    integer, intent(in)     :: i_type

    ! REPLACE GOFF-GRATCH WITH FASTER FORMULATION FROM FLATAU ET AL. 1992, TABLE 4 (RIGHT-HAND COLUMN)

    !local variables
    character(len=1000) :: err_msg

    ! ice
    real(rtype) a0i,a1i,a2i,a3i,a4i,a5i,a6i,a7i,a8i
    data a0i,a1i,a2i,a3i,a4i,a5i,a6i,a7i,a8i /&
         6.11147274_rtype,     0.503160820_rtype,     0.188439774e-1_rtype, &
         0.420895665e-3_rtype, 0.615021634e-5_rtype,  0.602588177e-7_rtype, &
         0.385852041e-9_rtype, 0.146898966e-11_rtype, 0.252751365e-14_rtype/

    ! liquid
    real(rtype) a0,a1,a2,a3,a4,a5,a6,a7,a8

    ! V1.7
    data a0,a1,a2,a3,a4,a5,a6,a7,a8 /&
         6.11239921_rtype,      0.443987641_rtype,     0.142986287e-1_rtype, &
         0.264847430e-3_rtype,  0.302950461e-5_rtype,  0.206739458e-7_rtype, &
         0.640689451e-10_rtype,-0.952447341e-13_rtype,-0.976195544e-15_rtype/
    real(rtype) dt

    !-------------------------------------------

    if (i_type.eq.1 .and. t.lt.zerodegc) then
       ! ICE

       !       Flatau formulation:
       dt       = max(-80._rtype,t-273.15_rtype)
       polysvp1 = a0i + dt*(a1i+dt*(a2i+dt*(a3i+dt*(a4i+dt*(a5i+dt*(a6i+dt*(a7i+       &
            a8i*dt)))))))
       polysvp1 = polysvp1*100._rtype

       !       Goff-Gratch formulation:
       !        POLYSVP1 = 10.**(-9.09718*(273.16/T-1.)-3.56654*                 &
       !          log10(273.16/T)+0.876793*(1.-T/273.16)+                        &
       !          log10(6.1071))*100.


    elseif (i_type.eq.0 .or. t.ge.zerodegc) then
       ! LIQUID

       !       Flatau formulation:
       dt       = max(-80._rtype,t-273.15_rtype)
       polysvp1 = a0 + dt*(a1+dt*(a2+dt*(a3+dt*(a4+dt*(a5+dt*(a6+dt*(a7+a8*dt)))))))
       polysvp1 = polysvp1*100._rtype

       !       Goff-Gratch formulation:
       !        POLYSVP1 = 10.**(-7.90298*(373.16/T-1.)+                         &
       !             5.02808*log10(373.16/T)-                                    &
       !             1.3816E-7*(10**(11.344*(1.-T/373.16))-1.)+                  &
       !             8.1328E-3*(10**(-3.49149*(373.16/T-1.))-1.)+                &
       !             log10(1013.246))*100.

    !PMC added error checking
    else

       write(err_msg,*)'** polysvp1 i_type must be 0 or 1 but is: ', &
            i_type,' temperature is:',t,' in file: ',__FILE__,' at line:',__LINE__

       call endscreamrun(err_msg)
    endif

   return

  end function polysvp1

  !------------------------------------------------------------------------------------------!

  !======================================================================================!

  subroutine find_lookupTable_indices_1a(dumi,dumjj,dumii,dumzz,dum1,dum4,dum5,dum6,      &
       isize,rimsize,densize,qitot,nitot,qirim,   &
       rhop)

    !------------------------------------------------------------------------------------------!
    ! Finds indices in 3D ice (only) lookup table
    !------------------------------------------------------------------------------------------!
#ifdef SCREAM_CONFIG_IS_CMAKE
    use micro_p3_iso_f, only: find_lookuptable_indices_1a_f
#endif

    implicit none

    ! arguments:
    integer, intent(out) :: dumi,dumjj,dumii,dumzz
    real(rtype),    intent(out) :: dum1,dum4,dum5,dum6
    integer, intent(in)  :: isize,rimsize,densize
    real(rtype),    intent(in)  :: qitot,nitot,qirim,rhop

#ifdef SCREAM_CONFIG_IS_CMAKE
    if (use_cxx) then
       call find_lookuptable_indices_1a_f(dumi,dumjj,dumii,dumzz,dum1,dum4,dum5,dum6,      &
            qitot,nitot,qirim,rhop)
       return
    endif
#endif

    !------------------------------------------------------------------------------------------!
    ! find index for qi (normalized ice mass mixing ratio = qitot/nitot)
    !             dum1 = (log10(qitot)+16.)/0.70757  !orig
    !             dum1 = (log10(qitot)+16.)*1.41328
    ! we are inverting this equation from the lookup table to solve for i:
    ! qitot/nitot=261.7**((i+10)*0.1)*1.e-18
    dum1 = (bfb_log10(qitot/nitot)+18._rtype)*lookup_table_1a_dum1_c-10._rtype ! For computational efficiency
    dumi = int(dum1)
    ! set limits (to make sure the calculated index doesn't exceed range of lookup table)
    dum1 = min(dum1,real(isize,rtype))
    dum1 = max(dum1,1._rtype)
    dumi = max(1,dumi)
    dumi = min(isize-1,dumi)

    ! find index for rime mass fraction
    dum4  = (qirim/qitot)*3._rtype + 1._rtype
    dumii = int(dum4)
    ! set limits
    dum4  = min(dum4,real(rimsize,rtype))
    dum4  = max(dum4,1._rtype)
    dumii = max(1,dumii)
    dumii = min(rimsize-1,dumii)

    ! find index for bulk rime density
    ! (account for uneven spacing in lookup table for density)
    if (rhop.le.650._rtype) then
       dum5 = (rhop-50._rtype)*0.005_rtype + 1._rtype
    else
       dum5 =(rhop-650._rtype)*0.004_rtype + 4._rtype
    endif
    dumjj = int(dum5)
    ! set limits
    dum5  = min(dum5,real(densize,rtype))
    dum5  = max(dum5,1._rtype)
    dumjj = max(1,dumjj)
    dumjj = min(densize-1,dumjj)

    dum6  = -99
    dumzz = -99

    return
  end subroutine find_lookupTable_indices_1a

  !======================================================================================!

  subroutine find_lookupTable_indices_1b(dumj,dum3,rcollsize,qr,nr)

    !------------------------------------------------------------------------------------------!
    ! Finds indices in 3D rain lookup table
    !------------------------------------------------------------------------------------------!
#ifdef SCREAM_CONFIG_IS_CMAKE
    use micro_p3_iso_f, only: find_lookuptable_indices_1b_f
#endif

    implicit none

    ! arguments:
    integer, intent(out) :: dumj
    real(rtype),    intent(out) :: dum3
    integer, intent(in)  :: rcollsize
    real(rtype),    intent(in)  :: qr,nr

    ! local variables:
    real(rtype)                 :: dumlr
    real(rtype)                 :: real_rcollsize

#ifdef SCREAM_CONFIG_IS_CMAKE
    if (use_cxx) then
       call find_lookupTable_indices_1b_f(dumj,dum3,qr,nr)
       return
    endif
#endif
    !------------------------------------------------------------------------------------------!
    real_rcollsize = real(rcollsize)
    ! find index for scaled mean rain size
    ! if no rain, then just choose dumj = 1 and do not calculate rain-ice collection processes
    if (qr.ge.qsmall .and. nr.gt.0._rtype) then
       ! calculate scaled mean size for consistency with ice lookup table
       dumlr = bfb_cbrt(qr/(pi*rhow*nr))
       dum3  = (bfb_log10(1._rtype*dumlr)+5._rtype)*10.70415_rtype
       dumj  = int(dum3)
       ! set limits
       dum3  = min(dum3,real_rcollsize)
       dum3  = max(dum3,1._rtype)
       dumj  = max(1,dumj)
       dumj  = min(rcollsize-1,dumj)
    else
       dumj  = 1
       dum3  = 1._rtype
    endif

    return

  end subroutine find_lookupTable_indices_1b

  !PMC removed find_lookupTable_indices_2 because it was used for multi-category

  !======================================================================================!
  subroutine find_lookupTable_indices_3(dumii,dumjj,dum1,rdumii,rdumjj,inv_dum3,mu_r,lamr)

    !------------------------------------------------------------------------------------------!
    ! Finds indices in rain lookup table (3)
    !------------------------------------------------------------------------------------------!

    implicit none

    ! arguments:
    integer, intent(out) :: dumii,dumjj
    real(rtype),    intent(out) :: dum1,rdumii,rdumjj,inv_dum3
    real(rtype),    intent(in)  :: mu_r,lamr

    !------------------------------------------------------------------------------------------!

    ! find location in scaled mean size space
    dum1 = (mu_r+1._rtype)/lamr
    if (dum1.le.195.e-6_rtype) then
       inv_dum3  = 0.1_rtype
       rdumii = (dum1*1.e6_rtype+5._rtype)*inv_dum3
       rdumii = max(rdumii, 1._rtype)
       rdumii = min(rdumii,20._rtype)
       dumii  = int(rdumii)
       dumii  = max(dumii, 1)
       dumii  = min(dumii,20)
    elseif (dum1.gt.195.e-6_rtype) then
       inv_dum3  = thrd*0.1_rtype            !i.e. 1/30
       rdumii = (dum1*1.e+6_rtype-195._rtype)*inv_dum3 + 20._rtype
       rdumii = max(rdumii, 20._rtype)
       rdumii = min(rdumii,300._rtype)
       dumii  = int(rdumii)
       dumii  = max(dumii, 20)
       dumii  = min(dumii,299)
    endif

    ! find location in mu_r space
    rdumjj = mu_r+1._rtype
    rdumjj = max(rdumjj,1._rtype)
    rdumjj = min(rdumjj,10._rtype)
    dumjj  = int(rdumjj)
    dumjj  = max(dumjj,1)
    dumjj  = min(dumjj,9)

   return

  end subroutine find_lookupTable_indices_3


  !===========================================================================================
  subroutine get_cloud_dsd2(qc,nc,mu_c,rho,nu,dnu,lamc,cdist,cdist1,lcldm)

#ifdef SCREAM_CONFIG_IS_CMAKE
    use micro_p3_iso_f, only: get_cloud_dsd2_f
#endif

    implicit none

    !arguments:
    real(rtype), dimension(:), intent(in)  :: dnu
    real(rtype),     intent(in)            :: qc,rho,lcldm
    real(rtype),     intent(inout)         :: nc
    real(rtype),     intent(out)           :: mu_c,nu,lamc,cdist,cdist1

    !local variables
    real(rtype)                            :: lammin,lammax
    integer                         :: dumi

    !--------------------------------------------------------------------------

#ifdef SCREAM_CONFIG_IS_CMAKE
    if (use_cxx) then
       call get_cloud_dsd2_f(qc,nc,mu_c,rho,nu,lamc,cdist,cdist1,lcldm)
       return
    endif
#endif

    nu = 0.0_rtype

    if (qc.ge.qsmall) then

       ! set minimum nc to prevent floating point error
       nc   = max(nc,nsmall)
       mu_c = 0.0005714_rtype*(nc*1.e-6_rtype*rho)+0.2714_rtype
       mu_c = 1._rtype/(mu_c*mu_c)-1._rtype
       mu_c = max(mu_c,2._rtype)
       mu_c = min(mu_c,15._rtype)

       ! interpolate for mass distribution spectral shape parameter (for SB warm processes)
       if (iparam.eq.1) then
          dumi = int(mu_c)
          nu   = dnu(dumi)+(dnu(dumi+1)-dnu(dumi))*(mu_c-dumi)
       endif

       ! calculate lamc
       lamc = bfb_cbrt(cons1*nc*(mu_c+3._rtype)*(mu_c+2._rtype)*(mu_c+1._rtype)/qc)

       ! apply lambda limiters
       lammin = (mu_c+1._rtype)*2.5e+4_rtype   ! min: 40 micron mean diameter
       lammax = (mu_c+1._rtype)*1.e+6_rtype    ! max:  1 micron mean diameter

       if (lamc.lt.lammin) then
          lamc = lammin
          nc   = 6._rtype*(lamc*lamc*lamc)*qc/(pi*rhow*(mu_c+3._rtype)*(mu_c+2._rtype)*(mu_c+1._rtype))
       elseif (lamc.gt.lammax) then
          lamc = lammax
          nc   = 6._rtype*(lamc*lamc*lamc)*qc/(pi*rhow*(mu_c+3._rtype)*(mu_c+2._rtype)*(mu_c+1._rtype))
       endif

       cdist  = nc*(mu_c+1._rtype)/lamc
       cdist1 = nc*lcldm/bfb_gamma(mu_c+1._rtype)

    else

       lamc   = 0._rtype
       cdist  = 0._rtype
       cdist1 = 0._rtype

    endif

   return

  end subroutine get_cloud_dsd2


  !===========================================================================================
  subroutine get_rain_dsd2(qr,nr,mu_r,lamr,cdistr,logn0r,rcldm)

#ifdef SCREAM_CONFIG_IS_CMAKE
    use micro_p3_iso_f, only: get_rain_dsd2_f
#endif

    ! Computes and returns rain size distribution parameters

    implicit none

    !arguments:
    real(rtype),     intent(in)            :: qr,rcldm
    real(rtype),     intent(inout)         :: nr
    real(rtype),     intent(out)           :: lamr,mu_r,cdistr,logn0r

    !local variables:
    real(rtype)                            :: inv_dum,lammax,lammin

    !--------------------------------------------------------------------------

#ifdef SCREAM_CONFIG_IS_CMAKE
    if (use_cxx) then
       call get_rain_dsd2_f(qr,nr,mu_r,lamr,cdistr,logn0r,rcldm)
       return
    endif
#endif

    if (qr.ge.qsmall) then

       ! use lookup table to get mu
       ! mu-lambda relationship is from Cao et al. (2008), eq. (7)

       ! find spot in lookup table
       ! (scaled N/q for lookup table parameter space_
       nr      = max(nr,nsmall)
       inv_dum = bfb_cbrt(qr/(cons1*nr*6._rtype))

       ! Apply constant mu_r:  Recall the switch to v4 tables means constant mu_r
       mu_r = mu_r_constant
       lamr   = bfb_cbrt(cons1*nr*(mu_r+3._rtype)*(mu_r+2._rtype)*(mu_r+1._rtype)/(qr))  ! recalculate slope based on mu_r
       lammax = (mu_r+1._rtype)*1.e+5_rtype   ! check for slope
       lammin = (mu_r+1._rtype)*1250._rtype   ! set to small value since breakup is explicitly included (mean size 0.8 mm)

       ! apply lambda limiters for rain
       if (lamr.lt.lammin) then
          lamr = lammin
          nr   = bfb_exp(3._rtype*bfb_log(lamr)+bfb_log(qr)+bfb_log(bfb_gamma(mu_r+1._rtype))-bfb_log(bfb_gamma(mu_r+4._rtype)))/(cons1)
       elseif (lamr.gt.lammax) then
          lamr = lammax
          nr   = bfb_exp(3._rtype*bfb_log(lamr)+bfb_log(qr)+bfb_log(bfb_gamma(mu_r+1._rtype))-bfb_log(bfb_gamma(mu_r+4._rtype)))/(cons1)
       endif

       cdistr  = nr*rcldm/bfb_gamma(mu_r+1._rtype)
       logn0r  = bfb_log10(nr)+(mu_r+1._rtype)*bfb_log10(lamr)-bfb_log10(bfb_gamma(mu_r+1._rtype)) !note: logn0r is calculated as log10(n0r)

    else

       lamr   = 0._rtype
       cdistr = 0._rtype
       logn0r = 0._rtype

    endif

   return

  end subroutine get_rain_dsd2


  !===========================================================================================
  subroutine calc_bulkRhoRime(qi_tot,qi_rim,bi_rim,rho_rime)

    !--------------------------------------------------------------------------------
    !  Calculates and returns the bulk rime density from the prognostic ice variables
    !  and adjusts qirim and birim appropriately.
    !--------------------------------------------------------------------------------

#ifdef SCREAM_CONFIG_IS_CMAKE
    use micro_p3_iso_f, only: calc_bulk_rho_rime_f
#endif

    implicit none

    !arguments:
    real(rtype), intent(in)    :: qi_tot
    real(rtype), intent(inout) :: qi_rim,bi_rim
    real(rtype), intent(out)   :: rho_rime

    !--------------------------------------------------------------------------
#ifdef SCREAM_CONFIG_IS_CMAKE
    if (use_cxx) then
       call calc_bulk_rho_rime_f(qi_tot, qi_rim, bi_rim, rho_rime)
       return
    endif
#endif

    if (bi_rim.ge.1.e-15_rtype) then
       rho_rime = qi_rim/bi_rim
       !impose limits on rho_rime;  adjust bi_rim if needed
       if (rho_rime.lt.rho_rimeMin) then
          rho_rime = rho_rimeMin
          bi_rim   = qi_rim/rho_rime
       elseif (rho_rime.gt.rho_rimeMax) then
          rho_rime = rho_rimeMax
          bi_rim   = qi_rim/rho_rime
       endif
    else
       qi_rim   = 0._rtype
       bi_rim   = 0._rtype
       rho_rime = 0._rtype
    endif

    !set upper constraint qi_rim <= qi_tot
    if (qi_rim.gt.qi_tot .and. rho_rime.gt.0._rtype) then
       qi_rim = qi_tot
       bi_rim = qi_rim/rho_rime
    endif

    !impose consistency
    if (qi_rim.lt.qsmall) then
       qi_rim = 0._rtype
       bi_rim = 0._rtype
    endif

   return

  end subroutine calc_bulkRhoRime


  !===========================================================================================
  subroutine impose_max_total_Ni(nitot_local,max_total_Ni,inv_rho_local)

    !--------------------------------------------------------------------------------
    ! Impose maximum total ice number concentration (total of all ice categories).
    ! If the sum of all nitot(:) exceeds maximum allowable, each category to preserve
    ! ratio of number between categories.
    !--------------------------------------------------------------------------------
#ifdef SCREAM_CONFIG_IS_CMAKE
      use micro_p3_iso_f, only: impose_max_total_ni_f
#endif

    implicit none

    !arguments:
    real(rtype), intent(inout)               :: nitot_local      !PMC - scalar now that nCat deleted.
    real(rtype), intent(in)                  :: max_total_Ni,inv_rho_local

    !local variables:
    real(rtype)                              :: dum

#ifdef SCREAM_CONFIG_IS_CMAKE
    if (use_cxx) then
       call impose_max_total_ni_f(nitot_local,max_total_Ni,inv_rho_local)
       return
    endif
#endif
    if (nitot_local.ge.1.e-20_rtype) then
       dum = max_total_Ni*inv_rho_local/nitot_local
       nitot_local = nitot_local*min(dum,1._rtype)
    endif

  end subroutine impose_max_total_Ni


  !===========================================================================================

  real(rtype) function qv_sat(t_atm,p_atm,i_wrt)

    !------------------------------------------------------------------------------------
    ! Calls polysvp1 to obtain the saturation vapor pressure, and then computes
    ! and returns the saturation mixing ratio, with respect to either liquid or ice,
    ! depending on value of 'i_wrt'
    !------------------------------------------------------------------------------------

    implicit none

    !Calling parameters:
    real(rtype)    :: t_atm  !temperature [K]
    real(rtype)    :: p_atm  !pressure    [Pa]
    integer :: i_wrt  !index, 0 = w.r.t. liquid, 1 = w.r.t. ice

    !Local variables:
    real(rtype)            :: e_pres         !saturation vapor pressure [Pa]

    !------------------

    !e_pres = polysvp1(t_atm,i_wrt)
    e_pres = MurphyKoop_svp(t_atm,i_wrt)
    qv_sat = ep_2*e_pres/max(1.e-3_rtype,(p_atm-e_pres))

    return

  end function qv_sat

  !===========================================================================================

  subroutine check_values(Qv,T,kts,kte,timestepcount,force_abort,source_ind,col_loc)

    !------------------------------------------------------------------------------------
    ! Checks current values of prognotic variables for reasonable values and
    ! stops and prints values if they are out of specified allowable ranges.
    !
    ! 'check_consistency' means include trap for inconsistency in moments;
    ! otherwise, only trap for Q, T, and negative Qx, etc.  This option is here
    ! to allow for Q<qsmall.and.N>nsmall or Q>qsmall.and.N<small which can be produced
    ! at the leading edges due to sedimentation and whose values are accpetable
    ! since lambda limiters are later imposed after SEDI (so one does not necessarily
    ! want to trap for inconsistency after sedimentation has been called).
    !
    ! The value 'source_ind' indicates the approximate location in 'p3_main'
    ! from where 'check_values' was called before it resulted in a trap.
    !
    !------------------------------------------------------------------------------------

    use scream_abortutils, only : endscreamrun

#ifdef SCREAM_CONFIG_IS_CMAKE
    use micro_p3_iso_f, only: check_values_f
#endif

    implicit none

    !Calling parameters:
    real(rtype), dimension(kts:kte), intent(in) :: Qv, T
    real(rtype), dimension(3), intent(in) :: col_loc
    integer,                intent(in) :: source_ind,timestepcount,kts,kte
    logical(btype),                intent(in) :: force_abort         !.TRUE. = forces abort if value violation is detected

    !Local variables:
    real(rtype), parameter :: T_low  = 160._rtype !173._rtype
    real(rtype), parameter :: T_high = 355._rtype !323._rtype
    real(rtype), parameter :: Q_high = 40.e-3_rtype
    real(rtype), parameter :: N_high = 1.e+20_rtype
    real(rtype), parameter :: B_high = Q_high*1.e-3_rtype
    real(rtype), parameter :: x_high = 1.e+30_rtype
    real(rtype), parameter :: x_low  = 0._rtype
    integer         :: k
    logical(btype)         :: trap,badvalue_found
    character(len=1000)    :: err_msg

#ifdef SCREAM_CONFIG_IS_CMAKE
    if (use_cxx) then
       call check_values_f(Qv, T, kts, kte, timestepcount, force_abort, source_ind, col_loc)
       return
    endif
#endif

    trap = .false.

    k_loop: do k = kts, kte

       ! check unrealistic values or NANs for T and Qv
       if (.not.(T(k)>T_low .and. T(k)<T_high)) then
          write(iulog,'(a60,i5,a2,i8,a2,f8.4,a2,f8.4,a2,i4,a2,i8,a2,e16.8)') &
             '** WARNING IN P3_MAIN -- src, gcol, lon, lat, lvl, tstep, T:',source_ind,', ',int(col_loc(1)),', ',col_loc(2),', ',col_loc(3),', ',k,', ',timestepcount,', ',T(k)
          trap = .true.
       endif
       if (.not.(Qv(k)>=0. .and. Qv(k)<Q_high)) then
          write(iulog,'(a60,i5,a2,i8,a2,f8.4,a2,f8.4,a2,i4,a2,i8,a2,e16.8)') &
             '** WARNING IN P3_MAIN -- src, gcol, lon, lat, lvl, tstep, Qv:',source_ind,', ',int(col_loc(1)),', ',col_loc(2),', ',col_loc(3),', ',k,', ',timestepcount,', ',Qv(k)
          !trap = .true.  !note, tentatively no trap, since Qv could be negative passed in to mp
       endif

       ! check NANs for mp variables:
       badvalue_found = .false.

    enddo k_loop

    if (trap .and. force_abort) then
       print*
       print*,'** DEBUG TRAP IN P3_MAIN, s/r CHECK_VALUES -- source: ',source_ind
       print*
       if (source_ind/=100) then
          write(err_msg,*)'Source_ind should be 100, source_ind is:', &
               source_ind,' in file:',__FILE__,' at line:',__LINE__
          call endscreamrun(err_msg)
       endif
    endif

   return

  end subroutine check_values

  subroutine ice_cldliq_collection(rho,t,rhofaci,    &
  f1pr04,qitot_incld,qc_incld,nitot_incld,nc_incld,    &
             qccol,nccol,qcshd,ncshdc)

   !.......................
   ! collection of droplets

   ! here we multiply rates by air density, air density fallspeed correction
   ! factor, and collection efficiency since these parameters are not
   ! included in lookup table calculations
   ! for T < 273.15, assume collected cloud water is instantly frozen
   ! note 'f1pr' values are normalized, so we need to multiply by N

#ifdef SCREAM_CONFIG_IS_CMAKE
    use micro_p3_iso_f, only: ice_cldliq_collection_f
#endif

   implicit none

   real(rtype), intent(in) :: rho
   real(rtype), intent(in) :: t
   real(rtype), intent(in) :: rhofaci
   real(rtype), intent(in) :: f1pr04  ! collection of cloud water by ice
   real(rtype), intent(in) :: qitot_incld
   real(rtype), intent(in) :: qc_incld
   real(rtype), intent(in) :: nitot_incld
   real(rtype), intent(in) :: nc_incld


   real(rtype), intent(out) :: qccol
   real(rtype), intent(out) :: nccol
   real(rtype), intent(out) :: qcshd
   real(rtype), intent(out) :: ncshdc

#ifdef SCREAM_CONFIG_IS_CMAKE
    if (use_cxx) then
       call ice_cldliq_collection_f(rho, t, rhofaci, f1pr04, qitot_incld, qc_incld, nitot_incld, &
                                    nc_incld, qccol, nccol, qcshd, ncshdc)
       return
    endif
#endif

   if (qitot_incld .ge.qsmall .and. qc_incld .ge.qsmall) then
      if  (t .le.zerodegc) then
         qccol = rhofaci*f1pr04*qc_incld*eci*rho*nitot_incld
         nccol = rhofaci*f1pr04*nc_incld*eci*rho*nitot_incld
      else if (t .gt. zerodegc) then
         ! for T > 273.15, assume cloud water is collected and shed as rain drops
         ! sink for cloud water mass and number, note qcshed is source for rain mass
         qcshd = rhofaci*f1pr04*qc_incld*eci*rho*nitot_incld
         nccol = rhofaci*f1pr04*nc_incld*eci*rho*nitot_incld
         ! source for rain number, assume 1 mm drops are shed
         ncshdc = qcshd*inv_dropmass
      end if
   end if

   return

  end subroutine ice_cldliq_collection


  subroutine ice_rain_collection(rho,t,rhofaci,    &
  logn0r,f1pr07,f1pr08,qitot_incld,nitot_incld,qr_incld,    &
  qrcol, nrcol)

   !....................
   ! collection of rain

   ! here we multiply rates by air density, air density fallspeed correction
   ! factor, collection efficiency, and n0r since these parameters are not
   ! included in lookup table calculations

   ! for T < 273.15, assume all collected rain mass freezes
   ! note this is a sink for rain mass and number and a source
   ! for ice mass

   ! note 'f1pr' values are normalized, so we need to multiply by N

#ifdef SCREAM_CONFIG_IS_CMAKE
    use micro_p3_iso_f, only: ice_rain_collection_f
#endif

   implicit none

   real(rtype), intent(in) :: rho
   real(rtype), intent(in) :: t
   real(rtype), intent(in) :: rhofaci
   real(rtype), intent(in) :: logn0r
   real(rtype), intent(in) :: f1pr07 !collection of rain number by ice
   real(rtype), intent(in) :: f1pr08 !collection of rain mass by ice
   real(rtype), intent(in) :: qitot_incld
   real(rtype), intent(in) :: nitot_incld
   real(rtype), intent(in) :: qr_incld

   real(rtype), intent(out) :: qrcol
   real(rtype), intent(out) :: nrcol

#ifdef SCREAM_CONFIG_IS_CMAKE
    if (use_cxx) then
       call ice_rain_collection_f(rho, t, rhofaci, logn0r, f1pr07, f1pr08, &
                                  qitot_incld, nitot_incld, qr_incld, qrcol,nrcol)
       return
    endif
#endif

   if (qitot_incld.ge.qsmall .and. qr_incld.ge.qsmall) then
      if (t.le.zerodegc) then
         ! note: f1pr08 and logn0r are already calculated as log_10
         qrcol = bfb_pow(10._rtype,(f1pr08+logn0r))*rho*rhofaci*eri*nitot_incld
         nrcol = bfb_pow(10._rtype,(f1pr07+logn0r))*rho*rhofaci*eri*nitot_incld
      else if (t .gt. zerodegc) then
         ! rain number sink due to collection
         ! for T > 273.15, assume collected rain number is shed as
         ! 1 mm drops
         ! note that melting of ice number is scaled to the loss
         ! rate of ice mass due to melting
         ! collection of rain above freezing does not impact total rain mass
         nrcol  = bfb_pow(10._rtype,(f1pr07 + logn0r))*rho*rhofaci*eri*nitot_incld
         ! for now neglect shedding of ice collecting rain above freezing, since snow is
         ! not expected to shed in these conditions (though more hevaily rimed ice would be
         ! expected to lead to shedding)
      endif
   endif

   return

  end subroutine ice_rain_collection

  subroutine ice_self_collection(rho,rhofaci,    &
  f1pr03,eii,qirim_incld,qitot_incld,nitot_incld,    &
             nislf)

   ! self-collection of ice

   ! here we multiply rates by collection efficiency, air density,
   ! and air density correction factor since these are not included
   ! in the lookup table calculations
   ! note 'f1pr' values are normalized, so we need to multiply by N
#ifdef SCREAM_CONFIG_IS_CMAKE
    use micro_p3_iso_f, only: ice_self_collection_f
#endif

   implicit none

   real(rtype), intent(in) :: rho
   real(rtype), intent(in) :: rhofaci
   real(rtype), intent(in) :: f1pr03 ! ice collection within a category
   real(rtype), intent(in) :: eii
   real(rtype), intent(in) :: qirim_incld
   real(rtype), intent(in) :: qitot_incld
   real(rtype), intent(in) :: nitot_incld

   real(rtype), intent(out) :: nislf

   real(rtype) :: tmp1, Eii_fact

#ifdef SCREAM_CONFIG_IS_CMAKE
    if (use_cxx) then
       call ice_self_collection_f(rho, rhofaci, f1pr03, eii, qirim_incld, &
                                  qitot_incld, nitot_incld, nislf)
       return
    endif
#endif

   if (qitot_incld.ge.qsmall) then
      ! Determine additional collection efficiency factor to be applied to ice-ice collection.
      ! The computed values of qicol and nicol are multipiled by Eii_fact to gradually shut off collection
      ! if ice is highly rimed.
      if (qirim_incld>0._rtype) then
         tmp1 = qirim_incld/qitot_incld   !rime mass fraction
         if (tmp1.lt.0.6_rtype) then
            Eii_fact=1._rtype
         else if (tmp1.ge.0.6_rtype.and.tmp1.lt.0.9_rtype) then
            ! linear ramp from 1 to 0 for Fr between 0.6 and 0.9
            Eii_fact = 1._rtype-(tmp1-0.6_rtype)/0.3_rtype
         else
            Eii_fact = 0._rtype
         endif
      else
         Eii_fact = 1._rtype
      endif

      nislf = f1pr03*rho*eii*Eii_fact*rhofaci*nitot_incld
   endif

   return

end subroutine ice_self_collection

!PMC note - indentation pattern changes here.

subroutine ice_melting(rho,t,pres,rhofaci,    &
f1pr05,f1pr14,xxlv,xlf,dv,sc,mu,kap,qv,qitot_incld,nitot_incld,    &
           qimlt,nimlt)
   ! melting
   ! need to add back accelerated melting due to collection of ice mass by rain (pracsw1)
   ! note 'f1pr' values are normalized, so we need to multiply by N
   ! currently enhanced melting from collision is neglected
   ! include RH dependence

#ifdef SCREAM_CONFIG_IS_CMAKE
    use micro_p3_iso_f, only: ice_melting_f
#endif

   implicit none

   real(rtype), intent(in) :: rho
   real(rtype), intent(in) :: t
   real(rtype), intent(in) :: pres
   real(rtype), intent(in) :: rhofaci
   real(rtype), intent(in) :: f1pr05 ! melting
   real(rtype), intent(in) :: f1pr14 ! melting (ventilation term)
   real(rtype), intent(in) :: xxlv
   real(rtype), intent(in) :: xlf
   real(rtype), intent(in) :: dv
   real(rtype), intent(in) :: sc
   real(rtype), intent(in) :: mu
   real(rtype), intent(in) :: kap
   real(rtype), intent(in) :: qv
   real(rtype), intent(in) :: qitot_incld
   real(rtype), intent(in) :: nitot_incld

   real(rtype), intent(out) :: qimlt
   real(rtype), intent(out) :: nimlt

   real(rtype) :: qsat0

#ifdef SCREAM_CONFIG_IS_CMAKE
   if (use_cxx) then
      call ice_melting_f(rho,t,pres,rhofaci,f1pr05,f1pr14,xxlv,xlf,dv, &
           sc,mu,kap,qv,qitot_incld,nitot_incld,qimlt,nimlt)
      return
   endif
#endif

   if (qitot_incld .ge.qsmall .and. t.gt.zerodegc) then
      qsat0 = qv_sat( zerodegc,pres,0 )

      qimlt = ((f1pr05+f1pr14*bfb_cbrt(sc)*bfb_sqrt(rhofaci*rho/mu))*((t-   &
      zerodegc)*kap-rho*xxlv*dv*(qsat0-qv))*2._rtype*pi/xlf)*nitot_incld

      qimlt = max(qimlt,0._rtype)
      nimlt = qimlt*(nitot_incld/qitot_incld)

   endif

   return

end subroutine ice_melting


subroutine ice_cldliq_wet_growth(rho,t,pres,rhofaci,    &
f1pr05,f1pr14,xxlv,xlf,dv,kap,mu,sc,    &
qv,qc_incld,qitot_incld,nitot_incld,qr_incld,    &
           log_wetgrowth,qrcol,qccol,qwgrth,nrshdr,qcshd)

#ifdef SCREAM_CONFIG_IS_CMAKE
    use micro_p3_iso_f, only: ice_cldliq_wet_growth_f
#endif

   implicit none

   real(rtype), intent(in) :: rho
   real(rtype), intent(in) :: t
   real(rtype), intent(in) :: pres
   real(rtype), intent(in) :: rhofaci
   real(rtype), intent(in) :: f1pr05 ! melting
   real(rtype), intent(in) :: f1pr14 ! melting (ventilation term)
   real(rtype), intent(in) :: xxlv
   real(rtype), intent(in) :: xlf
   real(rtype), intent(in) :: dv
   real(rtype), intent(in) :: kap
   real(rtype), intent(in) :: mu
   real(rtype), intent(in) :: sc
   real(rtype), intent(in) :: qv
   real(rtype), intent(in) :: qc_incld
   real(rtype), intent(in) :: qitot_incld
   real(rtype), intent(in) :: nitot_incld
   real(rtype), intent(in) :: qr_incld

   logical(btype), intent(inout) :: log_wetgrowth
   real(rtype), intent(inout) :: qrcol
   real(rtype), intent(inout) :: qccol
   real(rtype), intent(inout) :: qwgrth
   real(rtype), intent(inout) :: nrshdr
   real(rtype), intent(inout) :: qcshd

   real(rtype) :: qsat0, dum, dum1

#ifdef SCREAM_CONFIG_IS_CMAKE
    if (use_cxx) then
       call ice_cldliq_wet_growth_f(rho,t,pres,rhofaci, &
                                    f1pr05,f1pr14,xxlv,xlf,dv,kap,mu,sc, &
                                    qv,qc_incld,qitot_incld,nitot_incld,qr_incld, &
                                    log_wetgrowth,qrcol,qccol,qwgrth,nrshdr,qcshd)
       return
    endif
#endif

   if (qitot_incld.ge.qsmall .and. qc_incld+qr_incld.ge.1.e-6_rtype .and. t.lt.zerodegc) then
      qsat0=qv_sat( zerodegc,pres,0 )

      qwgrth = ((f1pr05 + f1pr14*bfb_cbrt(sc)*bfb_sqrt(rhofaci*rho/mu))*       &
      2._rtype*pi*(rho*xxlv*dv*(qsat0-qv)-(t-zerodegc)*           &
      kap)/(xlf+cpw*(t-zerodegc)))*nitot_incld

      qwgrth = max(qwgrth,0._rtype)
      dum    = max(0._rtype,(qccol+qrcol)-qwgrth)
      if (dum.ge.1.e-10_rtype) then
         nrshdr = nrshdr + dum*1.923e+6_rtype   ! 1/5.2e-7, 5.2e-7 is the mass of a 1 mm raindrop
         if ((qccol+qrcol).ge.1.e-10_rtype) then
            dum1  = 1._rtype/(qccol+qrcol)
            qcshd = qcshd + dum*qccol*dum1
            qccol = qccol - dum*qccol*dum1
            qrcol = qrcol - dum*qrcol*dum1
         endif
         ! densify due to wet growth
         log_wetgrowth = .true.
      endif


   end if

   return

end subroutine ice_cldliq_wet_growth


subroutine calc_ice_relaxation_timescale(rho,t,rhofaci,     &
f1pr05,f1pr14,dv,mu,sc,qitot_incld,nitot_incld,    &
epsi,epsi_tot)

   !-----------------------------
   ! calcualte total inverse ice relaxation timescale combined for all ice categories
   ! note 'f1pr' values are normalized, so we need to multiply by N
#ifdef SCREAM_CONFIG_IS_CMAKE
    use micro_p3_iso_f, only: ice_relaxation_timescale_f
#endif
   implicit none


   real(rtype), intent(in) :: rho
   real(rtype), intent(in) :: t
   real(rtype), intent(in) :: rhofaci
   real(rtype), intent(in) :: f1pr05 ! melting
   real(rtype), intent(in) :: f1pr14 ! melting (ventilation term)
   real(rtype), intent(in) :: dv
   real(rtype), intent(in) :: mu
   real(rtype), intent(in) :: sc
   real(rtype), intent(in) :: qitot_incld
   real(rtype), intent(in) :: nitot_incld

   real(rtype), intent(out) :: epsi
   real(rtype), intent(inout) :: epsi_tot

#ifdef SCREAM_CONFIG_IS_CMAKE
    if (use_cxx) then
      call ice_relaxation_timescale_f(rho,t,rhofaci,     &
                                      f1pr05,f1pr14,dv,mu,sc,qitot_incld,nitot_incld, &
                                      epsi,epsi_tot)
       return
    endif
#endif

   if (qitot_incld.ge.qsmall .and. t.lt.zerodegc) then
      epsi = ((f1pr05+f1pr14*bfb_cbrt(sc)*bfb_sqrt(rhofaci*rho/mu))*2._rtype*pi* &
      rho*dv)*nitot_incld
      epsi_tot   = epsi_tot + epsi
   else
      epsi = 0._rtype
   endif

   return

end subroutine calc_ice_relaxation_timescale


subroutine calc_liq_relaxation_timescale(rho,f1r,f2r,     &
dv,mu,sc,mu_r,lamr,cdistr,cdist,qr_incld,qc_incld, &
epsr,epsc)

#ifdef SCREAM_CONFIG_IS_CMAKE
   use micro_p3_iso_f, only: calc_liq_relaxation_timescale_f
#endif
   implicit none

   real(rtype), intent(in)  :: rho
   real(rtype), intent(in)  :: f1r
   real(rtype), intent(in)  :: f2r
   real(rtype), intent(in)  :: dv
   real(rtype), intent(in)  :: mu
   real(rtype), intent(in)  :: sc
   real(rtype), intent(in)  :: mu_r
   real(rtype), intent(in)  :: lamr
   real(rtype), intent(in)  :: cdistr
   real(rtype), intent(in)  :: cdist
   real(rtype), intent(in)  :: qr_incld
   real(rtype), intent(in)  :: qc_incld
   real(rtype), intent(out) :: epsr
   real(rtype), intent(out) :: epsc

   integer     :: dumii, dumjj
   real(rtype) :: rdumii, rdumjj
   real(rtype) :: dum, dum1, dum2, inv_dum3

#ifdef SCREAM_CONFIG_IS_CMAKE
   if (use_cxx) then
      call calc_liq_relaxation_timescale_f(rho,f1r,f2r,dv,mu,sc,mu_r,lamr, &
                                           cdistr,cdist,qr_incld,qc_incld,epsr,  &
                                           epsc)
      return
   endif
#endif

   if (qr_incld.ge.qsmall) then
      call find_lookupTable_indices_3(dumii,dumjj,dum1,rdumii,rdumjj,inv_dum3,mu_r,lamr)
      !interpolate value at mu_r
      dum1 = revap_table(dumii,dumjj)+(rdumii-real(dumii))*                            &
             (revap_table(dumii+1,dumjj)-revap_table(dumii,dumjj))

      !interoplate value at mu_r+1
      dum2 = revap_table(dumii,dumjj+1)+(rdumii-real(dumii))*                          &
             (revap_table(dumii+1,dumjj+1)-revap_table(dumii,dumjj+1))
      !final interpolation
      dum  = dum1+(rdumjj-real(dumjj))*(dum2-dum1)

      epsr = 2._rtype*pi*cdistr*rho*dv*                                                &
             (f1r*bfb_gamma(mu_r+2._rtype)/lamr +                                    &
              f2r*bfb_sqrt(rho/mu)*bfb_cbrt(sc)*dum)
   else
      epsr = 0._rtype
   endif

   if (qc_incld.ge.qsmall) then
      epsc = 2._rtype*pi*rho*dv*cdist
   else
      epsc = 0._rtype
   endif

   return

end subroutine calc_liq_relaxation_timescale


subroutine calc_rime_density(t,rhofaci,    &
f1pr02,acn,lamc, mu_c,qc_incld,qccol,    &
           vtrmi1,rhorime_c)

#ifdef SCREAM_CONFIG_IS_CMAKE
   use micro_p3_iso_f, only: calc_rime_density_f
#endif
   !.........................
   ! calculate rime density

   !     FUTURE:  Add source term for birim (=qccol/rhorime_c) so that all process rates calculations
   !              are done together, before conservation.

   ! NOTE: Tc (ambient) is assumed for the surface temperature.  Technically,
   ! we should diagose graupel surface temperature from heat balance equation.
   ! (but the ambient temperature is a reasonable approximation; tests show
   ! very little sensitivity to different assumed values, Milbrandt and Morrison 2012).

   ! Compute rime density: (based on parameterization of Cober and List, 1993 [JAS])
   ! for simplicty use mass-weighted ice and droplet/rain fallspeeds

   implicit none

   real(rtype), intent(in) :: t
   real(rtype), intent(in) :: rhofaci
   real(rtype), intent(in) :: f1pr02 !mass-weighted fallspeed
   real(rtype), intent(in) :: acn
   real(rtype), intent(in) :: lamc
   real(rtype), intent(in) :: mu_c
   real(rtype), intent(in) :: qc_incld
   real(rtype), intent(in) :: qccol

   real(rtype), intent(out) :: vtrmi1
   real(rtype), intent(out) :: rhorime_c

   real(rtype) :: iTc = 0.0_rtype
   real(rtype) :: Vt_qc = 0.0_rtype
   real(rtype) :: D_c  = 0.0_rtype
   real(rtype) :: V_impact = 0.0_rtype
   real(rtype) :: Ri = 0.0_rtype

#ifdef SCREAM_CONFIG_IS_CMAKE
   if (use_cxx) then
      call calc_rime_density_f(t,rhofaci,f1pr02,acn,lamc,mu_c,qc_incld,qccol,vtrmi1,rhorime_c)
      return
   endif
#endif
   ! if (qitot_incld(i,k).ge.qsmall .and. t(i,k).lt.zerodegc) then
   !  NOTE:  condition applicable for cloud only; modify when rain is added back
   if (qccol.ge.qsmall .and. t.lt.zerodegc) then
      ! get mass-weighted mean ice fallspeed
      vtrmi1 = f1pr02*rhofaci
      iTc   = 1._rtype/min(-0.001_rtype,t-zerodegc)

             ! cloud:
      if (qc_incld.ge.qsmall) then
         ! droplet fall speed
         ! (use Stokes' formulation (thus use analytic solution)
         Vt_qc = acn*bfb_gamma(4._rtype+bcn+mu_c)/(bfb_pow(lamc,bcn)*bfb_gamma(mu_c+4._rtype))
         ! use mass-weighted mean size
         D_c = (mu_c+4._rtype)/lamc
         V_impact  = abs(vtrmi1-Vt_qc)
         Ri        = -0.5e+6_rtype * D_c * V_impact * iTc
         !               Ri        = max(1.,min(Ri,8.))
         Ri        = max(1._rtype,min(Ri,12._rtype))
         if (Ri.le.8.) then
            rhorime_c  = (0.051_rtype + 0.114_rtype*Ri - 0.0055_rtype*bfb_square(Ri))*1000._rtype
         else
            ! for Ri > 8 assume a linear fit between 8 and 12,
            ! rhorime = 900 kg m-3 at Ri = 12
            ! this is somewhat ad-hoc but allows a smoother transition
            ! in rime density up to wet growth
            rhorime_c  = 611._rtype+72.25_rtype*(Ri-8._rtype)
         endif
      else
         rhorime_c = 400._rtype
      endif    !if qc>qsmall
   else
      vtrmi1 = 0._rtype ! no velocity if no ice
      rhorime_c = 400._rtype
   endif ! qi > qsmall and T < 273.15

   return

end subroutine calc_rime_density

function subgrid_variance_scaling(relvar, expon) result(res)
  ! Finds a coefficient for process rates based on the inverse relative variance
  ! of cloud water.

#ifdef SCREAM_CONFIG_IS_CMAKE
   use micro_p3_iso_f, only: subgrid_variance_scaling_f
#endif

  real(rtype), intent(in) :: relvar
  real(rtype), intent(in) :: expon
  real(rtype) :: res

#ifdef SCREAM_CONFIG_IS_CMAKE
   if (use_cxx) then
      res = subgrid_variance_scaling_f(relvar,expon)
      return
   endif
#endif

  res = bfb_gamma(relvar+expon)/(bfb_gamma(relvar)*bfb_pow(relvar,expon))

end function subgrid_variance_scaling

subroutine cldliq_immersion_freezing(t,lamc,mu_c,cdist1,qc_incld,qc_relvar,    &
           qcheti,ncheti)

#ifdef SCREAM_CONFIG_IS_CMAKE
   use micro_p3_iso_f, only: cldliq_immersion_freezing_f
#endif
   !............................................................
   ! contact and immersion freezing droplets

   implicit none

   real(rtype), intent(in) :: t
   real(rtype), intent(in) :: lamc
   real(rtype), intent(in) :: mu_c
   real(rtype), intent(in) :: cdist1
   real(rtype), intent(in) :: qc_incld
   real(rtype), intent(in) :: qc_relvar

   real(rtype), intent(out) :: qcheti
   real(rtype), intent(out) :: ncheti

   real(rtype) :: dum1, dum2, Q_nuc, N_nuc, sbgrd_var_coef

#ifdef SCREAM_CONFIG_IS_CMAKE
   if (use_cxx) then
      call cldliq_immersion_freezing_f(t,lamc,mu_c,cdist1,qc_incld,qc_relvar,qcheti,ncheti)
      return
   endif
#endif
   if (qc_incld.ge.qsmall .and. t.le.rainfrze) then
      ! for future: calculate gamma(mu_c+4) in one place since its used multiple times  !AaronDonahue, TODO
      dum1 = bfb_exp(aimm*(zerodegc-t))
      dum2 = bfb_cube(1._rtype/lamc)
      sbgrd_var_coef = subgrid_variance_scaling(qc_relvar, 2._rtype)
      Q_nuc = sbgrd_var_coef*cons6*cdist1*bfb_gamma(7._rtype+mu_c)*dum1*bfb_square(dum2)
      N_nuc = cons5*cdist1*bfb_gamma(mu_c+4._rtype)*dum1*dum2
      qcheti = Q_nuc
      ncheti = N_nuc
   endif

   return

end subroutine cldliq_immersion_freezing

subroutine rain_immersion_freezing(t,    &
lamr, mu_r, cdistr, qr_incld,    &
qrheti, nrheti)

#ifdef SCREAM_CONFIG_IS_CMAKE
   use micro_p3_iso_f, only: rain_immersion_freezing_f
#endif
   !............................................................
   ! immersion freezing of rain
   ! for future: get rid of log statements below for rain freezing

   implicit none

   real(rtype), intent(in) :: t
   real(rtype), intent(in) :: mu_r
   real(rtype), intent(in) :: lamr
   real(rtype), intent(in) :: cdistr
   real(rtype), intent(in) :: qr_incld

   real(rtype), intent(out) :: qrheti
   real(rtype), intent(out) :: nrheti

   real(rtype) :: Q_nuc, N_nuc

#ifdef SCREAM_CONFIG_IS_CMAKE
   if (use_cxx) then
      call rain_immersion_freezing_f(t,lamr,mu_r,cdistr,qr_incld,qrheti,nrheti)
      return
   endif
#endif

   if (qr_incld.ge.qsmall .and. t.le.rainfrze) then

      Q_nuc = cons6*bfb_exp(bfb_log(cdistr) + bfb_log(bfb_gamma(7._rtype+mu_r)) - 6._rtype*bfb_log(lamr))*bfb_exp(aimm*(zerodegc-t))
      N_nuc = cons5*bfb_exp(bfb_log(cdistr) + bfb_log(bfb_gamma(mu_r+4._rtype)) - 3._rtype*bfb_log(lamr))*bfb_exp(aimm*(zerodegc-t))

      qrheti = Q_nuc
      nrheti = N_nuc

   endif

   return

end subroutine rain_immersion_freezing


subroutine ice_nucleation(t,inv_rho,nitot,naai,supi,odt,log_predictNc,    &
   qinuc,ninuc)

   !................................................................
   ! deposition/condensation-freezing nucleation
   ! allow ice nucleation if < -15 C and > 5% ice supersaturation
   ! use CELL-AVERAGE values, freezing of vapor
#ifdef SCREAM_CONFIG_IS_CMAKE
    use micro_p3_iso_f, only: ice_nucleation_f
#endif

   implicit none

   real(rtype), intent(in) :: t
   real(rtype), intent(in) :: inv_rho
   real(rtype), intent(in) :: nitot
   real(rtype), intent(in) :: naai
   real(rtype), intent(in) :: supi
   real(rtype), intent(in) :: odt
   logical(btype), intent(in) :: log_predictNc

   real(rtype), intent(inout) :: qinuc
   real(rtype), intent(inout) :: ninuc


   real(rtype) :: dum, N_nuc, Q_nuc

#ifdef SCREAM_CONFIG_IS_CMAKE
    if (use_cxx) then
       call ice_nucleation_f(t,inv_rho,nitot,naai,supi,odt,log_predictNc,    &
                             qinuc,ninuc)
       return
    endif
#endif

   if ( t .lt.icenuct .and. supi.ge.0.05_rtype) then
      if(.not. log_predictNc) then
!         ! dum = exp(-0.639+0.1296*100.*supi(i,k))*1000.*inv_rho(i,k)  !Meyers et al. (1992)
         dum = 0.005_rtype*bfb_exp(0.304_rtype*(zerodegc-t))*1000._rtype*inv_rho   !Cooper (1986)
         dum = min(dum,100.e3_rtype*inv_rho)
         N_nuc = max(0._rtype,(dum-nitot)*odt)
         if (N_nuc.ge.1.e-20_rtype) then
            Q_nuc = max(0._rtype,(dum-nitot)*mi0*odt)
            qinuc = Q_nuc
            ninuc = N_nuc
         endif
      else
      ! Ice nucleation predicted by aerosol scheme
         ninuc = max(0._rtype, (naai - nitot)*odt)
         qinuc = ninuc * mi0
      endif
   endif

end subroutine

subroutine droplet_self_collection(rho,inv_rho,qc_incld,mu_c,nu,ncautc,    &
   ncslf)

#ifdef SCREAM_CONFIG_IS_CMAKE
   use micro_p3_iso_f, only: droplet_self_collection_f
#endif

   !............................
   ! self-collection of droplets

   implicit none

   real(rtype), intent(in) :: rho
   real(rtype), intent(in) :: inv_rho
   real(rtype), intent(in) :: qc_incld
   real(rtype), intent(in) :: mu_c
   real(rtype), intent(in) :: nu
   real(rtype), intent(in) :: ncautc

   real(rtype), intent(out) :: ncslf

#ifdef SCREAM_CONFIG_IS_CMAKE
   if (use_cxx) then
      call droplet_self_collection_f(rho,inv_rho,qc_incld,mu_c,nu,ncautc,ncslf)
      return
   endif
#endif
   if (qc_incld.ge.qsmall) then

      if (iparam.eq.1) then
         !Seifert and Beheng (2001)
         ncslf = -kc*(1.e-3_rtype*rho*qc_incld)**2*(nu+2._rtype)/(nu+1._rtype)*         &
              1.e+6_rtype*inv_rho+ncautc
      elseif (iparam.eq.2) then
         !Beheng (994)
         ncslf = -5.5e+16_rtype*inv_rho*mu_c**(-0.63_rtype)*(1.e-3_rtype*rho*qc_incld)**2
      elseif (iparam.eq.3) then
         !Khroutdinov and Kogan (2000)
         ncslf = 0._rtype
      endif

   endif

end subroutine droplet_self_collection

subroutine cloud_rain_accretion(rho,inv_rho,qc_incld,nc_incld,qr_incld,qc_relvar,    &
   qcacc,ncacc)

#ifdef SCREAM_CONFIG_IS_CMAKE
   use micro_p3_iso_f, only: cloud_rain_accretion_f
#endif

!............................
! accretion of cloud by rain

implicit none

real(rtype), intent(in) :: rho
real(rtype), intent(in) :: inv_rho
real(rtype), intent(in) :: qc_incld
real(rtype), intent(in) :: nc_incld
real(rtype), intent(in) :: qr_incld
real(rtype), intent(in) :: qc_relvar

real(rtype), intent(out) :: qcacc
real(rtype), intent(out) :: ncacc

real(rtype) :: dum, dum1, sbgrd_var_coef

#ifdef SCREAM_CONFIG_IS_CMAKE
   if (use_cxx) then
      call  cloud_rain_accretion_f(rho,inv_rho,qc_incld,nc_incld,qr_incld, &
         qc_relvar, qcacc, ncacc)
      return
   endif
#endif
if (qr_incld.ge.qsmall .and. qc_incld.ge.qsmall) then

   if (iparam.eq.1) then
      !Seifert and Beheng (2001)
      dum   = 1._rtype-qc_incld/(qc_incld+qr_incld)
      dum1  = (dum/(dum+5.e-4_rtype))**4
      qcacc = kr*rho*0.001_rtype*qc_incld*qr_incld*dum1
      ncacc = qcacc*rho*0.001_rtype*(nc_incld*rho*1.e-6_rtype)/(qc_incld*rho*   &
           0.001_rtype)*1.e+6_rtype*inv_rho
   elseif (iparam.eq.2) then
      !Beheng (994)
      qcacc = 6._rtype*rho*(qc_incld*qr_incld)
      ncacc = qcacc*rho*1.e-3_rtype*(nc_incld*rho*1.e-6_rtype)/(qc_incld*rho*1.e-3_rtype)* &
           1.e+6_rtype*inv_rho
   elseif (iparam.eq.3) then
      !Khroutdinov and Kogan (2000)
      !print*,'p3_QcAccret_Expon = ',p3_QcAccret_Expon
      sbgrd_var_coef = subgrid_variance_scaling(qc_relvar, 1.15_rtype ) !p3_QcAccret_Expon
      qcacc = sbgrd_var_coef*67._rtype*bfb_pow(qc_incld*qr_incld, 1.15_rtype) !p3_QcAccret_Expon
      ncacc = qcacc*nc_incld/qc_incld
   endif

   if (qcacc.eq.0._rtype) ncacc = 0._rtype
   if (ncacc.eq.0._rtype) qcacc = 0._rtype

endif

end subroutine cloud_rain_accretion

subroutine rain_self_collection(rho,qr_incld,nr_incld,    &
   nrslf)

   !.....................................
   ! self-collection and breakup of rain
   ! (breakup following modified Verlinde and Cotton scheme)

#ifdef SCREAM_CONFIG_IS_CMAKE
   use micro_p3_iso_f, only: rain_self_collection_f
#endif

   implicit none

   real(rtype), intent(in) :: rho
   real(rtype), intent(in) :: qr_incld
   real(rtype), intent(in) :: nr_incld
   real(rtype), intent(out) :: nrslf

   real(rtype) :: dum, dum1, dum2

#ifdef SCREAM_CONFIG_IS_CMAKE
   if (use_cxx) then
      call  rain_self_collection_f(rho,qr_incld,nr_incld,    &
         nrslf)
      return
   endif
#endif

   if (qr_incld.ge.qsmall) then

      ! include breakup
      dum1 = 280.e-6_rtype

      ! use mass-mean diameter (do this by using
      ! the old version of lambda w/o mu dependence)
      ! note there should be a factor of 6^(1/3), but we
      ! want to keep breakup threshold consistent so 'dum'
      ! is expressed in terms of lambda rather than mass-mean D

      dum2 = bfb_cbrt(qr_incld/(pi*rhow*nr_incld))
      if (dum2.lt.dum1) then
         dum = 1._rtype
      else if (dum2.ge.dum1) then
         dum = 2._rtype-bfb_exp(2300._rtype*(dum2-dum1))
      endif

      if (iparam.eq.1) then
         nrslf = dum*kr*1.e-3_rtype*qr_incld*nr_incld*rho
      elseif (iparam.eq.2 .or. iparam.eq.3) then
         nrslf = dum*5.78_rtype*nr_incld*qr_incld*rho
      endif

   endif

end subroutine rain_self_collection


subroutine cloud_water_autoconversion(rho,qc_incld,nc_incld,qc_relvar,    &
   qcaut,ncautc,ncautr)

#ifdef SCREAM_CONFIG_IS_CMAKE
   use micro_p3_iso_f, only: cloud_water_autoconversion_f
#endif

   implicit none

   real(rtype), intent(in) :: rho
   real(rtype), intent(in) :: qc_incld
   real(rtype), intent(in) :: nc_incld
   real(rtype), intent(in) :: qc_relvar

   real(rtype), intent(out) :: qcaut
   real(rtype), intent(out) :: ncautc
   real(rtype), intent(out) :: ncautr

   real(rtype) :: sbgrd_var_coef

#ifdef SCREAM_CONFIG_IS_CMAKE
   if (use_cxx) then
      call cloud_water_autoconversion_f(rho,qc_incld,nc_incld,    &
         qc_relvar,qcaut,ncautc,ncautr)
      return
   endif
#endif

   qc_not_small: if (qc_incld.ge.1.e-8_rtype) then

      !Khroutdinov and Kogan (2000)
      !print*,'p3_QcAutoCon_Expon = ',p3_QcAutoCon_Expon
      sbgrd_var_coef = subgrid_variance_scaling(qc_relvar, 2.47_rtype)
      qcaut = sbgrd_var_coef*1350._rtype*bfb_pow(qc_incld,2.47_rtype)*bfb_pow(nc_incld*1.e-6_rtype*rho,-1.79_rtype)
      ! note: ncautr is change in Nr; ncautc is change in Nc
      ncautr = qcaut*cons3
      ncautc = qcaut*nc_incld/qc_incld

      if (qcaut .eq.0._rtype) ncautc = 0._rtype
      if (ncautc.eq.0._rtype) qcaut  = 0._rtype

   endif qc_not_small

end subroutine cloud_water_autoconversion

subroutine back_to_cell_average(lcldm,rcldm,icldm,                         &
   qcacc,qrevp,qcaut,                                                      &
   ncacc,ncslf,ncautc,nrslf,nrevp,ncautr,qisub,nrshdr,qcheti,              &
   qrcol,qcshd,qimlt,qccol,qrheti,nimlt,nccol,ncshdc,ncheti,nrcol,nislf,   &
   qidep,nrheti,nisub,qinuc,ninuc,qiberg)

#ifdef SCREAM_CONFIG_IS_CMAKE
   use micro_p3_iso_f, only: back_to_cell_average_f
#endif

   ! Here we map the microphysics tendency rates back to CELL-AVERAGE quantities for updating
   ! cell-average quantities.

   implicit none

   ! Intersection of cloud fractions for combination of ice (i), rain (r) and liquid (l)
   real(rtype), intent(in) :: lcldm
   real(rtype), intent(in) :: rcldm
   real(rtype), intent(in) :: icldm

   real(rtype), intent(inout) :: qcacc, qrevp, qcaut, ncacc, ncslf, ncautc, nrslf, nrevp, ncautr
   real(rtype), intent(inout) :: qisub, nrshdr, qcheti, qrcol, qcshd, qimlt, qccol, qrheti, nimlt, nccol, ncshdc, ncheti, nrcol, nislf, qidep
   real(rtype), intent(inout) :: nrheti, nisub, qinuc, ninuc, qiberg

   real(rtype) :: ir_cldm, il_cldm, lr_cldm

#ifdef SCREAM_CONFIG_IS_CMAKE
   if (use_cxx) then
      call back_to_cell_average_f(lcldm,rcldm,icldm,qcacc,qrevp,qcaut,&
        ncacc,ncslf,ncautc,nrslf,nrevp,ncautr,qisub,nrshdr,&
        qcheti,qrcol,qcshd,qimlt,qccol,qrheti,nimlt,nccol,ncshdc,ncheti,&
        nrcol,nislf,qidep,nrheti,nisub,qinuc,ninuc,qiberg)
      return
   endif
#endif

   ir_cldm = min(icldm,rcldm)  ! Intersection of ICE and RAIN cloud
   il_cldm = min(icldm,lcldm)  ! Intersection of ICE and LIQUID cloud
   lr_cldm = min(lcldm,rcldm)  ! Intersection of LIQUID and RAIN cloud

   ! Some process rates take place within the intersection of liquid, rain and ice cloud fractions.
   ! We calculate the intersection as the minimum between combinations of cloud fractions and use
   ! these values to map back to cell-average quantities where applicable.

          ! map warm-phase process rates to cell-avg
   qcacc   = qcacc*lr_cldm     ! Accretion of liquid to rain
   qrevp   = qrevp*rcldm       ! Evaporation of rain
   qcaut   = qcaut*lcldm       ! Autoconversion of liquid
   ncacc   = ncacc*lr_cldm     ! Number change due to accretion
   ncslf   = ncslf*lcldm       ! Self collection occurs locally in liq. cloud
   ncautc  = ncautc*lcldm      ! Impact of autoconversion on number
   nrslf   = nrslf*rcldm       ! Self collection occurs locally in rain cloud
   nrevp   = nrevp*rcldm       ! Change in rain number due to evaporation
   ncautr  = ncautr*lr_cldm    ! Autoconversion of rain drops within rain/liq cloud

   ! map ice-phase  process rates to cell-avg
   qisub   = qisub*icldm       ! Sublimation of ice in ice cloud
   nrshdr  = nrshdr*il_cldm    ! Rain # increase due to shedding from rain-ice collisions, occurs when ice and liquid interact
   qcheti  = qcheti*il_cldm    ! Immersion freezing of cloud drops
   qrcol   = qrcol*ir_cldm     ! Collection of rain mass by ice
   qcshd   = qcshd*il_cldm     ! Rain mass growth due to shedding of fain drops after collisions with ice, occurs when ice and liquid interact
   qimlt   = qimlt*icldm       ! Melting of ice
   qccol   = qccol*il_cldm     ! Collection of water by ice
   qrheti  = qrheti*rcldm      ! Immersion freezing of rain
   nimlt   = nimlt*icldm       ! Change in number due to melting
   nccol   = nccol*il_cldm     ! Cloud # change due to collection of cld water by ice
   ncshdc  = ncshdc*il_cldm    ! Number change due to shedding, occurs when ice and liquid interact
   ncheti  = ncheti*lcldm      ! Number change associated with freexzing of cld drops
   nrcol   = nrcol*ir_cldm     ! Rain number change due to collection from ice
   nislf   = nislf*icldm       ! Ice self collection
   qidep   = qidep*icldm       ! Vapor deposition to ice phase
   nrheti  = nrheti*rcldm      ! Change in number due to immersion freezing of rain
   nisub   = nisub*icldm       ! Number change due to sublimation of ice
   qiberg  = qiberg*il_cldm    ! Bergeron process
     ! AaronDonahue: These variables are related to aerosol activation and their usage will be changed in a later PR.
   qinuc   = qinuc             ! Deposition and condensation-freezing nucleation, already cell-averaged
   ninuc   = ninuc             ! Number change due to deposition and condensation-freezing, already cell-averaged

end subroutine back_to_cell_average

subroutine prevent_ice_overdepletion(pres,t,qv,xxls,odt,    &
   qidep,qisub)

   !-- Limit ice process rates to prevent overdepletion of sources such that
   !   the subsequent adjustments are done with maximum possible rates for the
   !   time step.  (note: most ice rates are adjusted here since they must be done
   !   simultaneously (outside of iice-loops) to distribute reduction proportionally
   !   amongst categories.
   !PMC - might need to rethink above statement since only one category now.

#ifdef SCREAM_CONFIG_IS_CMAKE
   use micro_p3_iso_f, only: prevent_ice_overdepletion_f
#endif

   implicit none

   real(rtype), intent(in) :: pres
   real(rtype), intent(in) :: t
   real(rtype), intent(in) :: qv
   real(rtype), intent(in) :: xxls
   real(rtype), intent(in) :: odt

   real(rtype), intent(inout) :: qidep
   real(rtype), intent(inout) :: qisub

   real(rtype) :: dumqvi, qdep_satadj

#ifdef SCREAM_CONFIG_IS_CMAKE
   if (use_cxx) then
      call prevent_ice_overdepletion_f(pres,t,qv,xxls,odt, &
         qidep,qisub)
      return
   endif
#endif

   dumqvi = qv_sat(t,pres,1)
   qdep_satadj = (qv-dumqvi)/(1._rtype+bfb_square(xxls)*dumqvi/(cp*rv*bfb_square(t)))*odt
   qidep  = qidep*min(1._rtype,max(0._rtype, qdep_satadj)/max(qidep, 1.e-20_rtype))
   qisub  = qisub*min(1._rtype,max(0._rtype,-qdep_satadj)/max(qisub, 1.e-20_rtype))

end subroutine prevent_ice_overdepletion

subroutine cloud_water_conservation(qc,dt,    &
   qcaut,qcacc,qccol,qcheti,qcshd,qiberg,qisub,qidep)

#ifdef SCREAM_CONFIG_IS_CMAKE
   use micro_p3_iso_f, only: cloud_water_conservation_f
#endif

   implicit none

   real(rtype), intent(in) :: qc, dt
   real(rtype), intent(inout) :: qcaut, qcacc, qccol, qcheti, qcshd, qiberg, qisub, qidep
   real(rtype) :: sinks, ratio

#ifdef SCREAM_CONFIG_IS_CMAKE
   if (use_cxx) then
      call  cloud_water_conservation_f(qc,dt,    &
         qcaut,qcacc,qccol,qcheti,qcshd,qiberg,qisub,qidep)
      return
   endif
#endif

   sinks   = (qcaut+qcacc+qccol+qcheti+qcshd+qiberg)*dt
   if (sinks .gt. qc .and. sinks.ge.1.e-20_rtype) then
      ratio  = qc/sinks
      qcaut  = qcaut*ratio
      qcacc  = qcacc*ratio
      qccol  = qccol*ratio
      qcheti = qcheti*ratio
      qcshd  = qcshd*ratio
      qiberg = qiberg*ratio
   else
      ratio = 1.0 ! If not limiting sinks on qc then most likely did not run out of qc
   endif

   !PMC: ratio is also frac of step w/ liq. thus we apply qiberg for
   !"ratio" of timestep and vapor deposition and sublimation  for the
   !remaining frac of the timestep.  Only limit if there will be cloud
   !water to begin with.
   if (qc .gt. 1.e-20_rtype) then
      qidep  = qidep*(1._rtype-ratio)
      qisub  = qisub*(1._rtype-ratio)
   end if


end subroutine cloud_water_conservation

subroutine rain_water_conservation(qr,qcaut,qcacc,qimlt,qcshd,dt,    &
   qrevp,qrcol,qrheti)

#ifdef SCREAM_CONFIG_IS_CMAKE
   use micro_p3_iso_f, only: rain_water_conservation_f
#endif

   implicit none

   real(rtype), intent(in) :: qr, qcaut, qcacc, qimlt, qcshd, dt
   real(rtype), intent(inout) :: qrevp, qrcol, qrheti

   real(rtype) :: sinks, sources, ratio

#ifdef SCREAM_CONFIG_IS_CMAKE
   if (use_cxx) then
      call  rain_water_conservation_f(qr,qcaut,qcacc,qimlt,qcshd,dt,    &
         qrevp,qrcol,qrheti)
      return
   endif
#endif

   sinks   = (qrevp+qrcol+qrheti)*dt
   sources = qr + (qcaut+qcacc+qimlt+qcshd)*dt
   if (sinks.gt.sources .and. sinks.ge.1.e-20_rtype) then
      ratio  = sources/sinks
      qrevp  = qrevp*ratio
      qrcol  = qrcol*ratio
      qrheti = qrheti*ratio
   endif

end subroutine rain_water_conservation

subroutine ice_water_conservation(qitot,qidep,qinuc,qiberg,qrcol,qccol,qrheti,qcheti,dt,    &
   qisub,qimlt)

#ifdef SCREAM_CONFIG_IS_CMAKE
   use micro_p3_iso_f, only: ice_water_conservation_f
#endif

   implicit none

   real(rtype), intent(in) :: qitot, qidep, qinuc, qrcol, qccol, qrheti, qcheti, qiberg, dt
   real(rtype), intent(inout) :: qisub, qimlt
   real(rtype) :: sinks, sources, ratio

#ifdef SCREAM_CONFIG_IS_CMAKE
   if (use_cxx) then
      call  ice_water_conservation_f(qitot,qidep,qinuc,qiberg,qrcol,qccol,qrheti,qcheti,dt,    &
      qisub,qimlt)
      return
   endif
#endif

   sinks   = (qisub+qimlt)*dt
   sources = qitot + (qidep+qinuc+qrcol+qccol+  &
        qrheti+qcheti+qiberg)*dt
   if (sinks.gt.sources .and. sinks.ge.1.e-20_rtype) then
      ratio = sources/sinks
      qisub = qisub*ratio
      qimlt = qimlt*ratio
   endif

end subroutine ice_water_conservation


subroutine update_prognostic_ice(qcheti,qccol,qcshd,    &
   nccol,ncheti,ncshdc,    &
   qrcol,nrcol,qrheti,nrheti,nrshdr,    &
   qimlt,nimlt,qisub,qidep,qinuc,ninuc,nislf,nisub,qiberg,    &
   exner,xxls,xlf,    &
   log_predictNc,log_wetgrowth,dt,nmltratio,rhorime_c,    &
   th,qv,qitot,nitot,qirim,birim,qc,nc,qr,nr)

#ifdef SCREAM_CONFIG_IS_CMAKE
   use micro_p3_iso_f, only: update_prognostic_ice_f
#endif

   !-- ice-phase dependent processes:
   implicit none

   real(rtype), intent(in) :: qcheti
   real(rtype), intent(in) :: qccol
   real(rtype), intent(in) :: qcshd
   real(rtype), intent(in) :: nccol
   real(rtype), intent(in) :: ncheti
   real(rtype), intent(in) :: ncshdc

   real(rtype), intent(in) :: qrcol
   real(rtype), intent(in) :: nrcol
   real(rtype), intent(in) :: qrheti
   real(rtype), intent(in) :: nrheti
   real(rtype), intent(in) :: nrshdr

   real(rtype), intent(in) :: qimlt
   real(rtype), intent(in) :: nimlt
   real(rtype), intent(in) :: qisub
   real(rtype), intent(in) :: qidep
   real(rtype), intent(in) :: qinuc
   real(rtype), intent(in) :: ninuc
   real(rtype), intent(in) :: nislf
   real(rtype), intent(in) :: nisub
   real(rtype), intent(in) :: qiberg
   real(rtype), intent(in) :: exner
   real(rtype), intent(in) :: xlf
   real(rtype), intent(in) :: xxls

   logical(btype), intent(in) :: log_predictNc
   logical(btype), intent(in) :: log_wetgrowth
   real(rtype), intent(in) :: dt
   real(rtype), intent(in) :: nmltratio
   real(rtype), intent(in) :: rhorime_c

   real(rtype), intent(inout) :: th
   real(rtype), intent(inout) :: qv
   real(rtype), intent(inout) :: qc
   real(rtype), intent(inout) :: nc
   real(rtype), intent(inout) :: qr
   real(rtype), intent(inout) :: nr
   real(rtype), intent(inout) :: qitot
   real(rtype), intent(inout) :: nitot
   real(rtype), intent(inout) :: qirim
   real(rtype), intent(inout) :: birim

   real(rtype) :: dum

#ifdef SCREAM_CONFIG_IS_CMAKE
   if (use_cxx) then
      call  update_prognostic_ice_f(qcheti,qccol,qcshd,    &
           nccol,ncheti,ncshdc,    &
           qrcol,nrcol,qrheti,nrheti,nrshdr,    &
           qimlt,nimlt,qisub,qidep,qinuc,ninuc,nislf,nisub,qiberg,    &
           exner,xxls,xlf,    &
           log_predictNc,log_wetgrowth,dt,nmltratio,rhorime_c,    &
           th,qv,qitot,nitot,qirim,birim,qc,nc,qr,nr)
      return
   endif
#endif

   qc = qc + (-qcheti-qccol-qcshd-qiberg)*dt
   if (log_predictNc) then
      nc = nc + (-nccol-ncheti)*dt
   endif
   qr = qr + (-qrcol+qimlt-qrheti+qcshd)*dt

   ! apply factor to source for rain number from melting of ice, (ad-hoc
   ! but accounts for rapid evaporation of small melting ice particles)
   nr = nr + (-nrcol-nrheti+nmltratio*nimlt+nrshdr+ncshdc)*dt

   if (qitot.ge.qsmall) then
      ! add sink terms, assume density stays constant for sink terms
      birim = birim - ((qisub+qimlt)/qitot)*dt*birim
      qirim = qirim - ((qisub+qimlt)*qirim/qitot)*dt
      qitot = qitot - (qisub+qimlt)*dt
   endif

   dum = (qrcol+qccol+qrheti+qcheti)*dt
   qitot = qitot + (qidep+qinuc+qiberg)*dt + dum
   qirim = qirim + dum

   birim = birim + (qrcol*inv_rho_rimeMax+qccol/rhorime_c+(qrheti+ &
        qcheti)*inv_rho_rimeMax)*dt

   nitot = nitot + (ninuc-nimlt-nisub-nislf+nrheti+ncheti)*dt

   !PMC nCat deleted interactions_loop

   if (qirim.lt.0._rtype) then
      qirim = 0._rtype
      birim = 0._rtype
   endif

   ! densify under wet growth
   ! -- to be removed post-v2.1.  Densification automatically happens
   !    during wet growth due to parameterized rime density --
   if (log_wetgrowth) then
      qirim = qitot
      birim = qirim*inv_rho_rimeMax
   endif

   ! densify in above freezing conditions and melting
   ! -- future work --
   !   Ideally, this will be treated with the predicted liquid fraction in ice.
   !   Alternatively, it can be simplified by tending qirim -- qitot
   !   and birim such that rho_rim (qirim/birim) --> rho_liq during melting.
   ! ==

   qv = qv + (-qidep+qisub-qinuc)*dt

   th = th + exner*((qidep-qisub+qinuc)*xxls*inv_cp +(qrcol+qccol+   &
       qcheti+qrheti-qimlt+qiberg)* xlf*inv_cp)*dt
end subroutine update_prognostic_ice

subroutine update_prognostic_liquid(qcacc,ncacc,qcaut,ncautc,ncautr,ncslf,    &
    qrevp,nrevp,nrslf,                                                        &
    log_predictNc,inv_rho,exner,xxlv,dt,                                      &
    th,qv,qc,nc,qr,nr)

#ifdef SCREAM_CONFIG_IS_CMAKE
   use micro_p3_iso_f, only: update_prognostic_liquid_f
#endif

   !-- warm-phase only processes:
   implicit none

   real(rtype), intent(in) :: qcacc
   real(rtype), intent(in) :: ncacc
   real(rtype), intent(in) :: qcaut
   real(rtype), intent(in) :: ncautc
   real(rtype), intent(in) :: ncautr
   real(rtype), intent(in) :: ncslf
   real(rtype), intent(in) :: qrevp
   real(rtype), intent(in) :: nrevp
   real(rtype), intent(in) :: nrslf


   logical(btype), intent(in) :: log_predictNc
   real(rtype), intent(in) :: inv_rho
   real(rtype), intent(in) :: exner
   real(rtype), intent(in) :: xxlv
   real(rtype), intent(in) :: dt

   real(rtype), intent(inout) :: th
   real(rtype), intent(inout) :: qv
   real(rtype), intent(inout) :: qc
   real(rtype), intent(inout) :: nc
   real(rtype), intent(inout) :: qr
   real(rtype), intent(inout) :: nr

#ifdef SCREAM_CONFIG_IS_CMAKE
   if (use_cxx) then
      call  update_prognostic_liquid_f(qcacc,ncacc,qcaut,ncautc,ncautr,ncslf,    &
           qrevp,nrevp,nrslf,    &
           log_predictNc,inv_rho,exner,xxlv,dt,    &
           th,qv,qc,nc,qr,nr)
      return
   endif
#endif

   qc = qc + (-qcacc-qcaut)*dt
   qr = qr + (qcacc+qcaut-qrevp)*dt

   if (log_predictNc) then
      nc = nc + (-ncacc-ncautc+ncslf)*dt
   else
      nc = nccnst*inv_rho
   endif
   if (iparam.eq.1 .or. iparam.eq.2) then
      nr = nr + (0.5_rtype*ncautc-nrslf-nrevp)*dt
   else
      nr = nr + (ncautr-nrslf-nrevp)*dt
   endif

   qv = qv + qrevp*dt
   th = th + exner*(-qrevp*xxlv*    &
        inv_cp)*dt

end subroutine update_prognostic_liquid



subroutine ice_deposition_sublimation(qitot_incld,nitot_incld,t,    &
qvs,qvi,epsi,abi,qv,    &
qidep,qisub,nisub,qiberg)

#ifdef SCREAM_CONFIG_IS_CMAKE
  use micro_p3_iso_f, only: ice_deposition_sublimation_f
#endif

   implicit none

   real(rtype), intent(in)  :: qitot_incld
   real(rtype), intent(in)  :: nitot_incld
   real(rtype), intent(in)  :: t
   real(rtype), intent(in)  :: qvs
   real(rtype), intent(in)  :: qvi
   real(rtype), intent(in)  :: epsi
   real(rtype), intent(in)  :: abi
   real(rtype), intent(in)  :: qv
   real(rtype), intent(out) :: qidep
   real(rtype), intent(out) :: qisub
   real(rtype), intent(out) :: nisub
   real(rtype), intent(out) :: qiberg

   real(rtype) :: oabi

#ifdef SCREAM_CONFIG_IS_CMAKE
   if (use_cxx) then
      call ice_deposition_sublimation_f(qitot_incld,nitot_incld,t,    &
           qvs,qvi,epsi,abi,qv,    &
           qidep,qisub,nisub,qiberg)
      return
   endif
#endif

   oabi = 1._rtype/abi
   if (qitot_incld>=qsmall) then
      !Compute deposition/sublimation
      qidep = epsi * oabi * (qv - qvi)
      !Split into deposition or sublimation.
      if (t < zerodegc .and. qidep>0._rtype) then
         qisub=0._rtype
      else
      ! make qisub positive for consistency with other evap/sub processes
         qisub=-min(qidep,0._rtype)
         qidep=0._rtype
      end if
      !sublimation occurs @ any T. Not so for berg.
      if (t < zerodegc) then
         !Compute bergeron rate assuming cloud for whole step.
         qiberg = max(epsi*oabi*(qvs - qvi), 0._rtype)
      else !T>frz
         qiberg=0._rtype
      end if !T<frz
      nisub = qisub*(nitot_incld/qitot_incld)
   else
      qiberg = 0._rtype
      qidep  = 0._rtype
      qisub  = 0._rtype
      nisub  = 0._rtype
   end if

   return

end subroutine ice_deposition_sublimation


subroutine evaporate_sublimate_precip(qr_incld,qc_incld,nr_incld,qitot_incld,    &
lcldm,rcldm,qvs,ab,epsr,qv,    &
qrevp,nrevp)

#ifdef SCREAM_CONFIG_IS_CMAKE
  use micro_p3_iso_f, only: evaporate_sublimate_precip_f
#endif

   implicit none

   real(rtype), intent(in)  :: qr_incld
   real(rtype), intent(in)  :: qc_incld
   real(rtype), intent(in)  :: nr_incld
   real(rtype), intent(in)  :: qitot_incld
   real(rtype), intent(in)  :: lcldm
   real(rtype), intent(in)  :: rcldm
   real(rtype), intent(in)  :: qvs
   real(rtype), intent(in)  :: ab
   real(rtype), intent(in)  :: epsr
   real(rtype), intent(in)  :: qv
   real(rtype), intent(out) :: qrevp
   real(rtype), intent(out) :: nrevp

   real(rtype) :: qclr, cld

#ifdef SCREAM_CONFIG_IS_CMAKE
   if (use_cxx) then
      call evaporate_sublimate_precip_f(qr_incld,qc_incld,nr_incld,qitot_incld,    &
           lcldm,rcldm,qvs,ab,epsr,qv,    &
           qrevp,nrevp)
      return
   endif
#endif

   ! It is assumed that macrophysics handles condensation/evaporation of qc and
   ! that there is no condensation of rain. Thus qccon, qrcon and qcevp have
   ! been removed from the original P3-WRF.

   ! Determine temporary cloud fraction, set to zero if cloud water + ice is
   ! very small.  This will ensure that evap/subl of precip occurs over entire
   ! grid cell, since min cloud fraction is specified otherwise.
   if (qc_incld + qitot_incld < 1.e-6_rtype) then
      cld = 0._rtype
   else
      cld = lcldm
   end if

   ! Only calculate if there is some rain fraction > cloud fraction
   qrevp = 0.0_rtype
   if (rcldm > cld) then
      ! calculate q for out-of-cloud region
      qclr = (qv-cld*qvs)/(1._rtype-cld)

      ! rain evaporation
      if (qr_incld.ge.qsmall) then
         qrevp = epsr * (qclr-qvs)/ab
      end if

      ! only evap in out-of-cloud region
      qrevp = -min(qrevp*(rcldm-cld),0._rtype)
      qrevp = qrevp/rcldm
   end if ! rcld>cld
   if (qr_incld.gt.qsmall)  nrevp = qrevp*(nr_incld/qr_incld)

   return

end subroutine evaporate_sublimate_precip

subroutine get_time_space_phys_variables( &
t,pres,rho,xxlv,xxls,qvs,qvi, &
mu,dv,sc,dqsdt,dqsidt,ab,abi,kap,eii)

#ifdef SCREAM_CONFIG_IS_CMAKE
    use micro_p3_iso_f, only: get_time_space_phys_variables_f, cxx_pow, cxx_sqrt
#endif

   implicit none

   real(rtype), intent(in)  :: t
   real(rtype), intent(in)  :: pres
   real(rtype), intent(in)  :: rho
   real(rtype), intent(in)  :: xxlv
   real(rtype), intent(in)  :: xxls
   real(rtype), intent(in)  :: qvs
   real(rtype), intent(in)  :: qvi
   real(rtype), intent(out) :: mu
   real(rtype), intent(out) :: dv
   real(rtype), intent(out) :: sc
   real(rtype), intent(out) :: dqsdt
   real(rtype), intent(out) :: dqsidt
   real(rtype), intent(out) :: ab
   real(rtype), intent(out) :: abi
   real(rtype), intent(out) :: kap
   real(rtype), intent(out) :: eii

   real(rtype) :: dum
#ifdef SCREAM_CONFIG_IS_CMAKE
   if (use_cxx) then
      call get_time_space_phys_variables_f(t,pres,rho,xxlv,xxls,qvs,qvi, &
           mu,dv,sc,dqsdt,dqsidt,ab,abi,kap,eii)
      return
   endif
#endif

   !time/space varying physical variables
   mu     = 1.496e-6_rtype*bfb_pow(t,1.5_rtype)/(t+120._rtype)
   dv     = 8.794e-5_rtype*bfb_pow(t,1.81_rtype)/pres
   sc     = mu/(rho*dv)
   dum    = 1._rtype/(rv*bfb_square(t))
   dqsdt  = xxlv*qvs*dum
   dqsidt = xxls*qvi*dum
   ab     = 1._rtype+dqsdt*xxlv*inv_cp
   abi    = 1._rtype+dqsidt*xxls*inv_cp
   kap    = 1.414e+3_rtype*mu

   ! very simple temperature dependent aggregation efficiency
   if (t.lt.253.15_rtype) then
      eii=0.1_rtype
   else if (t.ge.253.15_rtype.and.t.lt.268.15_rtype) then
      eii=0.1_rtype+(t-253.15_rtype)/15._rtype*0.9_rtype  ! linear ramp from 0.1 to 1 between 253.15 and 268.15 K
   else
      eii=1._rtype
   end if

   return

end subroutine get_time_space_phys_variables

subroutine cloud_sedimentation(kts,kte,ktop,kbot,kdir,   &
   qc_incld,rho,inv_rho,lcldm,acn,inv_dzq,&
   dt,odt,dnu,log_predictNc, &
   qc, nc, nc_incld,mu_c,lamc,prt_liq,qc_tend,nc_tend)

#ifdef SCREAM_CONFIG_IS_CMAKE
    use micro_p3_iso_f, only: cloud_sedimentation_f
#endif

   implicit none
   integer, intent(in) :: kts, kte
   integer, intent(in) :: ktop, kbot, kdir

   real(rtype), intent(in), dimension(kts:kte) :: qc_incld
   real(rtype), intent(in), dimension(kts:kte) :: rho
   real(rtype), intent(in), dimension(kts:kte) :: inv_rho
   real(rtype), intent(in), dimension(kts:kte) :: lcldm
   real(rtype), intent(in), dimension(kts:kte) :: acn
   real(rtype), intent(in), dimension(kts:kte) :: inv_dzq
   real(rtype), intent(in) :: dt
   real(rtype), intent(in) :: odt
   real(rtype), dimension(:), intent(in) :: dnu
   logical(btype), intent(in) :: log_predictNc

   real(rtype), intent(inout), dimension(kts:kte), target :: qc
   real(rtype), intent(inout), dimension(kts:kte), target :: nc
   real(rtype), intent(inout), dimension(kts:kte) :: nc_incld
   real(rtype), intent(inout), dimension(kts:kte) :: mu_c
   real(rtype), intent(inout), dimension(kts:kte) :: lamc
   real(rtype), intent(inout) :: prt_liq
   real(rtype), intent(inout), dimension(kts:kte) :: qc_tend
   real(rtype), intent(inout), dimension(kts:kte) :: nc_tend

   logical(btype) :: log_qxpresent
   integer :: k
   integer :: k_qxtop, k_qxbot
   integer, parameter :: num_arrays = 2
   type(realptr), dimension(num_arrays) :: vs, fluxes, qnr

   real(rtype) :: dt_left
   real(rtype) :: prt_accum
   real(rtype) :: Co_max
   real(rtype) :: nu
   real(rtype), dimension(kts:kte), target :: V_qc
   real(rtype), dimension(kts:kte), target :: V_nc
   real(rtype), dimension(kts:kte), target :: flux_qx
   real(rtype), dimension(kts:kte), target :: flux_nx

   real(rtype) :: tmp1, tmp2, dum

#ifdef SCREAM_CONFIG_IS_CMAKE
   if (use_cxx) then
      call cloud_sedimentation_f(kts,kte,ktop,kbot,kdir,   &
           qc_incld,rho,inv_rho,lcldm,acn,inv_dzq,&
           dt,odt,log_predictNc, &
           qc, nc, nc_incld,mu_c,lamc,prt_liq,qc_tend,nc_tend)
      return
   endif
#endif

   k_qxtop = kbot
   log_qxpresent = .false.

   vs(1)%p => V_qc
   vs(2)%p => V_nc
   fluxes(1)%p => flux_qx
   fluxes(2)%p => flux_nx
   qnr(1)%p => qc
   qnr(2)%p => nc

   !find top, determine qxpresent
   do k = ktop,kbot,-kdir
      if (qc(k).ge.qsmall) then
         log_qxpresent = .true.
         k_qxtop = k
         exit
      endif
   enddo

   qc_present: if (log_qxpresent) then

      dt_left   = dt  !time remaining for sedi over full model (mp) time step
      prt_accum = 0._rtype  !precip rate for individual category

      !find bottom
      do k = kbot,k_qxtop,kdir
         if (qc(k).ge.qsmall) then
            k_qxbot = k
            exit
         endif
      enddo

      two_moment: if (log_predictNc) then  !2-moment cloud:
         substep_sedi_c2: do while (dt_left.gt.1.e-4_rtype)

            Co_max = 0._rtype
            V_qc = 0._rtype
            V_nc = 0._rtype

            kloop_sedi_c2: do k = k_qxtop,k_qxbot,-kdir

               qc_notsmall_c2: if (qc_incld(k)>qsmall) then
                  !-- compute Vq, Vn
                  call get_cloud_dsd2(qc_incld(k),nc_incld(k),mu_c(k),rho(k),nu,dnu,   &
                       lamc(k),tmp1,tmp2,lcldm(k))

                  nc(k) = nc_incld(k)*lcldm(k)
                  dum = 1._rtype / bfb_pow(lamc(k), bcn)
                  V_qc(k) = acn(k)*bfb_gamma(4._rtype+bcn+mu_c(k))*dum/(bfb_gamma(mu_c(k)+4._rtype))
                  V_nc(k) = acn(k)*bfb_gamma(1._rtype+bcn+mu_c(k))*dum/(bfb_gamma(mu_c(k)+1._rtype))

               endif qc_notsmall_c2
               Co_max = max(Co_max, V_qc(k)*dt_left*inv_dzq(k))

            enddo kloop_sedi_c2

            call generalized_sedimentation(kts, kte, kdir, k_qxtop, k_qxbot, kbot, Co_max, dt_left, prt_accum, inv_dzq, inv_rho, rho, num_arrays, vs, fluxes, qnr)

         enddo substep_sedi_c2
      else
         substep_sedi_c1: do while (dt_left.gt.1.e-4_rtype)

            Co_max  = 0._rtype
            V_qc = 0._rtype

            kloop_sedi_c1: do k = k_qxtop,k_qxbot,-kdir
               qc_notsmall_c1: if (qc_incld(k)>qsmall) then
                  call get_cloud_dsd2(qc_incld(k),nc_incld(k),mu_c(k),rho(k),nu,dnu,   &
                       lamc(k),tmp1,tmp2,lcldm(k))
                  nc(k) = nc_incld(k)*lcldm(k)
                  dum = 1._rtype / bfb_pow(lamc(k), bcn)
                  V_qc(k) = acn(k)*bfb_gamma(4._rtype+bcn+mu_c(k))*dum/(bfb_gamma(mu_c(k)+4._rtype))
               endif qc_notsmall_c1

               Co_max = max(Co_max, V_qc(k)*dt_left*inv_dzq(k))
            enddo kloop_sedi_c1

            call generalized_sedimentation(kts, kte, kdir, k_qxtop, k_qxbot, kbot, Co_max, dt_left, prt_accum, inv_dzq, inv_rho, rho, 1, vs, fluxes, qnr)

         enddo substep_sedi_c1

      endif two_moment

      ! JGF: Is prt_liq intended to be inout or just out? Inconsistent with rain and ice sed.
      prt_liq = prt_accum*inv_rhow*odt  !note, contribution from rain is added below

   endif qc_present

   qc_tend(:) = ( qc(:) - qc_tend(:) ) * odt ! Liq. sedimentation tendency, measure
   nc_tend(:) = ( nc(:) - nc_tend(:) ) * odt ! Liq. # sedimentation tendency, measure

end subroutine cloud_sedimentation

subroutine rain_sedimentation(kts,kte,ktop,kbot,kdir,   &
   qr_incld,rho,inv_rho,rhofacr,rcldm,inv_dzq,dt,odt,  &
   qr,nr,nr_incld,mu_r,lamr,prt_liq,rflx,qr_tend,nr_tend)

#ifdef SCREAM_CONFIG_IS_CMAKE
  use micro_p3_iso_f, only: rain_sedimentation_f
#endif

   implicit none
   integer, intent(in) :: kts, kte
   integer, intent(in) :: ktop, kbot, kdir

   real(rtype), intent(in), dimension(kts:kte) :: qr_incld

   real(rtype), intent(in), dimension(kts:kte) :: rho
   real(rtype), intent(in), dimension(kts:kte) :: inv_rho
   real(rtype), intent(in), dimension(kts:kte) :: rhofacr
   real(rtype), intent(in), dimension(kts:kte) :: rcldm
   real(rtype), intent(in), dimension(kts:kte) :: inv_dzq
   real(rtype), intent(in) :: dt
   real(rtype), intent(in) :: odt

   real(rtype), intent(inout), target, dimension(kts:kte) :: qr
   real(rtype), intent(inout), target, dimension(kts:kte) :: nr
   real(rtype), intent(inout), dimension(kts:kte) :: nr_incld
   real(rtype), intent(inout), dimension(kts:kte) :: mu_r
   real(rtype), intent(inout), dimension(kts:kte) :: lamr
   real(rtype), intent(inout) :: prt_liq
   real(rtype), intent(inout), dimension(kts:kte+1) :: rflx
   real(rtype), intent(inout), dimension(kts:kte) :: qr_tend
   real(rtype), intent(inout), dimension(kts:kte) :: nr_tend

   logical(btype) :: log_qxpresent
   integer :: k
   integer :: k_qxtop, k_qxbot
   integer, parameter :: num_arrays = 2
   type(realptr), dimension(num_arrays) :: vs, fluxes, qnr

   real(rtype) :: dt_left
   real(rtype) :: prt_accum
   real(rtype) :: Co_max
   real(rtype), dimension(kts:kte), target :: V_qr
   real(rtype), dimension(kts:kte), target :: V_nr
   real(rtype), dimension(kts:kte), target :: flux_qx
   real(rtype), dimension(kts:kte), target :: flux_nx

#ifdef SCREAM_CONFIG_IS_CMAKE
   if (use_cxx) then
      call rain_sedimentation_f(kts,kte,ktop,kbot,kdir,   &
           qr_incld,rho,inv_rho,rhofacr,rcldm,inv_dzq,dt,odt,  &
           qr,nr,nr_incld,mu_r,lamr,prt_liq,rflx,qr_tend,nr_tend)
      return
   endif
#endif

   vs(1)%p => V_qr
   vs(2)%p => V_nr
   fluxes(1)%p => flux_qx
   fluxes(2)%p => flux_nx
   qnr(1)%p => qr
   qnr(2)%p => nr

   k_qxtop = kbot
   log_qxpresent = .false.

   !find top, determine qxpresent
   do k = ktop,kbot,-kdir
      if (qr(k).ge.qsmall) then
         log_qxpresent = .true.
         k_qxtop = k
         exit
      endif !
   enddo

   qr_present: if (log_qxpresent) then

      dt_left   = dt  !time remaining for sedi over full model (mp) time step
      prt_accum = 0._rtype  !precip rate for individual category

      !find bottom
      do k = kbot,k_qxtop,kdir
         if (qr(k).ge.qsmall) then
            k_qxbot = k
            exit
         endif
      enddo

      substep_sedi_r: do while (dt_left.gt.1.e-4_rtype)

         Co_max = 0._rtype
         V_qr = 0._rtype
         V_nr = 0._rtype

         kloop_sedi_r1: do k = k_qxtop,k_qxbot,-kdir

            qr_notsmall_r1: if (qr_incld(k)>qsmall) then

               call compute_rain_fall_velocity(qr_incld(k), rcldm(k), rhofacr(k), nr(k), nr_incld(k), &
                    mu_r(k), lamr(k), V_qr(k), V_nr(k))

            endif qr_notsmall_r1

            Co_max = max(Co_max, V_qr(k)*dt_left*inv_dzq(k))
            !            Co_max = max(Co_max, max(V_nr(k),V_qr(k))*dt_left*inv_dzq(i,k))

         enddo kloop_sedi_r1

         call generalized_sedimentation(kts, kte, kdir, k_qxtop, k_qxbot, kbot, Co_max, dt_left, prt_accum, inv_dzq, inv_rho, rho, num_arrays, vs, fluxes, qnr)

         !-- AaronDonahue, rflx output
         do k = k_qxbot,k_qxtop,kdir
            rflx(k+1) = rflx(k+1) + flux_qx(k) ! AaronDonahue
         enddo

      enddo substep_sedi_r

      prt_liq = prt_liq + prt_accum*inv_rhow*odt

   endif qr_present

   qr_tend(:) = ( qr(:) - qr_tend(:) ) * odt ! Rain sedimentation tendency, measure
   nr_tend(:) = ( nr(:) - nr_tend(:) ) * odt ! Rain # sedimentation tendency, measure

end subroutine rain_sedimentation

subroutine compute_rain_fall_velocity(qr_incld, rcldm, rhofacr, nr, nr_incld, mu_r, lamr, V_qr, V_nr)

#ifdef SCREAM_CONFIG_IS_CMAKE
    use micro_p3_iso_f, only: compute_rain_fall_velocity_f
#endif

   real(rtype), intent(in) :: qr_incld
   real(rtype), intent(in) :: rcldm
   real(rtype), intent(in) :: rhofacr
   real(rtype), intent(inout) :: nr
   real(rtype), intent(inout) :: nr_incld
   real(rtype), intent(out) :: mu_r
   real(rtype), intent(out) :: lamr
   real(rtype), intent(out) :: V_qr
   real(rtype), intent(out) :: V_nr

   real(rtype) :: tmp1, tmp2, dum1, dum2, inv_dum3, rdumii, rdumjj
   integer :: dumii, dumjj

#ifdef SCREAM_CONFIG_IS_CMAKE
   if (use_cxx) then
      call compute_rain_fall_velocity_f(qr_incld, rcldm, rhofacr, nr, nr_incld, mu_r, lamr, V_qr, V_nr)
      return
   endif
#endif

   !Compute Vq, Vn:

   call get_rain_dsd2(qr_incld,nr_incld,mu_r,lamr,tmp1,tmp2,rcldm)

   call find_lookupTable_indices_3(dumii,dumjj,dum1,rdumii,rdumjj,inv_dum3,mu_r,lamr)

   nr = nr_incld*rcldm

   !mass-weighted fall speed:

   dum1 = vm_table(dumii,dumjj)+(rdumii-real(dumii))*                       &
      (vm_table(dumii+1,dumjj)-vm_table(dumii,dumjj))       !at mu_r
   dum2 = vm_table(dumii,dumjj+1)+(rdumii-real(dumii))*                     &
      (vm_table(dumii+1,dumjj+1)-vm_table(dumii,dumjj+1))   !at mu_r+1

   V_qr = dum1 + (rdumjj-real(dumjj))*(dum2-dum1)         !interpolated
   V_qr = V_qr*rhofacr                                    !corrected for air density

   ! number-weighted fall speed:
   dum1 = vn_table(dumii,dumjj)+(rdumii-real(dumii))*                       &
      (vn_table(dumii+1,dumjj)-vn_table(dumii,dumjj))       !at mu_r
   dum2 = vn_table(dumii,dumjj+1)+(rdumii-real(dumii))*                     &
      (vn_table(dumii+1,dumjj+1)-vn_table(dumii,dumjj+1))   !at mu_r+1

   V_nr = dum1+(rdumjj-real(dumjj))*(dum2-dum1)            !interpolated
   V_nr = V_nr*rhofacr               !corrected for air density
end subroutine compute_rain_fall_velocity

subroutine ice_sedimentation(kts,kte,ktop,kbot,kdir,    &
   rho,inv_rho,rhofaci,icldm,inv_dzq,dt,odt,  &
   qitot,qitot_incld,nitot,qirim,qirim_incld,birim,birim_incld,nitot_incld,prt_sol,qi_tend,ni_tend)

#ifdef SCREAM_CONFIG_IS_CMAKE
    use micro_p3_iso_f, only: ice_sedimentation_f
#endif

   implicit none
   integer, intent(in) :: kts, kte
   integer, intent(in) :: ktop, kbot, kdir

   real(rtype), intent(in), dimension(kts:kte) :: rho
   real(rtype), intent(in), dimension(kts:kte) :: inv_rho
   real(rtype), intent(in), dimension(kts:kte) :: rhofaci
   real(rtype), intent(in), dimension(kts:kte) :: icldm
   real(rtype), intent(in), dimension(kts:kte) :: inv_dzq
   real(rtype), intent(in) :: dt
   real(rtype), intent(in) :: odt

   real(rtype), intent(inout), dimension(kts:kte), target :: qitot
   real(rtype), intent(inout), dimension(kts:kte) :: qitot_incld
   real(rtype), intent(inout), dimension(kts:kte), target :: nitot
   real(rtype), intent(inout), dimension(kts:kte) :: nitot_incld
   real(rtype), intent(inout), dimension(kts:kte), target :: qirim
   real(rtype), intent(inout), dimension(kts:kte) :: qirim_incld
   real(rtype), intent(inout), dimension(kts:kte), target :: birim
   real(rtype), intent(inout), dimension(kts:kte) :: birim_incld

   real(rtype), intent(inout) :: prt_sol
   real(rtype), intent(inout), dimension(kts:kte) :: qi_tend
   real(rtype), intent(inout), dimension(kts:kte) :: ni_tend

   logical(btype) :: log_qxpresent
   integer :: k
   integer :: k_qxtop, k_qxbot
   integer, parameter :: num_arrays = 4
   type(realptr), dimension(num_arrays) :: vs, fluxes, qnr

   real(rtype) :: dt_left
   real(rtype) :: prt_accum
   real(rtype) :: Co_max
   real(rtype) :: rhop
   real(rtype), dimension(kts:kte), target :: V_qit
   real(rtype), dimension(kts:kte), target :: V_nit
   real(rtype), dimension(kts:kte), target :: flux_nit
   real(rtype), dimension(kts:kte), target :: flux_bir
   real(rtype), dimension(kts:kte), target :: flux_qir
   real(rtype), dimension(kts:kte), target :: flux_qit
   real(rtype) :: f1pr01 ! number-weighted fallspeed            See lines  731 -  808  uns
   real(rtype) :: f1pr02 ! mass-weighted fallspeed              See lines  731 -  808  ums
   real(rtype) :: f1pr09 ! minimum ice number (lambda limiter)  See lines  704 -  705  nlarge
   real(rtype) :: f1pr10 ! maximum ice number (lambda limiter)  See lines  704 -  705  nsmall

   real(rtype) :: dum1, dum4, dum5, dum6
   integer dumi, dumii, dumjj, dumzz

#ifdef SCREAM_CONFIG_IS_CMAKE
   if (use_cxx) then
      call ice_sedimentation_f(kts,kte,ktop,kbot,kdir,    &
           rho,inv_rho,rhofaci,icldm,inv_dzq,dt,odt,  &
           qitot,qitot_incld,nitot,qirim,qirim_incld,birim,birim_incld,nitot_incld,prt_sol,qi_tend,ni_tend)
      return
   endif
#endif

   log_qxpresent = .false.  !note: this applies to ice category 'iice' only
   k_qxtop       = kbot

   vs(1)%p => V_qit
   vs(2)%p => V_nit
   vs(3)%p => V_qit
   vs(4)%p => V_qit
   fluxes(1)%p => flux_qit
   fluxes(2)%p => flux_nit
   fluxes(3)%p => flux_qir
   fluxes(4)%p => flux_bir
   qnr(1)%p => qitot
   qnr(2)%p => nitot
   qnr(3)%p => qirim
   qnr(4)%p => birim

   !find top, determine qxpresent
   do k = ktop,kbot,-kdir
      if (qitot(k).ge.qsmall) then
         log_qxpresent = .true.
         k_qxtop = k
         exit
      endif !
   enddo  !k-loop

   qi_present: if (log_qxpresent) then

      dt_left   = dt  !time remaining for sedi over full model (mp) time step
      prt_accum = 0._rtype  !precip rate for individual category

      !find bottom
      do k = kbot,k_qxtop,kdir
         if (qitot(k).ge.qsmall) then
            k_qxbot = k
            exit
         endif
      enddo

      substep_sedi_i: do while (dt_left.gt.1.e-4_rtype)

         Co_max = 0._rtype
         V_qit = 0._rtype
         V_nit = 0._rtype

         kloop_sedi_i1: do k = k_qxtop,k_qxbot,-kdir

            !-- compute Vq, Vn (get values from lookup table)
            qi_notsmall_i1: if (qitot_incld(k)>qsmall) then

               !--Compute Vq, Vn:
               nitot_incld(k) = max(nitot_incld(k),nsmall) !impose lower limits to prevent log(<0)
               call calc_bulkRhoRime(qitot_incld(k),qirim_incld(k),birim_incld(k),rhop)
               !if (.not. tripleMoment_on) zitot(i,k) = diag_mom6(qitot(i,k),nitot(i,k),rho(i,k))
               call find_lookupTable_indices_1a(dumi,dumjj,dumii,dumzz,dum1,dum4,    &
                    dum5,dum6,isize,rimsize,densize,          &
                    qitot_incld(k),nitot_incld(k),qirim_incld(k),&
                    rhop)
               call access_lookup_table(dumjj,dumii,dumi, 1,dum1,dum4,dum5,f1pr01)
               call access_lookup_table(dumjj,dumii,dumi, 2,dum1,dum4,dum5,f1pr02)
               call access_lookup_table(dumjj,dumii,dumi, 7,dum1,dum4,dum5,f1pr09)
               call access_lookup_table(dumjj,dumii,dumi, 8,dum1,dum4,dum5,f1pr10)
               !-impose mean ice size bounds (i.e. apply lambda limiters)
               ! note that the Nmax and Nmin are normalized and thus need to be multiplied by existing N
               nitot_incld(k) = min(nitot_incld(k),f1pr09*nitot_incld(k))
               nitot_incld(k) = max(nitot_incld(k),f1pr10*nitot_incld(k))
               nitot(k) = nitot_incld(k)*icldm(k)
               !zitot(i,k) = min(zitot(i,k),f1pr020)  !adjust Zi if needed to make sure mu_i is in bounds
               !zitot(i,k) = max(zitot(i,k),f1pr021)
               V_qit(k) = f1pr02*rhofaci(k)     !mass-weighted  fall speed (with density factor)
               V_nit(k) = f1pr01*rhofaci(k)     !number-weighted    fall speed (with density factor)
               !==

            endif qi_notsmall_i1

            Co_max = max(Co_max, V_qit(k)*dt_left*inv_dzq(k))

         enddo kloop_sedi_i1

         call generalized_sedimentation(kts, kte, kdir, k_qxtop, k_qxbot, kbot, Co_max, dt_left, prt_accum, inv_dzq, inv_rho, rho, num_arrays, vs, fluxes, qnr)

      enddo substep_sedi_i

      prt_sol = prt_sol + prt_accum*inv_rhow*odt

   endif qi_present

   qi_tend(:) = ( qitot(:) - qi_tend(:) ) * odt ! Ice sedimentation tendency, measure
   ni_tend(:) = ( nitot(:) - ni_tend(:) ) * odt ! Ice # sedimentation tendency, measure

end subroutine ice_sedimentation

subroutine generalized_sedimentation(kts, kte, kdir, k_qxtop, k_qxbot, kbot, Co_max, dt_left, prt_accum, inv_dzq, inv_rho, rho, &
     num_arrays, vs, fluxes, qnx)

#ifdef SCREAM_CONFIG_IS_CMAKE
    use micro_p3_iso_f, only: generalized_sedimentation_f
    use iso_c_binding
#endif

   implicit none

   integer, intent(in) :: kts, kte, kdir, k_qxtop, kbot, num_arrays
   integer, intent(inout) :: k_qxbot
   real(rtype), intent(in) :: Co_max
   real(rtype), intent(inout) :: dt_left, prt_accum
   real(rtype), dimension(kts:kte), intent(in) :: inv_dzq
   real(rtype), dimension(kts:kte), intent(in) :: inv_rho
   real(rtype), dimension(kts:kte), intent(in) :: rho

   type(realptr), intent(in), dimension(num_arrays), target :: vs, fluxes, qnx

   integer :: tmpint1, k_temp, i
   real(rtype) :: dt_sub

#ifdef SCREAM_CONFIG_IS_CMAKE
  type(c_ptr), dimension(num_arrays) :: fluxes_c, vs_c, qnx_c

  if (use_cxx) then
     do i = 1, num_arrays
        fluxes_c(i) = c_loc(fluxes(i)%p)
        vs_c(i)     = c_loc(vs(i)%p)
        qnx_c(i)    = c_loc(qnx(i)%p)
     end do
     call generalized_sedimentation_f(kts, kte, kdir, k_qxtop, k_qxbot, kbot, Co_max, dt_left, prt_accum, inv_dzq, inv_rho, rho, &
          num_arrays, vs_c, fluxes_c, qnx_c)
     return
  endif
#endif

   !-- compute dt_sub
   tmpint1 = int(Co_max+1._rtype)    !number of substeps remaining if dt_sub were constant
   dt_sub  = min(dt_left, dt_left/float(tmpint1))

   ! -- Move bottom cell down by 1 if not at ground already
   if (k_qxbot.eq.kbot) then
      k_temp = k_qxbot
   else
      k_temp = k_qxbot-kdir
   endif

   call calc_first_order_upwind_step(kts, kte, kdir, k_temp, k_qxtop, dt_sub, rho, inv_rho, inv_dzq, num_arrays, fluxes, vs, qnx)

   !accumulated precip during time step
   if (k_qxbot.eq.kbot) prt_accum = prt_accum + fluxes(1)%p(kbot)*dt_sub

   dt_left = dt_left - dt_sub  !update time remaining for sedimentation
   if (k_qxbot.ne.kbot) k_qxbot = k_qxbot - kdir

end subroutine generalized_sedimentation

subroutine calc_first_order_upwind_step(kts, kte, kdir, kbot, k_qxtop, dt_sub, rho, inv_rho, inv_dzq, num_arrays, fluxes, vs, qnx)

#ifdef SCREAM_CONFIG_IS_CMAKE
    use micro_p3_iso_f, only: calc_first_order_upwind_step_f
    use iso_c_binding
#endif

  implicit none

  integer, intent(in) :: kts, kte, kdir, kbot, k_qxtop, num_arrays
  real(rtype), intent(in) :: dt_sub
  real(rtype), dimension(kts:kte), intent(in) :: rho, inv_rho, inv_dzq
  type(realptr), intent(in), dimension(num_arrays), target :: fluxes, vs, qnx

  integer :: i, k
  real(rtype) :: fluxdiv

#ifdef SCREAM_CONFIG_IS_CMAKE
  type(c_ptr), dimension(num_arrays) :: fluxes_c, vs_c, qnx_c

  if (use_cxx) then
     do i = 1, num_arrays
        fluxes_c(i) = c_loc(fluxes(i)%p)
        vs_c(i)     = c_loc(vs(i)%p)
        qnx_c(i)    = c_loc(qnx(i)%p)
     end do
     call calc_first_order_upwind_step_f(kts, kte, kdir, kbot, k_qxtop, dt_sub, rho, inv_rho, inv_dzq, &
          num_arrays, fluxes_c, vs_c, qnx_c)
     return
  endif
#endif

  !-- calculate fluxes
  do k = kbot,k_qxtop,kdir
     do i = 1, num_arrays
        fluxes(i)%p(k) = vs(i)%p(k) * qnx(i)%p(k) * rho(k)
     end do
  enddo

  do i = 1, num_arrays
     k = k_qxtop

     !--- for top level only (since flux is 0 above)

     !- compute flux divergence
     fluxdiv = -fluxes(i)%p(k) * inv_dzq(k)
     !- update prognostic variables
     qnx(i)%p(k) = qnx(i)%p(k) + fluxdiv*dt_sub*inv_rho(k)

     do k = k_qxtop-kdir,kbot,-kdir
        !-- compute flux divergence
        fluxdiv = (fluxes(i)%p(k+kdir) - fluxes(i)%p(k))*inv_dzq(k)
        !-- update prognostic variables
        qnx(i)%p(k) = qnx(i)%p(k) + fluxdiv*dt_sub*inv_rho(k)
     end do
  end do

end subroutine calc_first_order_upwind_step

subroutine homogeneous_freezing(kts,kte,ktop,kbot,kdir,t,exner,xlf,    &
   qc,nc,qr,nr,qitot,nitot,qirim,birim,th)

#ifdef SCREAM_CONFIG_IS_CMAKE
  use micro_p3_iso_f, only: homogeneous_freezing_f
#endif

   !.......................................
   ! homogeneous freezing of cloud and rain

   implicit none
   integer, intent(in) :: kts, kte
   integer, intent(in) :: ktop, kbot, kdir
   real(rtype), intent(in), dimension(kts:kte) :: t
   real(rtype), intent(in), dimension(kts:kte) :: exner
   real(rtype), intent(in), dimension(kts:kte) :: xlf

   real(rtype), intent(inout), dimension(kts:kte) :: qc
   real(rtype), intent(inout), dimension(kts:kte) :: nc
   real(rtype), intent(inout), dimension(kts:kte) :: qr
   real(rtype), intent(inout), dimension(kts:kte) :: nr

   real(rtype), intent(inout), dimension(kts:kte) :: qitot
   real(rtype), intent(inout), dimension(kts:kte) :: nitot
   real(rtype), intent(inout), dimension(kts:kte) :: qirim
   real(rtype), intent(inout), dimension(kts:kte) :: birim
   real(rtype), intent(inout), dimension(kts:kte) :: th

   real(rtype) :: Q_nuc
   real(rtype) :: N_nuc
   integer :: k

#ifdef SCREAM_CONFIG_IS_CMAKE
    if (use_cxx) then
       call homogeneous_freezing_f(kts,kte,ktop,kbot,kdir,t,exner,xlf,    &
            qc,nc,qr,nr,qitot,nitot,qirim,birim,th)
       return
    endif
#endif

   k_loop_fz:  do k = kbot,ktop,kdir
      if (qc(k).ge.qsmall .and. t(k).lt.homogfrze) then
         Q_nuc = qc(k)
         N_nuc = max(nc(k),nsmall)

         qirim(k) = qirim(k) + Q_nuc
         qitot(k) = qitot(k) + Q_nuc
         birim(k) = birim(k) + Q_nuc*inv_rho_rimeMax
         nitot(k) = nitot(k) + N_nuc
         th(k) = th(k) + exner(k)*Q_nuc*xlf(k)*inv_cp
         qc(k) = 0._rtype
         nc(k) = 0._rtype

      endif

      if (qr(k).ge.qsmall .and. t(k).lt.homogfrze) then
         Q_nuc = qr(k)
         N_nuc = max(nr(k),nsmall)

         qirim(k) = qirim(k) + Q_nuc
         qitot(k) = qitot(k) + Q_nuc
         birim(k) = birim(k) + Q_nuc*inv_rho_rimeMax
         nitot(k) = nitot(k) + N_nuc
         th(k) = th(k) + exner(k)*Q_nuc*xlf(k)*inv_cp
         qr(k) = 0._rtype
         nr(k) = 0._rtype
      endif

   enddo k_loop_fz

end subroutine homogeneous_freezing

end module micro_p3<|MERGE_RESOLUTION|>--- conflicted
+++ resolved
@@ -1567,7 +1567,6 @@
 
   !==========================================================================================!
 
-<<<<<<< HEAD
   real(rtype) function MurphyKoop_svp(t, i_type)
 
     implicit none
@@ -1621,12 +1620,8 @@
     return
   end function MurphyKoop_svp
 
-!_rtype
-  real(rtype) function polysvp1(T,i_type)
-=======
   !_rtype
   real(rtype) function polysvp1(t,i_type)
->>>>>>> 707cf704
 
     !-------------------------------------------
     !  COMPUTE SATURATION VAPOR PRESSURE
