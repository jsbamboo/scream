!__________________________________________________________________________________________
! This module contains the Predicted Particle Property (P3) bulk microphysics scheme.      !
!                                                                                          !
! This code was originally written by H. Morrison,  MMM Division, NCAR (Dec 2012).         !
! Modifications were made by J. Milbrandt, RPN, Environment Canada (July 2014).            !
! Peter Caldwell (caldwell19@llnl.gov) further modified this code to remove multiple       !
! ice categories and to clean up/simplify the code for conversion to C++ (9/11/18)         !
!                                                                                          !
! Three configurations of the P3 scheme are currently available:                           !
!  1) specified droplet number (i.e. 1-moment cloud water), 1 ice category                 !
!  2) predicted droplet number (i.e. 2-moment cloud water), 1 ice category                 !
!                                                                                          !
!  The  2-moment cloud version is based on a specified aerosol distribution and            !
!  does not include a subgrid-scale vertical velocity for droplet activation. Hence,       !
!  this version should only be used for high-resolution simulations that resolve           !
!  vertical motion driving droplet activation.                                             !
!                                                                                          !
! For details see: Morrison and Milbrandt (2015) [J. Atmos. Sci., 72, 287-311]             !
!                  Milbrandt and Morrison (2016) [J. Atmos. Sci., 73, 975-995]             !
!                                                                                          !
! For questions or bug reports, please contact:                                            !
!    Hugh Morrison   (morrison@ucar.edu), or                                               !
!    Jason Milbrandt (jason.milbrandt@canada.ca)                                           !
!__________________________________________________________________________________________!
!                                                                                          !
! Version:       2.8.2.4 + Peter/Aaron's fixes                                             !
! Last updated:  2018-02-04                                                                !
!__________________________________________________________________________________________!
! Comments from Aaron Donahue:                                                             !
! 1) Need to change the dz coordinate system in sedimentation to be consistent             !
! with E3SM's pressure based coordinate system, i.e. dp.                                   !
! 2) Move all physical constants into a micro_p3_util module and match them to             !
! universal constants in E3SM for consistency.                                            !
! 3) Need to include extra in/out values which correspond with microphysics PBUF           !
! variables and outputs expected in E3SM.                                                  !
!__________________________________________________________________________________________!

! Include bit-for-bit math macros.
#include "bfb_math.inc"

module micro_p3

   ! get real kind from utils
   use physics_utils, only: rtype,rtype8,btype

   ! physical and mathematical constants
   use micro_p3_utils, only: rho_1000mb,rho_600mb,ar,br,f1r,f2r,rho_h2o,kr,kc,aimm,mi0,nccnst,  &
       eci,eri,bcn,cpw,cons1,cons3,cons4,cons5,cons6,cons7,         &
       inv_rho_h2o,inv_dropmass,qsmall,nsmall,cp,g,rd,rv,ep_2,inv_cp,   &
       thrd,sxth,piov6,rho_rimeMin,     &
       rho_rimeMax,inv_rho_rimeMax,max_total_Ni,dbrk,nmltratio,clbfact_sub,  &
       clbfact_dep,iparam, isize, densize, rimsize, rcollsize, tabsize, colltabsize, &
       get_latent_heat, zerodegc, pi=>pi_e3sm, dnu, &
       rainfrze, icenuct, homogfrze, iulog=>iulog_e3sm, &
       masterproc=>masterproc_e3sm, calculate_incloud_mixingratios, mu_r_constant, &
       lookup_table_1a_dum1_c, &
       p3_qc_autocon_expon, p3_qc_accret_expon

  ! Bit-for-bit math functions.
#ifdef SCREAM_CONFIG_IS_CMAKE
  use physics_share_f2c, only: cxx_pow, cxx_sqrt, cxx_cbrt, cxx_gamma, cxx_log, &
                                 cxx_log10, cxx_exp, cxx_tanh
#endif

  implicit none
  save

  public  :: p3_init,p3_main

  ! protected items should be treated as private for everyone except tests

  real(rtype), protected, dimension(densize,rimsize,isize,tabsize) :: itab   !ice lookup table values

  !ice lookup table values for ice-rain collision/collection
  real(rtype), protected, dimension(densize,rimsize,isize,rcollsize,colltabsize) :: itabcoll

  ! lookup table values for rain shape parameter mu_r
  real(rtype), protected, dimension(150) :: mu_r_table

  ! lookup table values for rain number- and mass-weighted fallspeeds and ventilation parameters
  real(rtype), protected, dimension(300,10) :: vn_table,vm_table,revap_table

  type realptr
     real(rtype), dimension(:), pointer :: p
  end type realptr

contains

  SUBROUTINE p3_init(lookup_file_dir,version_p3)
    !------------------------------------------------------------------------------------------!
    ! This subroutine initializes all physical constants and parameters needed by the P3       !
    ! scheme, including reading in two lookup table files and creating a third.                !
    ! 'P3_INIT' be called at the first model time step, prior to first call to 'P3_MAIN'.      !
    !------------------------------------------------------------------------------------------!

    implicit none

    ! Passed arguments:
    character*(*), intent(in)    :: lookup_file_dir                !directory of the lookup tables
    character(len=16), intent(in) :: version_p3  !version number of P3 package

    if (masterproc) write(iulog,*) ''
    if (masterproc) write(iulog,*) ' P3 microphysics: v',version_p3

    call p3_init_a(lookup_file_dir, version_p3)
    call p3_init_b()

    if (masterproc) write(iulog,*) '   P3_INIT DONE.'
    if (masterproc) write(iulog,*) ''

  END SUBROUTINE p3_init

  SUBROUTINE p3_init_a(lookup_file_dir,version_p3)

    use scream_abortutils, only : endscreamrun

    ! Passed arguments:
    character*(*), intent(in)     :: lookup_file_dir       !directory of the lookup tables

    character(len=16), intent(in) :: version_p3            !version number of P3 package
    character(len=1024)           :: lookup_file_1         !lookup table, maini
    character(len=1024)           :: version_header_table_1             !version number read from header, table 1
    integer                       :: i,j,ii,jj
#ifdef SCREAM_CONFIG_IS_CMAKE
    real(rtype8)                  :: dum,dumk1,dumk2
    real(rtype8), dimension(12)   :: dumk
#else
    real(rtype)                   :: dum,dumk1,dumk2
    real(rtype), dimension(12)    :: dumk
#endif
    integer                       :: dumi
    character(len=1024)           :: dumstr

    !------------------------------------------------------------------------------------------!

    lookup_file_1 = trim(lookup_file_dir)//'/'//'p3_lookup_table_1.dat-v'//trim(version_p3)

    !------------------------------------------------------------------------------------------!
    ! read in ice microphysics table

    if (masterproc) write(iulog,*) '   P3_INIT (reading/creating look-up tables) ...'

    open(unit=10,file=lookup_file_1, status='old', action='read')

    read(10,*) dumstr, version_header_table_1
    if (trim(version_p3) /= trim(version_header_table_1)) then
       print*
       print*, '***********   WARNING in P3_INIT   *************'
       print*, ' Loading lookupTable_1: v',trim(version_header_table_1)
       print*, ' P3 is intended to use lookupTable_1: v', trim(version_p3)
       print*, '               -- ABORTING -- '
       print*, '************************************************'
       print*
       call endscreamrun()
    end if

    itab(:,:,:,:) = 0.
    itabcoll(:,:,:,:,:) = 0.
    do jj = 1,densize
       do ii = 1,rimsize
          do i = 1,isize
             read(10,*) dumi,dumi,dum,dum,dumk(1),dumk(2),           &
                  dumk(3),dumk(4),dumk(5),dumk(6),dumk(7),dumk(8),dum,                 &
                  dumk(9),dumk(10),dumk(11),dumk(12)
             itab(jj,ii,i,:) = dumk(:)
          enddo
          ! read in table for ice-rain collection
          do i = 1,isize
             do j = 1,rcollsize
                read(10,*) dumi,dumi,dum,dum,dum,dumk1,dumk2,dum
                itabcoll(jj,ii,i,j,1) = dlog10(dumk1)
                itabcoll(jj,ii,i,j,2) = dlog10(dumk2)
             enddo
          enddo
       enddo
    enddo

    ! hm add fix to prevent end-of-file error in nested runs, 3/28/14
    close(10)

    !PMC: deleted ice-ice collision lookup table here b/c only used for nCat>1.
    ! So there is no need to fill lookup values for lookup table 2.

   return

  END SUBROUTINE p3_init_a

  subroutine p3_get_tables(mu_r_user, revap_user, vn_user, vm_user)
    ! This can be called after p3_init_b.
    implicit none
    real(rtype), dimension(150), intent(out) :: mu_r_user
    real(rtype), dimension(300,10), intent(out) :: vn_user, vm_user, revap_user
    mu_r_user(:) = mu_r_table(:)
    revap_user(:,:) = revap_table(:,:)
    vn_user(:,:) = vn_table(:,:)
    vm_user(:,:) = vm_table(:,:)

   return

  end subroutine p3_get_tables

  subroutine p3_set_tables(mu_r_user, revap_user, vn_user, vm_user)
    ! This can be called instead of p3_init_b.
    implicit none
    real(rtype), dimension(150), intent(in) :: mu_r_user
    real(rtype), dimension(300,10), intent(in) :: vn_user, vm_user, revap_user
    mu_r_table(:) = mu_r_user(:)
    revap_table(:,:) = revap_user(:,:)
    vn_table(:,:) = vn_user(:,:)
    vm_table(:,:) = vm_user(:,:)

   return

  end subroutine p3_set_tables

  SUBROUTINE p3_init_b()
    implicit none
    integer                      :: i,ii,jj,kk
    real(rtype)                         :: lamr,mu_r,dm,dum1,dum2,dum3,dum4,dum5,  &
         dd,amg,vt,dia

    !------------------------------------------------------------------------------------------!

    ! Generate lookup table for rain shape parameter mu_r
    ! this is very fast so it can be generated at the start of each run
    ! make a 150x1 1D lookup table, this is done in parameter
    ! space of a scaled mean size proportional qr/Nr -- initlamr

    !write(iulog,*) '   Generating rain lookup-table ...'

    ! AaronDonahue: Switching to table ver 4 means switching to a constand mu_r,
    ! so this section is commented out.
    do i = 1,150              ! loop over lookup table values
!       initlamr = 1./((real(i)*2.)*1.e-6 + 250.e-6)
!
!       ! iterate to get mu_r
!       ! mu_r-lambda relationship is from Cao et al. (2008), eq. (7)
!
!       ! start with first guess, mu_r = 0
!
!       mu_r = 0.
!
!       do ii=1,50
!          lamr = initlamr*((mu_r+3.)*(mu_r+2.)*(mu_r+1.)/6.)**thrd
!
!          ! new estimate for mu_r based on lambda
!          ! set max lambda in formula for mu_r to 20 mm-1, so Cao et al.
!          ! formula is not extrapolated beyond Cao et al. data range
!          dum  = min(20.,lamr*1.e-3)
!          mu_r = max(0.,-0.0201*dum**2+0.902*dum-1.718)
!
!          ! if lambda is converged within 0.1%, then exit loop
!          if (ii.ge.2) then
!             if (abs((lamold-lamr)/lamr).lt.0.001) goto 111
!          end if
!
!          lamold = lamr
!
!       enddo
!
!111    continue
!
!       ! assign lookup table values
       mu_r_table(i) = mu_r_constant

    enddo

    !.......................................................................
    ! Generate lookup table for rain fallspeed and ventilation parameters
    ! the lookup table is two dimensional as a function of number-weighted mean size
    ! proportional to qr/Nr and shape parameter mu_r

    mu_r_loop: do ii = 1,10   !** change 10 to 9, since range of mu_r is 0-8  CONFIRM
       !mu_r_loop: do ii = 1,9   !** change 10 to 9, since range of mu_r is 0-8

!       mu_r = real(ii-1)  ! values of mu
       mu_r = mu_r_constant

       ! loop over number-weighted mean size
       meansize_loop: do jj = 1,300

          if (jj.le.20) then
             dm = (real(jj)*10._rtype-5._rtype)*1.e-6_rtype      ! mean size [m]
          elseif (jj.gt.20) then
             dm = (real(jj-20)*30._rtype+195._rtype)*1.e-6_rtype ! mean size [m]
          endif

          lamr = (mu_r+1._rtype)/dm

          ! do numerical integration over PSD

          dum1 = 0._rtype ! numerator,   number-weighted fallspeed
          dum2 = 0._rtype ! denominator, number-weighted fallspeed
          dum3 = 0._rtype ! numerator,   mass-weighted fallspeed
          dum4 = 0._rtype ! denominator, mass-weighted fallspeed
          dum5 = 0._rtype ! term for ventilation factor in evap
          dd   = 2._rtype

          ! loop over PSD to numerically integrate number and mass-weighted mean fallspeeds
          do kk = 1,10000

             dia = (real(kk)*dd-dd*0.5_rtype)*1.e-6_rtype  ! size bin [m]
             amg = piov6*997._rtype*dia**3           ! mass [kg]
             amg = amg*1000._rtype                   ! convert [kg] to [g]

             !get fallspeed as a function of size [m s-1]
             if (dia*1.e+6_rtype.le.134.43_rtype)      then
                vt = 4.5795e+3_rtype*amg**(2._rtype*thrd)
             elseif (dia*1.e+6_rtype.lt.1511.64_rtype) then
                vt = 4.962e+1_rtype*amg**thrd
             elseif (dia*1.e+6_rtype.lt.3477.84_rtype) then
                vt = 1.732e+1_rtype*amg**sxth
             else
                vt = 9.17_rtype
             endif

             !note: factor of 4.*mu_r is non-answer changing and only needed to
             !      prevent underflow/overflow errors, same with 3.*mu_r for dum5
             dum1 = dum1 + vt*10._rtype**(mu_r*log10(dia)+4._rtype*mu_r)*exp(-lamr*dia)*dd*1.e-6_rtype
             dum2 = dum2 + 10._rtype**(mu_r*log10(dia)+4._rtype*mu_r)*exp(-lamr*dia)*dd*1.e-6_rtype
             dum3 = dum3 + vt*10._rtype**((mu_r+3._rtype)*log10(dia)+4._rtype*mu_r)*exp(-lamr*dia)*dd*1.e-6_rtype
             dum4 = dum4 + 10._rtype**((mu_r+3._rtype)*log10(dia)+4._rtype*mu_r)*exp(-lamr*dia)*dd*1.e-6_rtype
             dum5 = dum5 + (vt*dia)**0.5*10.**((mu_r+1.)*log10(dia)+3.*mu_r)*exp(-lamr*dia)*dd*1.e-6

          enddo ! kk-loop (over PSD)

          dum2 = max(dum2, 1.e-30_rtype)  !to prevent divide-by-zero below
          dum4 = max(dum4, 1.e-30_rtype)  !to prevent divide-by-zero below
          dum5 = max(dum5, 1.e-30_rtype)  !to prevent log10-of-zero below

          vn_table(jj,ii)    = dum1/dum2
          vm_table(jj,ii)    = dum3/dum4
          revap_table(jj,ii) = 10._rtype**(log10(dum5)+(mu_r+1._rtype)*log10(lamr)-(3._rtype*mu_r))

       enddo meansize_loop

    enddo mu_r_loop

  END SUBROUTINE p3_init_b

  !==========================================================================================!

<<<<<<< HEAD
  SUBROUTINE p3_main_pre_main_loop(kts, kte, kbot, ktop, kdir, log_predictNc, dt, &
       pres, pdel, dzq, ncnuc, exner, inv_exner, inv_lcldm, inv_icldm, inv_rcldm, xxlv, xxls, xlf, &
       t, rho, inv_rho, qvs, qvi, supi, rhofacr, rhofaci, acn, qv, th, qc, nc, qr, nr, &
       qitot, nitot, qirim, birim, qc_incld, qr_incld, qitot_incld, qirim_incld, &
       nc_incld, nr_incld, nitot_incld, birim_incld, log_nucleationPossible, log_hydrometeorsPresent,log_prescribeCCN,nccn_prescribed)

#ifdef SCREAM_CONFIG_IS_CMAKE
    use micro_p3_iso_f, only: p3_main_pre_main_loop_f
#endif
=======
  SUBROUTINE p3_main_part1(kts, kte, kbot, ktop, kdir, do_predict_nc, dt, &
       pres, dpres, dz, nc_nuceat_tend, exner, inv_exner, inv_cld_frac_l, inv_cld_frac_i, inv_cld_frac_r, latent_heat_vapor, latent_heat_sublim, xlf, &
       t, rho, inv_rho, qv_sat_l, qv_sat_i, qv_supersat_i, rhofacr, rhofaci, acn, qv, th, qc, nc, qr, nr, &
       qi, ni, qm, bm, qc_incld, qr_incld, qi_incld, qm_incld, &
       nc_incld, nr_incld, ni_incld, bm_incld, is_nucleat_possible, is_hydromet_present)
>>>>>>> b8a8ccc5

    implicit none

    ! args

    integer, intent(in) :: kts, kte, kbot, ktop, kdir
    logical(btype), intent(in) :: do_predict_nc
    real(rtype), intent(in) :: dt

    real(rtype), intent(in), dimension(kts:kte) :: pres, dpres, dz, nc_nuceat_tend, exner, inv_exner, &
         inv_cld_frac_l, inv_cld_frac_i, inv_cld_frac_r, latent_heat_vapor, latent_heat_sublim, xlf

<<<<<<< HEAD
    real(rtype), intent(inout), dimension(kts:kte) :: t, rho, inv_rho, qvs, qvi, supi, rhofacr, rhofaci, &
         acn, qv, th, qc, nc, qr, nr, qitot, nitot, qirim, birim, qc_incld, qr_incld, qitot_incld, &
         qirim_incld, nc_incld, nr_incld, nitot_incld,birim_incld

    real(rtype),intent(in), dimension(kts:kte) :: nccn_prescribed

    logical(btype), intent(out) :: log_nucleationPossible, log_hydrometeorsPresent
    logical(btype), intent(in) :: log_prescribeCCN
=======
    real(rtype), intent(inout), dimension(kts:kte) :: t, rho, inv_rho, qv_sat_l, qv_sat_i, qv_supersat_i, rhofacr, rhofaci, &
         acn, qv, th, qc, nc, qr, nr, qi, ni, qm, bm, qc_incld, qr_incld, qi_incld, &
         qm_incld, nc_incld, nr_incld, ni_incld, bm_incld

    logical(btype), intent(out) :: is_nucleat_possible, is_hydromet_present
>>>>>>> b8a8ccc5

    ! locals
    integer :: k
    real(rtype) :: dum

    is_nucleat_possible = .false.
    is_hydromet_present = .false.

    k_loop_1: do k = kbot,ktop,kdir
       !calculate some time-varying atmospheric variables
       !AaronDonahue - changed "rho" to be defined on nonhydrostatic
       !assumption, consistent with pressure based coordinate system
       !             - moved latent heat calculation to above.  Latent
       !heat is determined by calling a p3_util function so that it
       !can be made consistent with E3SM definition of latent heat
       rho(k)     = dpres(k)/dz(k)/g  ! pres(k)/(rd*t(k))
       inv_rho(k) = 1._rtype/rho(k)
       qv_sat_l(k)     = qv_sat(t(k),pres(k),0)
       qv_sat_i(k)     = qv_sat(t(k),pres(k),1)

       qv_supersat_i(k)    = qv(k)/qv_sat_i(k)-1._rtype

       rhofacr(k) = bfb_pow(rho_1000mb*inv_rho(k), 0.54_rtype)
       rhofaci(k) = bfb_pow(rho_600mb*inv_rho(k), 0.54_rtype)
       dum        = 1.496e-6_rtype * bfb_pow(t(k), 1.5_rtype) / (t(k)+120._rtype)  ! this is mu
       acn(k)     = g*rho_h2o/(18._rtype*dum)  ! 'a' parameter for droplet fallspeed (Stokes' law)

       if ((t(k).lt.zerodegc .and. qv_supersat_i(k).ge.-0.05_rtype)) is_nucleat_possible = .true.

       if (qc(k).lt.qsmall) then
      !--- apply mass clipping if mass is sufficiently small
      !    (implying all mass is expected to evaporate/sublimate in one time step)
          qv(k) = qv(k) + qc(k)
          th(k) = th(k) - exner(k)*qc(k)*latent_heat_vapor(k)*inv_cp
          qc(k) = 0._rtype
          nc(k) = 0._rtype
       else
          is_hydromet_present = .true.    ! updated further down
      !--- Apply droplet activation here (before other microphysical processes) for consistency with qc increase by saturation
      !    adjustment already applied in macrophysics. If prescribed drop number is used, this is also a good place to
      !    prescribe that value
<<<<<<< HEAD
          if (.not.(log_predictNc) .and. .not.(log_prescribeCCN)) then
            nc(k) = nccnst*inv_rho(k)
          else
            if (.not.(log_prescribeCCN)) then
               nc(k) = max(nc(k) + ncnuc(k) * dt,0.0_rtype)
            else
               nc(k) = max(nc(k),nccn_prescribed(k))
            end if             !Hassan added this additional condition for predicting Nc using prescribed CCN from file
=======
          if (.not.(do_predict_nc)) then
            nc(k) = nccnst*inv_rho(k)
          else
            nc(k) = max(nc(k) + nc_nuceat_tend(k) * dt,0.0_rtype)
>>>>>>> b8a8ccc5
          endif
       endif

       if (qr(k).lt.qsmall) then
          qv(k) = qv(k) + qr(k)
          th(k) = th(k) - exner(k)*qr(k)*latent_heat_vapor(k)*inv_cp
          qr(k) = 0._rtype
          nr(k) = 0._rtype
       else
          is_hydromet_present = .true.    ! updated further down
       endif

       if (qi(k).lt.qsmall .or. (qi(k).lt.1.e-8_rtype .and.             &
            qv_supersat_i(k).lt.-0.1_rtype)) then
          qv(k) = qv(k) + qi(k)
          th(k) = th(k) - exner(k)*qi(k)*latent_heat_sublim(k)*inv_cp
          qi(k) = 0._rtype
          ni(k) = 0._rtype
          qm(k) = 0._rtype
          bm(k) = 0._rtype
       else
          is_hydromet_present = .true.    ! final update
       endif

       if (qi(k).ge.qsmall .and. qi(k).lt.1.e-8_rtype .and.             &
            t(k).ge.zerodegc) then
          qr(k) = qr(k) + qi(k)
          th(k) = th(k) - exner(k)*qi(k)*xlf(k)*inv_cp
          qi(k) = 0._rtype
          ni(k) = 0._rtype
          qm(k) = 0._rtype
          bm(k) = 0._rtype
       endif

       t(k) = th(k) * inv_exner(k)

       call calculate_incloud_mixingratios(qc(k),qr(k),qi(k),qm(k),nc(k),nr(k),ni(k),bm(k), &
            inv_cld_frac_l(k),inv_cld_frac_i(k),inv_cld_frac_r(k), &
            qc_incld(k),qr_incld(k),qi_incld(k),qm_incld(k),nc_incld(k),nr_incld(k),ni_incld(k),bm_incld(k))

    enddo k_loop_1

<<<<<<< HEAD
  END SUBROUTINE p3_main_pre_main_loop

  SUBROUTINE p3_main_main_loop(kts, kte, kbot, ktop, kdir, log_predictNc, dt, odt, &
       pres, pdel, dzq, ncnuc, exner, inv_exner, inv_lcldm, inv_icldm, inv_rcldm, naai, qc_relvar, icldm, lcldm, rcldm,&
       t, rho, inv_rho, qvs, qvi, supi, rhofacr, rhofaci, acn, qv, th, qc, nc, qr, nr, qitot, nitot, &
       qirim, birim, xxlv, xxls, xlf, qc_incld, qr_incld, qitot_incld, qirim_incld, nc_incld, nr_incld, &
       nitot_incld, birim_incld, mu_c, nu, lamc, cdist, cdist1, cdistr, mu_r, lamr, logn0r, cmeiout, prain, &
       nevapr, prer_evap, vap_liq_exchange, vap_ice_exchange, liq_ice_exchange, pratot, &
       prctot, p3_tend_out, log_hydrometeorsPresent,log_prescribeCCN)
=======
  END SUBROUTINE p3_main_part1
>>>>>>> b8a8ccc5

  SUBROUTINE p3_main_part2(kts, kte, kbot, ktop, kdir, do_predict_nc, dt, inv_dt, &
       pres, dpres, dz, nc_nuceat_tend, exner, inv_exner, inv_cld_frac_l, inv_cld_frac_i, inv_cld_frac_r, ni_activated, inv_qc_relvar, cld_frac_i, cld_frac_l, cld_frac_r,&
       t, rho, inv_rho, qv_sat_l, qv_sat_i, qv_supersat_i, rhofacr, rhofaci, acn, qv, th, qc, nc, qr, nr, qi, ni, &
       qm, bm, latent_heat_vapor, latent_heat_sublim, xlf, qc_incld, qr_incld, qi_incld, qm_incld, nc_incld, nr_incld, &
       ni_incld, bm_incld, mu_c, nu, lamc, cdist, cdist1, cdistr, mu_r, lamr, logn0r, cmeiout, precip_total_tend, &
       nevapr, qr_evap_tend, vap_liq_exchange, vap_ice_exchange, liq_ice_exchange, pratot, &
       prctot, p3_tend_out, is_hydromet_present)

    implicit none

    ! args

    integer, intent(in) :: kts, kte, kbot, ktop, kdir
<<<<<<< HEAD
    logical(btype), intent(in) :: log_predictNc, log_prescribeCCN
    real(rtype), intent(in) :: dt, odt
=======
    logical(btype), intent(in) :: do_predict_nc
    real(rtype), intent(in) :: dt, inv_dt
>>>>>>> b8a8ccc5

    real(rtype), intent(in), dimension(kts:kte) :: pres, dpres, dz, nc_nuceat_tend, exner, inv_exner, inv_cld_frac_l, inv_cld_frac_i,   &
         inv_cld_frac_r, ni_activated, inv_qc_relvar, cld_frac_i, cld_frac_l, cld_frac_r

    real(rtype), intent(inout), dimension(kts:kte) :: t, rho, inv_rho, qv_sat_l, qv_sat_i, qv_supersat_i, rhofacr, rhofaci, acn,        &
         qv, th, qc, nc, qr, nr, qi, ni, qm, bm, latent_heat_vapor, latent_heat_sublim, xlf, qc_incld, qr_incld,                    &
         qi_incld, qm_incld, nc_incld, nr_incld, ni_incld, bm_incld, mu_c, nu, lamc, cdist, cdist1,      &
         cdistr, mu_r, lamr, logn0r, cmeiout, precip_total_tend, nevapr, qr_evap_tend, vap_liq_exchange,                            &
         vap_ice_exchange, liq_ice_exchange, pratot, prctot

    real(rtype), intent(inout), dimension(kts:kte,49) :: p3_tend_out ! micro physics tendencies

    logical(btype), intent(out) :: is_hydromet_present


    ! -------- locals ------- !

    ! liquid-phase microphysical process rates:
    !  (all Q process rates in kg kg-1 s-1)
    !  (all N process rates in # kg-1)

    real(rtype) :: qc2qr_accret_tend   ! cloud droplet accretion by rain
    real(rtype) :: qc2qr_autoconv_tend   ! cloud droplet autoconversion to rain
    real(rtype) :: nc_accret_tend   ! change in cloud droplet number from accretion by rain
    real(rtype) :: nc2nr_autoconv_tend  ! change in cloud droplet number from autoconversion
    real(rtype) :: nc_selfcollect_tend   ! change in cloud droplet number from self-collection  (Not in paper?)
    real(rtype) :: nr_selfcollect_tend   ! change in rain number from self-collection  (Not in paper?)
    real(rtype) :: qr2qv_evap_tend   ! rain evaporation
    real(rtype) :: nr_evap_tend   ! change in rain number from evaporation
    real(rtype) :: ncautr  ! change in rain number from autoconversion of cloud water
! Is is assumed that macrophysics handles condensation/evaporation of qc and
! that there is no condensation of rain. Thus qccon, qrcon and qcevp have
! been removed from the original P3-WRF for P3-SCREAM.
!    real(rtype) :: qrcon   ! rain condensation   (Not in paper?)
!    real(rtype) :: qccon   ! cloud droplet condensation
!    real(rtype) :: qcevp   ! cloud droplet evaporation

    ! ice-phase microphysical process rates:
    !  (all Q process rates in kg kg-1 s-1)
    !  (all N process rates in # kg-1)

    real(rtype) :: qccol     ! collection of cloud water by ice
    real(rtype) :: qwgrth    ! wet growth rate
    real(rtype) :: qidep     ! vapor deposition
    real(rtype) :: qrcol     ! collection rain mass by ice
    real(rtype) :: qinuc     ! deposition/condensation freezing nuc
    real(rtype) :: nc_collect_tend     ! change in cloud droplet number from collection by ice
    real(rtype) :: nr_collect_tend     ! change in rain number from collection by ice
    real(rtype) :: ni_nucleat_tend     ! change in ice number from deposition/cond-freezing nucleation
    real(rtype) :: qi2qv_sublim_tend     ! sublimation of ice
    real(rtype) :: qi2qr_melt_tend     ! melting of ice
    real(rtype) :: ni2nr_melt_tend     ! melting of ice
    real(rtype) :: ni_sublim_tend     ! change in ice number from sublimation
    real(rtype) :: ni_selfcollect_tend     ! change in ice number from collection within a category (Not in paper?)
    real(rtype) :: qc2qi_hetero_freeze_tend    ! immersion freezing droplets
    real(rtype) :: qr2qi_immers_freeze_tend    ! immersion freezing rain
    real(rtype) :: nc2ni_immers_freeze_tend    ! immersion freezing droplets
    real(rtype) :: nr2ni_immers_freeze_tend    ! immersion freezing rain
    real(rtype) :: nr_ice_shed_tend    ! source for rain number from collision of rain/ice above freezing and shedding
    real(rtype) :: qc2qr_ice_shed_tend     ! source for rain mass due to cloud water/ice collision above freezing and shedding or wet growth and shedding
    real(rtype) :: rho_qm_cloud ! density of rime (from cloud)
    real(rtype) :: ncshdc    ! source for rain number due to cloud water/ice collision above freezing  and shedding (combined with NRSHD in the paper)
    real(rtype) :: qiberg    ! Bergeron process

    real(rtype)    :: table_val_qi_fallspd   ! mass-weighted fallspeed              See lines  731 -  808  ums
    real(rtype)    :: table_val_ni_self_collect   ! ice collection within a category     See lines  809 -  928  nagg
    real(rtype)    :: table_val_qc2qi_collect   ! collection of cloud water by ice     See lines  929 - 1009  nrwat
    real(rtype)    :: table_val_qi2qr_melting   ! melting                              See lines 1212 - 1279  vdep
    real(rtype)    :: table_val_nr_collect   ! collection of rain number by ice     See lines 1010 - 1209  nrrain
    real(rtype)    :: table_val_qr2qi_collect   ! collection of rain mass by ice       See lines 1010 - 1209  qrrain
    real(rtype)    :: table_val_ni_lammax   ! minimum ice number (lambda limiter)  See lines  704 -  705  nlarge
    real(rtype)    :: table_val_ni_lammin   ! maximum ice number (lambda limiter)  See lines  704 -  705  nsmall
    real(rtype)    :: table_val_qi2qr_vent_melt   ! melting (ventilation term)           See lines 1212 - 1279  vdep1

    real(rtype)    :: mu,dv,sc,dqsdt,ab,kap,epsr,epsc,epsi,epsi_tot, &
         dum1,dum3,dum4,dum5,dum6,dqsidt,abi,rhop,vtrmi1,eii

    integer :: dumi,k,dumj,dumii,dumjj,dumzz

    logical(btype) :: log_exitlevel, log_wetgrowth

   rho_qm_cloud = 400._rtype
   is_hydromet_present = .false.

   !------------------------------------------------------------------------------------------!
   !   main k-loop (for processes):
   k_loop_main: do k = kbot,ktop,kdir

      ! if relatively dry and no hydrometeors at this level, skip to end of k-loop (i.e. skip this level)
      log_exitlevel = .true.
      if (qc(k).ge.qsmall .or. qr(k).ge.qsmall) log_exitlevel = .false.

      if (qi(k).ge.qsmall) log_exitlevel = .false.
      !enddo
      if (log_exitlevel .and.                                                           &
         (t(k).lt.zerodegc .and. qv_supersat_i(k).lt.-0.05_rtype)) goto 555   !i.e. skip all process rates

      ! All microphysics tendencies will be computed as IN-CLOUD, they will be mapped back to cell-average later.

      ! initialize warm-phase process rates
      qc2qr_accret_tend   = 0._rtype;     qr2qv_evap_tend   = 0._rtype;     qc2qr_autoconv_tend   = 0._rtype;
      nc_accret_tend   = 0._rtype;     nc_selfcollect_tend   = 0._rtype;
      nc2nr_autoconv_tend  = 0._rtype;     nr_selfcollect_tend   = 0._rtype;
      nr_evap_tend   = 0._rtype;     ncautr  = 0._rtype

      ! initialize ice-phase  process rates
      qi2qv_sublim_tend   = 0._rtype;     nr_ice_shed_tend  = 0._rtype
      qc2qi_hetero_freeze_tend  = 0._rtype;     qrcol   = 0._rtype;     qc2qr_ice_shed_tend   = 0._rtype
      qi2qr_melt_tend   = 0._rtype;     qccol   = 0._rtype
      qr2qi_immers_freeze_tend  = 0._rtype;     qinuc   = 0._rtype;     ni2nr_melt_tend   = 0._rtype
      nc_collect_tend   = 0._rtype;     ncshdc  = 0._rtype
      nc2ni_immers_freeze_tend  = 0._rtype;     nr_collect_tend   = 0._rtype;     ni_selfcollect_tend   = 0._rtype
      ni_nucleat_tend   = 0._rtype;     qidep   = 0._rtype;     qiberg  = 0._rtype
      nr2ni_immers_freeze_tend  = 0._rtype;     ni_sublim_tend   = 0._rtype;     qwgrth  = 0._rtype

      log_wetgrowth = .false.

      ! skip micro process calculations except nucleation/acvtivation if there no hydrometeors are present
      log_exitlevel = .true.
      if (qc_incld(k).ge.qsmall .or. qr_incld(k).ge.qsmall) log_exitlevel = .false.
      if (qi_incld(k).ge.qsmall) log_exitlevel=.false.
      if (log_exitlevel) goto 444   !i.e. skip to nucleation

      !time/space varying physical variables
      call get_time_space_phys_variables( &
           t(k),pres(k),rho(k),latent_heat_vapor(k),latent_heat_sublim(k),qv_sat_l(k),qv_sat_i(k), &
           mu,dv,sc,dqsdt,dqsidt,ab,abi,kap,eii)

      call get_cloud_dsd2(qc_incld(k),nc_incld(k),mu_c(k),rho(k),nu(k),dnu,lamc(k),     &
           cdist(k),cdist1(k),cld_frac_l(k))
      nc(k) = nc_incld(k)*cld_frac_l(k)

      call get_rain_dsd2(qr_incld(k),nr_incld(k),mu_r(k),lamr(k),   &
           cdistr(k),logn0r(k),cld_frac_r(k))
      nr(k) = nr_incld(k)*cld_frac_r(k)

      ! initialize inverse supersaturation relaxation timescale for combined ice categories
      epsi_tot = 0._rtype

      call impose_max_total_Ni(ni_incld(k),max_total_Ni,inv_rho(k))

      if (qi_incld(k).ge.qsmall) then

         !impose lower limits to prevent taking log of # < 0
         ni_incld(k) = max(ni_incld(k),nsmall)
         nr_incld(k)    = max(nr_incld(k),nsmall)

         call calc_bulkRhoRime(qi_incld(k),qm_incld(k),bm_incld(k),rhop)

         ! if (.not. tripleMoment_on) zitot(k) = diag_mom6(qi_incld(k),ni_incld(k),rho(k))
         call find_lookupTable_indices_1a(dumi,dumjj,dumii,dumzz,dum1,dum4,          &
              dum5,dum6,isize,rimsize,densize,                &
              qi_incld(k),ni_incld(k),qm_incld(k),      &
              rhop)
         !qm_incld(k),zitot(k),rhop)
         call find_lookupTable_indices_1b(dumj,dum3,rcollsize,qr_incld(k),nr_incld(k))

         ! call to lookup table interpolation subroutines to get process rates
         call access_lookup_table(dumjj,dumii,dumi, 2,dum1,dum4,dum5,table_val_qi_fallspd)
         call access_lookup_table(dumjj,dumii,dumi, 3,dum1,dum4,dum5,table_val_ni_self_collect)
         call access_lookup_table(dumjj,dumii,dumi, 4,dum1,dum4,dum5,table_val_qc2qi_collect)
         call access_lookup_table(dumjj,dumii,dumi, 5,dum1,dum4,dum5,table_val_qi2qr_melting)
         call access_lookup_table(dumjj,dumii,dumi, 7,dum1,dum4,dum5,table_val_ni_lammax)
         call access_lookup_table(dumjj,dumii,dumi, 8,dum1,dum4,dum5,table_val_ni_lammin)
         call access_lookup_table(dumjj,dumii,dumi,10,dum1,dum4,dum5,table_val_qi2qr_vent_melt)

         ! ice-rain collection processes
         if (qr_incld(k).ge.qsmall) then
            call access_lookup_table_coll(dumjj,dumii,dumj,dumi,1,dum1,dum3,dum4,dum5,table_val_nr_collect)
            call access_lookup_table_coll(dumjj,dumii,dumj,dumi,2,dum1,dum3,dum4,dum5,table_val_qr2qi_collect)
         else
            table_val_nr_collect = 0._rtype
            table_val_qr2qi_collect = 0._rtype
         endif

         ! adjust Ni if needed to make sure mean size is in bounds (i.e. apply lambda limiters)
         ! note that the Nmax and Nmin are normalized and thus need to be multiplied by existing N
         ni_incld(k) = min(ni_incld(k),table_val_ni_lammax*ni_incld(k))
         ni_incld(k) = max(ni_incld(k),table_val_ni_lammin*ni_incld(k))

      endif   ! qi > qsmall

      !----------------------------------------------------------------------
      ! Begin calculations of microphysical processes

      !......................................................................
      ! ice processes
      !......................................................................

      !.......................
      ! collection of droplets
      call ice_cldliq_collection(rho(k),t(k),rhofaci(k),&
           table_val_qc2qi_collect,qi_incld(k),qc_incld(k),ni_incld(k),nc_incld(k),&
           qccol,nc_collect_tend,qc2qr_ice_shed_tend,ncshdc)

      !....................
      ! collection of rain
      call ice_rain_collection(rho(k),t(k),rhofaci(k),&
           logn0r(k),table_val_nr_collect,table_val_qr2qi_collect,qi_incld(k),ni_incld(k),qr_incld(k),&
           qrcol,nr_collect_tend)
      !...................................
      ! collection between ice categories

      !PMC nCat deleted lots of stuff here.

      !.............................................
      ! self-collection of ice
      call ice_self_collection(rho(k),rhofaci(k),&
           table_val_ni_self_collect,eii,qm_incld(k),qi_incld(k),ni_incld(k),&
           ni_selfcollect_tend)

      !............................................................
      ! melting
      call ice_melting(rho(k),t(k),pres(k),rhofaci(k),&
           table_val_qi2qr_melting,table_val_qi2qr_vent_melt,latent_heat_vapor(k),xlf(k),dv,sc,mu,kap,&
           qv(k),qi_incld(k),ni_incld(k),&
           qi2qr_melt_tend,ni2nr_melt_tend)

      !............................................................
      ! calculate wet growth
      call ice_cldliq_wet_growth(rho(k),t(k),pres(k),rhofaci(k),&
           table_val_qi2qr_melting,table_val_qi2qr_vent_melt,latent_heat_vapor(k),xlf(k),dv,kap,mu,sc,&
           qv(k),qc_incld(k),qi_incld(k),ni_incld(k),qr_incld(k),log_wetgrowth,&
           qrcol,qccol,qwgrth,nr_ice_shed_tend,qc2qr_ice_shed_tend)

      !-----------------------------
      ! calcualte total inverse ice relaxation timescale combined for all ice categories
      ! note 'f1pr' values are normalized, so we need to multiply by N
      call calc_ice_relaxation_timescale(rho(k),t(k),rhofaci(k),&
           table_val_qi2qr_melting,table_val_qi2qr_vent_melt,dv,mu,sc,qi_incld(k),ni_incld(k),&
           epsi,epsi_tot)

      !.........................
      ! calculate rime density
      call calc_rime_density(t(k),rhofaci(k),&
           table_val_qi_fallspd,acn(k),lamc(k),mu_c(k),qc_incld(k),qccol,&
           vtrmi1,rho_qm_cloud)
      !............................................................
      ! contact and immersion freezing droplets
      call cldliq_immersion_freezing(t(k),&
           lamc(k),mu_c(k),cdist1(k),qc_incld(k),inv_qc_relvar(k),&
           qc2qi_hetero_freeze_tend,nc2ni_immers_freeze_tend)

      !............................................................
      ! immersion freezing of rain
      ! for future: get rid of log statements below for rain freezing
      call rain_immersion_freezing(t(k),&
           lamr(k),mu_r(k),cdistr(k),qr_incld(k),&
           qr2qi_immers_freeze_tend,nr2ni_immers_freeze_tend)

      !......................................
      ! rime splintering (Hallet-Mossop 1974)
      !PMC comment: Morrison and Milbrandt 2015 part 1 and 2016 part 3 both say
      !that Hallet-Mossop should be neglected if 1 category to compensate for
      !artificial smearing out of ice DSD

      !................................................
      ! condensation/evaporation/deposition/sublimation
      !   (use semi-analytic formulation)

      ! calculate rain evaporation including ventilation
      call calc_liq_relaxation_timescale(rho(k),f1r,f2r,     &
           dv,mu,sc,mu_r(k),lamr(k),cdistr(k),cdist(k),qr_incld(k),qc_incld(k), &
           epsr,epsc)

      call evaporate_sublimate_precip(qr_incld(k),qc_incld(k),nr_incld(k),qi_incld(k), &
           cld_frac_l(k),cld_frac_r(k),qv_sat_l(k),ab,epsr,qv(k), &
           qr2qv_evap_tend,nr_evap_tend)

      call ice_deposition_sublimation(qi_incld(k), ni_incld(k), t(k), &
           qv_sat_l(k),qv_sat_i(k),epsi,abi,qv(k), &
           qidep,qi2qv_sublim_tend,ni_sublim_tend,qiberg)

444   continue

      !................................................................
      ! deposition/condensation-freezing nucleation
      call ice_nucleation(t(k),inv_rho(k),&
<<<<<<< HEAD
           nitot(k),naai(k),supi(k),odt,log_predictNc,&
           qinuc, ninuc, log_prescribeCCN)
=======
           ni(k),ni_activated(k),qv_supersat_i(k),inv_dt,do_predict_nc,&
           qinuc, ni_nucleat_tend)
>>>>>>> b8a8ccc5

      !................
      ! cloud water autoconversion
      ! NOTE: cloud_water_autoconversion must be called before droplet_self_collection
      call cloud_water_autoconversion(rho(k),qc_incld(k),nc_incld(k),inv_qc_relvar(k),&
           qc2qr_autoconv_tend,nc2nr_autoconv_tend,ncautr)

      !............................
      ! self-collection of droplets
      call droplet_self_collection(rho(k),inv_rho(k),qc_incld(k),&
           mu_c(k),nu(k),nc2nr_autoconv_tend,nc_selfcollect_tend)

      !............................
      ! accretion of cloud by rain
      call cloud_rain_accretion(rho(k),inv_rho(k),&
           qc_incld(k),nc_incld(k), qr_incld(k),inv_qc_relvar(k),&
           qc2qr_accret_tend, nc_accret_tend)

      !.....................................
      ! self-collection and breakup of rain
      ! (breakup following modified Verlinde and Cotton scheme)
      call rain_self_collection(rho(k),qr_incld(k),nr_incld(k),&
           nr_selfcollect_tend)

      ! Here we map the microphysics tendency rates back to CELL-AVERAGE quantities for updating
      ! cell-average quantities.
      call back_to_cell_average(cld_frac_l(k), cld_frac_r(k), cld_frac_i(k), qc2qr_accret_tend, qr2qv_evap_tend, qc2qr_autoconv_tend,&
           nc_accret_tend, nc_selfcollect_tend, nc2nr_autoconv_tend, nr_selfcollect_tend, nr_evap_tend, ncautr, qi2qv_sublim_tend, nr_ice_shed_tend, qc2qi_hetero_freeze_tend,&
           qrcol, qc2qr_ice_shed_tend, qi2qr_melt_tend, qccol, qr2qi_immers_freeze_tend, ni2nr_melt_tend, nc_collect_tend, ncshdc, nc2ni_immers_freeze_tend, nr_collect_tend, ni_selfcollect_tend,&
           qidep, nr2ni_immers_freeze_tend, ni_sublim_tend, qinuc, ni_nucleat_tend, qiberg)

      !.................................................................
      ! conservation of water
      !.................................................................

      ! The microphysical process rates are computed above, based on the environmental conditions.
      ! The rates are adjusted here (where necessary) such that the sum of the sinks of mass cannot
      ! be greater than the sum of the sources, thereby resulting in overdepletion.
      !-- Limit ice process rates to prevent overdepletion of sources such that
      !   the subsequent adjustments are done with maximum possible rates for the
      !   time step.  (note: most ice rates are adjusted here since they must be done
      !   simultaneously (outside of iice-loops) to distribute reduction proportionally
      !   amongst categories.
      !PMC - might need to rethink above statement since only one category now.
      ! AaronDonahue: Do we need the below checks for the new definition of
      ! how qidep and qi2qv_sublim_tend are derived?
      ! AaronDonahue: UPDATE, if we are following the implementation of MG
      ! then the answer appears to be YES.  There is a similar check in MG
      ! microphysics which limits qidep and qinuc, but does not limit qi2qv_sublim_tend.
      ! So similar but slightly different.  The overall answer would be that
      ! qidep does need some limit.  The next questions are,
      !   1) Should we be taking qinuc into consideration too?
      !   2) Is MG correct in NOT limiting qi2qv_sublim_tend?

      call prevent_ice_overdepletion(pres(k), t(k), qv(k), latent_heat_sublim(k), inv_dt, qidep, qi2qv_sublim_tend)

      ! vapor -- not needed, since all sinks already have limits imposed and the sum, therefore,
      !          cannot possibly overdeplete qv

      ! cloud
      call cloud_water_conservation(qc(k), dt, qc2qr_autoconv_tend, qc2qr_accret_tend, qccol, qc2qi_hetero_freeze_tend, qc2qr_ice_shed_tend, qiberg, qi2qv_sublim_tend, qidep)

      ! rain
      call rain_water_conservation(qr(k), qc2qr_autoconv_tend, qc2qr_accret_tend, qi2qr_melt_tend, qc2qr_ice_shed_tend, dt, qr2qv_evap_tend, qrcol, qr2qi_immers_freeze_tend)

      ! ice
      call ice_water_conservation(qi(k), qidep, qinuc, qiberg, qrcol, qccol, qr2qi_immers_freeze_tend, qc2qi_hetero_freeze_tend, dt, qi2qv_sublim_tend, qi2qr_melt_tend)

      !---------------------------------------------------------------------------------
      ! update prognostic microphysics and thermodynamics variables
      !---------------------------------------------------------------------------------

      !-- ice-phase dependent processes:
      call update_prognostic_ice(qc2qi_hetero_freeze_tend, qccol, qc2qr_ice_shed_tend, &
           nc_collect_tend, nc2ni_immers_freeze_tend, ncshdc, &
           qrcol, nr_collect_tend,  qr2qi_immers_freeze_tend, nr2ni_immers_freeze_tend, nr_ice_shed_tend, &
           qi2qr_melt_tend, ni2nr_melt_tend, qi2qv_sublim_tend, qidep, qinuc, ni_nucleat_tend, ni_selfcollect_tend, ni_sublim_tend, qiberg, &
           exner(k), latent_heat_sublim(k), xlf(k), &
           do_predict_nc, log_wetgrowth, dt, nmltratio, rho_qm_cloud, &
           th(k), qv(k), qi(k), ni(k), qm(k), bm(k), qc(k), nc(k), qr(k), nr(k) )

      !-- warm-phase only processes:
<<<<<<< HEAD
      call update_prognostic_liquid(qcacc, ncacc, qcaut, ncautc, ncautr, ncslf,  &
           qrevp, nrevp, nrslf,                                                  &
           log_predictNc, inv_rho(k), exner(k), xxlv(k), dt,                     &
           th(k), qv(k), qc(k), nc(k), qr(k), nr(k),log_prescribeCCN)
=======
      call update_prognostic_liquid(qc2qr_accret_tend, nc_accret_tend, qc2qr_autoconv_tend, nc2nr_autoconv_tend, ncautr, nc_selfcollect_tend,  &
           qr2qv_evap_tend, nr_evap_tend, nr_selfcollect_tend,                                                  &
           do_predict_nc, inv_rho(k), exner(k), latent_heat_vapor(k), dt,                     &
           th(k), qv(k), qc(k), nc(k), qr(k), nr(k))
>>>>>>> b8a8ccc5

      !==
      ! AaronDonahue - Add extra variables needed from microphysics by E3SM:
      cmeiout(k) = qidep - qi2qv_sublim_tend + qinuc
      precip_total_tend(k)   = ( qc2qr_accret_tend + qc2qr_autoconv_tend + qc2qr_ice_shed_tend + qccol )
      nevapr(k)  = qi2qv_sublim_tend + qr2qv_evap_tend
      qr_evap_tend(k) = qr2qv_evap_tend
      vap_ice_exchange(k) = qidep - qi2qv_sublim_tend + qinuc
      vap_liq_exchange(k) = - qr2qv_evap_tend
      liq_ice_exchange(k) = qc2qi_hetero_freeze_tend + qr2qi_immers_freeze_tend - qi2qr_melt_tend + qiberg + qccol + qrcol

      ! clipping for small hydrometeor values
      if (qc(k).lt.qsmall) then
         qv(k) = qv(k) + qc(k)
         th(k) = th(k) - exner(k)*qc(k)*latent_heat_vapor(k)*inv_cp
         qc(k) = 0._rtype
         nc(k) = 0._rtype
      else
         is_hydromet_present = .true.
      endif

      if (qr(k).lt.qsmall) then
         qv(k) = qv(k) + qr(k)
         th(k) = th(k) - exner(k)*qr(k)*latent_heat_vapor(k)*inv_cp
         qr(k) = 0._rtype
         nr(k) = 0._rtype
      else
         is_hydromet_present = .true.
      endif

      if (qi(k).lt.qsmall) then
         qv(k) = qv(k) + qi(k)
         th(k) = th(k) - exner(k)*qi(k)*latent_heat_sublim(k)*inv_cp
         qi(k) = 0._rtype
         ni(k) = 0._rtype
         qm(k) = 0._rtype
         bm(k) = 0._rtype
      else
         is_hydromet_present = .true.
      endif

      call impose_max_total_Ni(ni(k),max_total_Ni,inv_rho(k))

      ! Record microphysics tendencies for output:
      ! warm-phase process rates
      p3_tend_out(k, 2) = qc2qr_accret_tend     ! cloud droplet accretion by rain
      p3_tend_out(k, 3) = qc2qr_autoconv_tend     ! cloud droplet autoconversion to rain
      p3_tend_out(k, 4) = nc_accret_tend     ! change in cloud droplet number from accretion by rain
      p3_tend_out(k, 5) = nc2nr_autoconv_tend    ! change in cloud droplet number from autoconversion
      p3_tend_out(k, 6) = nc_selfcollect_tend     ! change in cloud droplet number from self-collection  (Not in paper?)
      p3_tend_out(k, 7) = nr_selfcollect_tend     ! change in rain number from self-collection  (Not in paper?)
      p3_tend_out(k,11) = qr2qv_evap_tend     ! rain evaporation
      p3_tend_out(k,13) = nr_evap_tend     ! change in rain number from evaporation
      p3_tend_out(k,14) = ncautr    ! change in rain number from autoconversion of cloud water
      ! ice-phase  process rates
      p3_tend_out(k,15) = qccol     ! collection of cloud water by ice
      p3_tend_out(k,16) = qwgrth    ! wet growth rate
      p3_tend_out(k,17) = qidep     ! vapor deposition
      p3_tend_out(k,18) = qrcol     ! collection rain mass by ice
      p3_tend_out(k,19) = qinuc     ! deposition/condensation freezing nuc
      p3_tend_out(k,20) = nc_collect_tend     ! change in cloud droplet number from collection by ice
      p3_tend_out(k,21) = nr_collect_tend     ! change in rain number from collection by ice
      p3_tend_out(k,22) = ni_nucleat_tend     ! change in ice number from deposition/cond-freezing nucleation
      p3_tend_out(k,23) = qi2qv_sublim_tend     ! sublimation of ice
      p3_tend_out(k,24) = qi2qr_melt_tend     ! melting of ice
      p3_tend_out(k,25) = ni2nr_melt_tend     ! melting of ice
      p3_tend_out(k,26) = ni_sublim_tend     ! change in ice number from sublimation
      p3_tend_out(k,27) = ni_selfcollect_tend     ! change in ice number from collection within a category (Not in paper?)
      p3_tend_out(k,28) = qc2qi_hetero_freeze_tend    ! immersion freezing droplets
      p3_tend_out(k,29) = qr2qi_immers_freeze_tend    ! immersion freezing rain
      p3_tend_out(k,30) = nc2ni_immers_freeze_tend    ! immersion freezing droplets
      p3_tend_out(k,31) = nr2ni_immers_freeze_tend    ! immersion freezing rain
      p3_tend_out(k,32) = nr_ice_shed_tend    ! source for rain number from collision of rain/ice above freezing and shedding
      p3_tend_out(k,33) = qc2qr_ice_shed_tend     ! source for rain mass due to cloud water/ice collision above freezing and shedding or wet growth and shedding
      p3_tend_out(k,34) = 0._rtype  ! used to be qcmul, but that has been removed.  Kept at 0.0 as placeholder.
      p3_tend_out(k,35) = ncshdc    ! source for rain number due to cloud water/ice collision above freezing  and shedding (combined with NRSHD in the paper)
      ! Outputs associated with aerocom comparison:
      pratot(k) = qc2qr_accret_tend ! cloud drop accretion by rain
      prctot(k) = qc2qr_autoconv_tend ! cloud drop autoconversion to rain
      !---------------------------------------------------------------------------------

      ! Recalculate in-cloud values for sedimentation
      call calculate_incloud_mixingratios(qc(k),qr(k),qi(k),qm(k),nc(k),nr(k),ni(k),bm(k), &
           inv_cld_frac_l(k),inv_cld_frac_i(k),inv_cld_frac_r(k), &
           qc_incld(k),qr_incld(k),qi_incld(k),qm_incld(k),nc_incld(k),nr_incld(k),ni_incld(k),bm_incld(k))

555   continue

   enddo k_loop_main

 END SUBROUTINE p3_main_part2

 subroutine p3_main_part3(kts, kte, kbot, ktop, kdir, &
      exner, cld_frac_l, cld_frac_r, &
      rho, inv_rho, rhofaci, qv, th, qc, nc, qr, nr, qi, ni, qm, bm, latent_heat_vapor, latent_heat_sublim, &
      mu_c, nu, lamc, mu_r, lamr, vap_liq_exchange, &
      ze_rain, ze_ice, diag_vmi, diag_effi, diag_di, rho_qi, diag_ze, diag_effc)

   implicit none

   ! args

   integer, intent(in) :: kts, kte, kbot, ktop, kdir

   real(rtype), intent(in), dimension(kts:kte) :: exner, cld_frac_l, cld_frac_r

   real(rtype), intent(inout), dimension(kts:kte) :: rho, inv_rho, rhofaci, &
        qv, th, qc, nc, qr, nr, qi, ni, qm, bm, latent_heat_vapor, latent_heat_sublim, &
        mu_c, nu, lamc, mu_r, &
        lamr, vap_liq_exchange, &
        ze_rain, ze_ice, diag_vmi, diag_effi, diag_di, rho_qi, diag_ze, diag_effc

   ! locals
   integer :: k, dumi, dumii, dumjj, dumzz
   real(rtype) :: tmp1, tmp2, dum1, dum4, dum5, dum6, rhop
   real(rtype)    :: table_val_qi_fallspd   ! mass-weighted fallspeed              See lines  731 -  808  ums
   real(rtype)    :: table_val_ice_eff_rad   ! effective radius                     See lines 1281 - 1356  eff
   real(rtype)    :: table_val_ni_lammax   ! minimum ice number (lambda limiter)  See lines  704 -  705  nlarge
   real(rtype)    :: table_val_ni_lammin   ! maximum ice number (lambda limiter)  See lines  704 -  705  nsmall
   real(rtype)    :: table_val_ice_reflectivity   ! reflectivity                         See lines  731 -  808  refl
   real(rtype)    :: table_val_ice_mean_diam   ! mass-weighted mean diameter          See lines 1212 - 1279  dmm
   real(rtype)    :: table_val_ice_bulk_dens   ! mass-weighted mean particle density  See lines 1212 - 1279  rhomm

   k_loop_final_diagnostics:  do k = kbot,ktop,kdir

      ! cloud:
      if (qc(k).ge.qsmall) then
         call get_cloud_dsd2(qc(k),nc(k),mu_c(k),rho(k),nu(k),dnu,lamc(k),  &
              tmp1,tmp2,cld_frac_l(k))
         diag_effc(k) = 0.5_rtype*(mu_c(k)+3._rtype)/lamc(k)
      else
         qv(k) = qv(k)+qc(k)
         th(k) = th(k)-exner(k)*qc(k)*latent_heat_vapor(k)*inv_cp
         vap_liq_exchange(k) = vap_liq_exchange(k) - qc(k)
         qc(k) = 0._rtype
         nc(k) = 0._rtype
      endif

      ! rain:
      if (qr(k).ge.qsmall) then

         call get_rain_dsd2(qr(k),nr(k),mu_r(k),lamr(k),tmp1,tmp2,cld_frac_r(k))

         ze_rain(k) = nr(k)*(mu_r(k)+6._rtype)*(mu_r(k)+5._rtype)*(mu_r(k)+4._rtype)*           &
              (mu_r(k)+3._rtype)*(mu_r(k)+2._rtype)*(mu_r(k)+1._rtype)/bfb_pow(lamr(k), 6._rtype)
         ze_rain(k) = max(ze_rain(k),1.e-22_rtype)
      else
         qv(k) = qv(k)+qr(k)
         th(k) = th(k)-exner(k)*qr(k)*latent_heat_vapor(k)*inv_cp
         vap_liq_exchange(k) = vap_liq_exchange(k) - qr(k)
         qr(k) = 0._rtype
         nr(k) = 0._rtype
      endif

      ! ice:

      call impose_max_total_Ni(ni(k),max_total_Ni,inv_rho(k))

      qi_not_small:  if (qi(k).ge.qsmall) then

         !impose lower limits to prevent taking log of # < 0
         ni(k) = max(ni(k),nsmall)
         nr(k)    = max(nr(k),nsmall)

         call calc_bulkRhoRime(qi(k),qm(k),bm(k),rhop)

         ! if (.not. tripleMoment_on) zitot(k) = diag_mom6(qi(k),ni(k),rho(k))
         call find_lookupTable_indices_1a(dumi,dumjj,dumii,dumzz,dum1,dum4,          &
              dum5,dum6,isize,rimsize,densize,     &
              qi(k),ni(k),           &
              qm(k),rhop)
         !qm(k),zitot(k),rhop)

         call access_lookup_table(dumjj,dumii,dumi, 2,dum1,dum4,dum5,table_val_qi_fallspd)
         call access_lookup_table(dumjj,dumii,dumi, 6,dum1,dum4,dum5,table_val_ice_eff_rad)
         call access_lookup_table(dumjj,dumii,dumi, 7,dum1,dum4,dum5,table_val_ni_lammax)
         call access_lookup_table(dumjj,dumii,dumi, 8,dum1,dum4,dum5,table_val_ni_lammin)
         call access_lookup_table(dumjj,dumii,dumi, 9,dum1,dum4,dum5,table_val_ice_reflectivity)
         call access_lookup_table(dumjj,dumii,dumi,11,dum1,dum4,dum5,table_val_ice_mean_diam)
         call access_lookup_table(dumjj,dumii,dumi,12,dum1,dum4,dum5,table_val_ice_bulk_dens)

         ! impose mean ice size bounds (i.e. apply lambda limiters)
         ! note that the Nmax and Nmin are normalized and thus need to be multiplied by existing N
         ni(k) = min(ni(k),table_val_ni_lammax*ni(k))
         ni(k) = max(ni(k),table_val_ni_lammin*ni(k))

         !--this should already be done in s/r 'calc_bulkRhoRime'
         if (qm(k).lt.qsmall) then
            qm(k) = 0._rtype
            bm(k) = 0._rtype
         endif
         !==

         ! note that reflectivity from lookup table is normalized, so we need to multiply by N
         diag_vmi(k)   = table_val_qi_fallspd*rhofaci(k)
         diag_effi(k)  = table_val_ice_eff_rad ! units are in m
         diag_di(k)    = table_val_ice_mean_diam
         rho_qi(k)  = table_val_ice_bulk_dens
         ! note factor of air density below is to convert from m^6/kg to m^6/m^3
         ze_ice(k) = ze_ice(k) + 0.1892_rtype*table_val_ice_reflectivity*ni(k)*rho(k)   ! sum contribution from each ice category (note: 0.1892 = 0.176/0.93)
         ze_ice(k) = max(ze_ice(k),1.e-22_rtype)

      else

         qv(k) = qv(k) + qi(k)
         th(k) = th(k) - exner(k)*qi(k)*latent_heat_sublim(k)*inv_cp
         qi(k) = 0._rtype
         ni(k) = 0._rtype
         qm(k) = 0._rtype
         bm(k) = 0._rtype
         diag_di(k) = 0._rtype

      endif qi_not_small

      ! sum ze components and convert to dBZ
      diag_ze(k) = 10._rtype*bfb_log10((ze_rain(k) + ze_ice(k))*1.e18_rtype)

      ! if qr is very small then set Nr to 0 (needs to be done here after call
      ! to ice lookup table because a minimum Nr of nsmall will be set otherwise even if qr=0)
      if (qr(k).lt.qsmall) then
         nr(k) = 0._rtype
      endif

   enddo k_loop_final_diagnostics

 end subroutine p3_main_part3

  !==========================================================================================!

<<<<<<< HEAD
  SUBROUTINE p3_main(qc,nc,qr,nr,th,qv,dt,qitot,qirim,nitot,birim,   &
       pres,dzq,ncnuc,naai,qc_relvar,it,prt_liq,prt_sol,its,ite,kts,kte,diag_ze,diag_effc,     &
       diag_effi,diag_vmi,diag_di,diag_rhoi,log_predictNc, &
       pdel,exner,cmeiout,prain,nevapr,prer_evap,rflx,sflx,rcldm,lcldm,icldm,  &
       pratot,prctot,p3_tend_out,mu_c,lamc,liq_ice_exchange,vap_liq_exchange, &
       vap_ice_exchange,col_location,log_prescribeCCN,nccn_prescribed)
=======
  SUBROUTINE p3_main(qc,nc,qr,nr,th,qv,dt,qi,qm,ni,bm,   &
       pres,dz,nc_nuceat_tend,ni_activated,inv_qc_relvar,it,precip_liq_surf,precip_ice_surf,its,ite,kts,kte,diag_effc,     &
       diag_effi,rho_qi,do_predict_nc, &
       dpres,exner,cmeiout,precip_total_tend,nevapr,qr_evap_tend,precip_liq_flux,precip_ice_flux,cld_frac_r,cld_frac_l,cld_frac_i,  &
       p3_tend_out,mu_c,lamc,liq_ice_exchange,vap_liq_exchange, &
       vap_ice_exchange,col_location)
>>>>>>> b8a8ccc5

    !----------------------------------------------------------------------------------------!
    !                                                                                        !
    ! This is the main subroutine for the P3 microphysics scheme.  It is called from the     !
    ! wrapper subroutine ('MP_P3_WRAPPER') and is passed i,k slabs of all prognostic         !
    ! variables -- hydrometeor fields, potential temperature, and water vapor mixing ratio.  !
    ! Microphysical process rates are computed first.  These tendencies are then used to     !
    ! computed updated values of the prognostic variables.  The hydrometeor variables are    !
    ! then updated further due to sedimentation.                                             !
    !                                                                                        !
    ! Several diagnostic values are also computed and returned to the wrapper subroutine,    !
    ! including precipitation rates.                                                         !
    !                                                                                        !
    !----------------------------------------------------------------------------------------!

    use debug_info, only: get_debug_column_id
    implicit none

    !----- Input/ouput arguments:  ----------------------------------------------------------!

    real(rtype), intent(inout), dimension(its:ite,kts:kte)      :: qc         ! cloud, mass mixing ratio         kg kg-1
    ! note: Nc may be specified or predicted (set by do_predict_nc)
    real(rtype), intent(inout), dimension(its:ite,kts:kte)      :: nc         ! cloud, number mixing ratio       #  kg-1
    real(rtype), intent(inout), dimension(its:ite,kts:kte)      :: qr         ! rain, mass mixing ratio          kg kg-1
    real(rtype), intent(inout), dimension(its:ite,kts:kte)      :: nr         ! rain, number mixing ratio        #  kg-1
    real(rtype), intent(inout), dimension(its:ite,kts:kte)      :: qi      ! ice, total mass mixing ratio     kg kg-1
    real(rtype), intent(inout), dimension(its:ite,kts:kte)      :: qm      ! ice, rime mass mixing ratio      kg kg-1
    real(rtype), intent(inout), dimension(its:ite,kts:kte)      :: ni      ! ice, total number mixing ratio   #  kg-1
    real(rtype), intent(inout), dimension(its:ite,kts:kte)      :: bm      ! ice, rime volume mixing ratio    m3 kg-1

    real(rtype), intent(inout), dimension(its:ite,kts:kte)      :: qv         ! water vapor mixing ratio         kg kg-1
    real(rtype), intent(inout), dimension(its:ite,kts:kte)      :: th         ! potential temperature            K
    real(rtype), intent(in),    dimension(its:ite,kts:kte)      :: pres       ! pressure                         Pa
    real(rtype), intent(in),    dimension(its:ite,kts:kte)      :: dz        ! vertical grid spacing            m
    real(rtype), intent(in),    dimension(its:ite,kts:kte)      :: nc_nuceat_tend      ! IN ccn activated number tendency kg-1 s-1
    real(rtype), intent(in),    dimension(its:ite,kts:kte)      :: ni_activated       ! IN actived ice nuclei concentration  1/kg
    real(rtype), intent(in)                                     :: dt         ! model time step                  s

    real(rtype), intent(out),   dimension(its:ite)              :: precip_liq_surf    ! precipitation rate, liquid       m s-1
    real(rtype), intent(out),   dimension(its:ite)              :: precip_ice_surf    ! precipitation rate, solid        m s-1
    real(rtype), intent(out),   dimension(its:ite,kts:kte)      :: diag_effc  ! effective radius, cloud          m
    real(rtype), intent(out),   dimension(its:ite,kts:kte)      :: diag_effi  ! effective radius, ice            m
    real(rtype), intent(out),   dimension(its:ite,kts:kte)      :: rho_qi  ! bulk density of ice              kg m-3
    real(rtype), intent(out),   dimension(its:ite,kts:kte)      :: mu_c       ! Size distribution shape parameter for radiation
    real(rtype), intent(out),   dimension(its:ite,kts:kte)      :: lamc       ! Size distribution slope parameter for radiation

    integer, intent(in)                                  :: its,ite    ! array bounds (horizontal)
    integer, intent(in)                                  :: kts,kte    ! array bounds (vertical)
    integer, intent(in)                                  :: it         ! time step counter NOTE: starts at 1 for first time step

    logical(btype), intent(in)                           :: do_predict_nc ! .T. (.F.) for prediction (specification) of Nc

    real(rtype), intent(in),    dimension(its:ite,kts:kte)      :: dpres       ! pressure thickness               Pa
    real(rtype), intent(in),    dimension(its:ite,kts:kte)      :: exner      ! Exner expression

    ! OUTPUT for PBUF variables used by other parameterizations
    real(rtype), intent(out),   dimension(its:ite,kts:kte)      :: cmeiout    ! qitend due to deposition/sublimation
    real(rtype), intent(out),   dimension(its:ite,kts:kte)      :: precip_total_tend      ! Total precipitation (rain + snow)
    real(rtype), intent(out),   dimension(its:ite,kts:kte)      :: nevapr     ! evaporation of total precipitation (rain + snow)
    real(rtype), intent(out),   dimension(its:ite,kts:kte)      :: qr_evap_tend  ! evaporation of rain
    real(rtype), intent(out),   dimension(its:ite,kts:kte+1)    :: precip_liq_flux       ! grid-box average rain flux (kg m^-2 s^-1) pverp
    real(rtype), intent(out),   dimension(its:ite,kts:kte+1)    :: precip_ice_flux       ! grid-box average ice/snow flux (kg m^-2 s^-1) pverp
    real(rtype), intent(out),   dimension(its:ite,kts:kte)      :: liq_ice_exchange ! sum of liq-ice phase change tendenices
    real(rtype), intent(out),   dimension(its:ite,kts:kte)      :: vap_liq_exchange ! sum of vap-liq phase change tendenices
    real(rtype), intent(out),   dimension(its:ite,kts:kte)      :: vap_ice_exchange ! sum of vap-ice phase change tendenices
    ! INPUT for prescribed CCN option
    logical(btype), intent(in)                                  :: log_prescribeCCN 
    real(rtype), intent(in),    dimension(its:ite,kts:kte)      :: nccn_prescribed

    ! INPUT needed for PBUF variables used by other parameterizations

    real(rtype), intent(in),    dimension(its:ite,kts:kte)      :: cld_frac_i, cld_frac_l, cld_frac_r ! Ice, Liquid and Rain cloud fraction
    ! AaronDonahue, the following variable (p3_tend_out) is a catch-all for passing P3-specific variables outside of p3_main
    ! so that they can be written as ouput.  NOTE TO C++ PORT: This variable is entirely optional and doesn't need to be
    ! included in the port to C++, or can be changed if desired.
    real(rtype), intent(out),   dimension(its:ite,kts:kte,49)   :: p3_tend_out ! micro physics tendencies
    real(rtype), intent(in),    dimension(its:ite,3)            :: col_location
    real(rtype), intent(in),    dimension(its:ite,kts:kte)      :: inv_qc_relvar

    !
    !----- Local variables and parameters:  -------------------------------------------------!
    !

    ! These outputs are no longer provided by p3_main.
    real(rtype), dimension(its:ite,kts:kte) :: diag_ze  ! equivalent reflectivity          dBZ
    real(rtype), dimension(its:ite,kts:kte) :: diag_vmi ! mass-weighted fall speed of ice  m s-1
    real(rtype), dimension(its:ite,kts:kte) :: diag_di  ! mean diameter of ice             m
    real(rtype), dimension(its:ite,kts:kte) :: pratot   ! accretion of cloud by rain
    real(rtype), dimension(its:ite,kts:kte) :: prctot   ! autoconversion of cloud to rain

    real(rtype), dimension(its:ite,kts:kte) :: mu_r  ! shape parameter of rain
    real(rtype), dimension(its:ite,kts:kte) :: t     ! temperature at the beginning of the microhpysics step [K]

    ! 2D size distribution and fallspeed parameters:

    real(rtype), dimension(its:ite,kts:kte) :: lamr
    real(rtype), dimension(its:ite,kts:kte) :: logn0r

    real(rtype), dimension(its:ite,kts:kte) :: nu
    real(rtype), dimension(its:ite,kts:kte) :: cdist
    real(rtype), dimension(its:ite,kts:kte) :: cdist1
    real(rtype), dimension(its:ite,kts:kte) :: cdistr

    ! Variables needed for in-cloud calculations
    real(rtype), dimension(its:ite,kts:kte) :: inv_cld_frac_i, inv_cld_frac_l, inv_cld_frac_r ! Inverse cloud fractions (1/cld)
    real(rtype), dimension(its:ite,kts:kte) :: qc_incld, qr_incld, qi_incld, qm_incld ! In cloud mass-mixing ratios
    real(rtype), dimension(its:ite,kts:kte) :: nc_incld, nr_incld, ni_incld, bm_incld ! In cloud number concentrations

    real(rtype), dimension(its:ite,kts:kte)      :: inv_dz,inv_rho,ze_ice,ze_rain,prec,rho,       &
         rhofacr,rhofaci,acn,latent_heat_sublim,latent_heat_vapor,xlf,qv_sat_l,qv_sat_i,qv_supersat_i,       &
         tmparr1,inv_exner

    ! -- scalar locals -- !

    real(rtype) :: inv_dt, timeScaleFactor

    integer :: ktop,kbot,kdir,i

    logical(btype) :: is_nucleat_possible, is_hydromet_present

    !--These will be added as namelist parameters in the future
    logical(btype), parameter :: debug_ON     = .true.  !.true. to switch on debugging checks/traps throughout code  TODO: Turn this back off as default once the tlay error is found.
    logical(btype), parameter :: debug_ABORT  = .false.  !.true. will result in forced abort in s/r 'check_values'

    real(rtype),dimension(its:ite,kts:kte) :: qc_old, nc_old, qr_old, nr_old, qi_old, ni_old, qv_old, th_old

    !-----------------------------------------------------------------------------------!
    !  End of variables/parameters declarations
    !-----------------------------------------------------------------------------------!

    ! direction of vertical leveling:
    !PMC got rid of 'model' option so we could just replace ktop with kts everywhere...
    ktop = kts        !k of top level
    kbot = kte        !k of bottom level
    kdir = -1         !(k: 1=top, nk=bottom)

    !PMC deleted 'threshold size difference' calculation for multicategory here

    inv_dz    = 1._rtype/dz  ! inverse of thickness of layers
    inv_dt        = 1._rtype/dt   ! inverse model time step

    ! Compute time scale factor over which to apply soft rain lambda limiter
    ! note: '1./max(30.,dt)' = '1.*min(1./30., 1./dt)'
    timeScaleFactor = min(1._rtype/120._rtype, inv_dt)

    precip_liq_surf   = 0._rtype
    precip_ice_surf   = 0._rtype
    pratot    = 0._rtype
    prctot    = 0._rtype
    prec      = 0._rtype
    mu_r      = 0._rtype
    diag_ze   = -99._rtype

    ze_ice    = 1.e-22_rtype
    ze_rain   = 1.e-22_rtype
    diag_effc = 10.e-6_rtype ! default value
    diag_effi = 25.e-6_rtype ! default value
    diag_vmi  = 0._rtype
    diag_di   = 0._rtype
    rho_qi = 0._rtype

    cmeiout = 0._rtype
    precip_total_tend   = 0._rtype
    nevapr  = 0._rtype
    precip_liq_flux    = 0._rtype
    precip_ice_flux    = 0._rtype
    p3_tend_out = 0._rtype

    inv_cld_frac_i = 1.0_rtype/cld_frac_i
    inv_cld_frac_l = 1.0_rtype/cld_frac_l
    inv_cld_frac_r = 1.0_rtype/cld_frac_r

    qr_evap_tend = 0._rtype
    liq_ice_exchange = 0._rtype
    vap_liq_exchange = 0._rtype
    vap_ice_exchange = 0._rtype

    mu_c = 0.0_rtype
    lamc = 0.0_rtype
    ! AaronDonahue added exner term to replace all instances of th(i,k)/t(i,k), since th(i,k) is updated but t(i,k) is not, and this was
    ! causing energy conservation errors.
    inv_exner = 1._rtype/exner        !inverse of Exner expression, used when converting potential temp to temp
    t       = th    *inv_exner    !compute temperature from theta (value at beginning of microphysics step)
    qv      = max(qv,0._rtype)        !clip water vapor to prevent negative values passed in (beginning of microphysics)
    ! AaronDonahue added this load of latent heat to be consistent with E3SM, since the inconsistentcy was causing water conservation errors.
    call get_latent_heat(its,ite,kts,kte,latent_heat_vapor,latent_heat_sublim,xlf)

   ! initialize microphysics processes tendency output
    qc_old = qc         ! Liq. microphysics tendency, initialize
    nc_old = nc         ! Liq. # microphysics tendency, initialize
    qr_old = qr         ! Rain microphysics tendency, initialize
    nr_old = nr         ! Rain # microphysics tendency, initialize
    qi_old = qi   ! Ice  microphysics tendency, initialize
    ni_old = ni   ! Ice  # microphysics tendency, initialize
    qv_old = qv         ! Vapor  microphysics tendency, initialize
    th_old = th         ! Pot. Temp. microphysics tendency, initialize

    !==
    !-----------------------------------------------------------------------------------!
    i_loop_main: do i = its,ite  ! main i-loop (around the entire scheme)

       !update column in the debug_info module
       call get_debug_column_id(i)

!      if (debug_ON) call check_values(qv,T,i,it,debug_ABORT,100,col_location)

<<<<<<< HEAD
       call p3_main_pre_main_loop(kts, kte, kbot, ktop, kdir, log_predictNc, dt, &
            pres(i,:), pdel(i,:), dzq(i,:), ncnuc(i,:), exner(i,:), inv_exner(i,:), inv_lcldm(i,:), inv_icldm(i,:), inv_rcldm(i,:), xxlv(i,:), xxls(i,:), xlf(i,:), &
            t(i,:), rho(i,:), inv_rho(i,:), qvs(i,:), qvi(i,:), supi(i,:), rhofacr(i,:), rhofaci(i,:), acn(i,:), qv(i,:), th(i,:), qc(i,:), nc(i,:), qr(i,:), nr(i,:), &
            qitot(i,:), nitot(i,:), qirim(i,:), birim(i,:), qc_incld(i,:), qr_incld(i,:), qitot_incld(i,:), qirim_incld(i,:), &
            nc_incld(i,:), nr_incld(i,:), nitot_incld(i,:), birim_incld(i,:), log_nucleationPossible, log_hydrometeorsPresent,log_prescribeCCN,nccn_prescribed(i,:))
=======
       call p3_main_part1(kts, kte, kbot, ktop, kdir, do_predict_nc, dt, &
            pres(i,:), dpres(i,:), dz(i,:), nc_nuceat_tend(i,:), exner(i,:), inv_exner(i,:), &
            inv_cld_frac_l(i,:), inv_cld_frac_i(i,:), inv_cld_frac_r(i,:), latent_heat_vapor(i,:), latent_heat_sublim(i,:), xlf(i,:), &
            t(i,:), rho(i,:), inv_rho(i,:), qv_sat_l(i,:), qv_sat_i(i,:), qv_supersat_i(i,:), rhofacr(i,:), &
            rhofaci(i,:), acn(i,:), qv(i,:), th(i,:), qc(i,:), nc(i,:), qr(i,:), nr(i,:), &
            qi(i,:), ni(i,:), qm(i,:), bm(i,:), qc_incld(i,:), qr_incld(i,:), &
            qi_incld(i,:), qm_incld(i,:), nc_incld(i,:), nr_incld(i,:), &
            ni_incld(i,:), bm_incld(i,:), is_nucleat_possible, is_hydromet_present)
>>>>>>> b8a8ccc5

!      if (debug_ON) then
!         tmparr1(i,:) = th(i,:)*inv_exner(i,:)!(pres(i,:)*1.e-5)**(rd*inv_cp)
!         call check_values(qv,tmparr1,i,it,debug_ABORT,200,col_location)
!      endif

<<<<<<< HEAD
       !jump to end of i-loop if log_nucleationPossible=.false.  (i.e. skip everything)
       if (.not. (log_nucleationPossible .or. log_hydrometeorsPresent)) goto 333

       log_hydrometeorsPresent = .false.   ! reset value; used again below

       call p3_main_main_loop(kts, kte, kbot, ktop, kdir, log_predictNc, dt, odt, &
            pres(i,:), pdel(i,:), dzq(i,:), ncnuc(i,:), exner(i,:), inv_exner(i,:), inv_lcldm(i,:), inv_icldm(i,:), inv_rcldm(i,:), naai(i,:), qc_relvar(i,:), icldm(i,:), lcldm(i,:), rcldm(i,:),&
            t(i,:), rho(i,:), inv_rho(i,:), qvs(i,:), qvi(i,:), supi(i,:), rhofacr(i,:), rhofaci(i,:), acn(i,:), qv(i,:), th(i,:), qc(i,:), nc(i,:), qr(i,:), nr(i,:), qitot(i,:), nitot(i,:), &
            qirim(i,:), birim(i,:), xxlv(i,:), xxls(i,:), xlf(i,:), qc_incld(i,:), qr_incld(i,:), qitot_incld(i,:), qirim_incld(i,:), nc_incld(i,:), nr_incld(i,:), &
            nitot_incld(i,:), birim_incld(i,:), mu_c(i,:), nu(i,:), lamc(i,:), cdist(i,:), cdist1(i,:), cdistr(i,:), mu_r(i,:), lamr(i,:), logn0r(i,:), cmeiout(i,:), prain(i,:), &
            nevapr(i,:), prer_evap(i,:), vap_liq_exchange(i,:), vap_ice_exchange(i,:), liq_ice_exchange(i,:), pratot(i,:), &
            prctot(i,:), p3_tend_out(i,:,:), log_hydrometeorsPresent,log_prescribeCCN)

      ! measure microphysics processes tendency output
      p3_tend_out(i,:,42) = ( qc(i,:)    - qc_old(i,:) ) * odt    ! Liq. microphysics tendency, measure
      p3_tend_out(i,:,43) = ( nc(i,:)    - nc_old(i,:) ) * odt    ! Liq. # microphysics tendency, measure
      p3_tend_out(i,:,44) = ( qr(i,:)    - qr_old(i,:) ) * odt    ! Rain microphysics tendency, measure
      p3_tend_out(i,:,45) = ( nr(i,:)    - nr_old(i,:) ) * odt    ! Rain # microphysics tendency, measure
      p3_tend_out(i,:,46) = ( qitot(i,:) - qitot_old(i,:) ) * odt ! Ice  microphysics tendency, measure
      p3_tend_out(i,:,47) = ( nitot(i,:) - nitot_old(i,:) ) * odt ! Ice  # microphysics tendency, measure
      p3_tend_out(i,:,48) = ( qv(i,:)    - qv_old(i,:) ) * odt    ! Vapor  microphysics tendency, measure
      p3_tend_out(i,:,49) = ( th(i,:)    - th_old(i,:) ) * odt    ! Pot. Temp. microphysics tendency, measure      
       !NOTE: At this point, it is possible to have negative (but small) nc, nr, nitot.  This is not
=======
       !jump to end of i-loop if is_nucleat_possible=.false.  (i.e. skip everything)
       if (.not. (is_nucleat_possible .or. is_hydromet_present)) goto 333

       call p3_main_part2(kts, kte, kbot, ktop, kdir, do_predict_nc, dt, inv_dt, &
            pres(i,:), dpres(i,:), dz(i,:), nc_nuceat_tend(i,:), exner(i,:), inv_exner(i,:), &
            inv_cld_frac_l(i,:), inv_cld_frac_i(i,:), inv_cld_frac_r(i,:), ni_activated(i,:), inv_qc_relvar(i,:), &
            cld_frac_i(i,:), cld_frac_l(i,:), cld_frac_r(i,:), t(i,:), rho(i,:), inv_rho(i,:), qv_sat_l(i,:), &
            qv_sat_i(i,:), qv_supersat_i(i,:), rhofacr(i,:), rhofaci(i,:), acn(i,:), qv(i,:), th(i,:), &
            qc(i,:), nc(i,:), qr(i,:), nr(i,:), qi(i,:), ni(i,:), qm(i,:), &
            bm(i,:), latent_heat_vapor(i,:), latent_heat_sublim(i,:), xlf(i,:), qc_incld(i,:), qr_incld(i,:), &
            qi_incld(i,:), qm_incld(i,:), nc_incld(i,:), nr_incld(i,:), ni_incld(i,:), &
            bm_incld(i,:), mu_c(i,:), nu(i,:), lamc(i,:), cdist(i,:), cdist1(i,:), &
            cdistr(i,:), mu_r(i,:), lamr(i,:), logn0r(i,:), cmeiout(i,:), precip_total_tend(i,:), &
            nevapr(i,:), qr_evap_tend(i,:), vap_liq_exchange(i,:), vap_ice_exchange(i,:), &
            liq_ice_exchange(i,:), pratot(i,:), prctot(i,:), p3_tend_out(i,:,:), is_hydromet_present)

       ! measure microphysics processes tendency output
       p3_tend_out(i,:,42) = ( qc(i,:)    - qc_old(i,:) ) * inv_dt    ! Liq. microphysics tendency, measure
       p3_tend_out(i,:,43) = ( nc(i,:)    - nc_old(i,:) ) * inv_dt    ! Liq. # microphysics tendency, measure
       p3_tend_out(i,:,44) = ( qr(i,:)    - qr_old(i,:) ) * inv_dt    ! Rain microphysics tendency, measure
       p3_tend_out(i,:,45) = ( nr(i,:)    - nr_old(i,:) ) * inv_dt    ! Rain # microphysics tendency, measure
       p3_tend_out(i,:,46) = ( qi(i,:) - qi_old(i,:) ) * inv_dt ! Ice  microphysics tendency, measure
       p3_tend_out(i,:,47) = ( ni(i,:) - ni_old(i,:) ) * inv_dt ! Ice  # microphysics tendency, measure
       p3_tend_out(i,:,48) = ( qv(i,:)    - qv_old(i,:) ) * inv_dt    ! Vapor  microphysics tendency, measure
       p3_tend_out(i,:,49) = ( th(i,:)    - th_old(i,:) ) * inv_dt    ! Pot. Temp. microphysics tendency, measure
       !NOTE: At this point, it is possible to have negative (but small) nc, nr, ni.  This is not
>>>>>>> b8a8ccc5
       !      a problem; those values get clipped to zero in the sedimentation section (if necessary).
       !      (This is not done above simply for efficiency purposes.)

       !      if (debug_ON) then
       !         tmparr1(i,:) = th(i,:)*inv_exner(i,:)!(pres(i,:)*1.e-5)**(rd*inv_cp)
       !         call check_values(qv,tmparr1,i,it,debug_ABORT,300,col_location)
       !      endif

       if (.not. is_hydromet_present) goto 333

       !------------------------------------------------------------------------------------------!
       ! End of main microphysical processes section
       !==========================================================================================!

       !==========================================================================================!
       ! Sedimentation:

       !------------------------------------------------------------------------------------------!
       ! Cloud sedimentation:  (adaptive substepping)
       p3_tend_out(i,:,36) = qc(i,:) ! Liq. sedimentation tendency, initialize
       p3_tend_out(i,:,37) = nc(i,:) ! Liq. # sedimentation tendency, initialize

       call cloud_sedimentation(kts,kte,ktop,kbot,kdir, &
         qc_incld(i,:),rho(i,:),inv_rho(i,:),cld_frac_l(i,:),acn(i,:),inv_dz(i,:), &
         dt,inv_dt,dnu,do_predict_nc, &
         qc(i,:),nc(i,:),nc_incld(i,:),mu_c(i,:),lamc(i,:),precip_liq_surf(i),p3_tend_out(i,:,36),p3_tend_out(i,:,37))

       !------------------------------------------------------------------------------------------!
       ! Rain sedimentation:  (adaptive substepping)
       p3_tend_out(i,:,38) = qr(i,:) ! Rain sedimentation tendency, initialize
       p3_tend_out(i,:,39) = nr(i,:) ! Rain # sedimentation tendency, initialize

       call rain_sedimentation(kts,kte,ktop,kbot,kdir, &
         qr_incld(i,:),rho(i,:),inv_rho(i,:),rhofacr(i,:),cld_frac_r(i,:),inv_dz(i,:),dt,inv_dt, &
         qr(i,:),nr(i,:),nr_incld(i,:),mu_r(i,:),lamr(i,:),precip_liq_surf(i),precip_liq_flux(i,:),p3_tend_out(i,:,38),p3_tend_out(i,:,39))

       !------------------------------------------------------------------------------------------!
       ! Ice sedimentation:  (adaptive substepping)
       p3_tend_out(i,:,40) = qi(i,:) ! Ice sedimentation tendency, initialize
       p3_tend_out(i,:,41) = ni(i,:) ! Ice # sedimentation tendency, initialize

       call ice_sedimentation(kts,kte,ktop,kbot,kdir,    &
         rho(i,:),inv_rho(i,:),rhofaci(i,:),cld_frac_i(i,:),inv_dz(i,:),dt,inv_dt, &
         qi(i,:),qi_incld(i,:),ni(i,:),qm(i,:),qm_incld(i,:),bm(i,:),bm_incld(i,:),ni_incld(i,:), &
         precip_ice_surf(i),p3_tend_out(i,:,40),p3_tend_out(i,:,41))

       !.......................................
       ! homogeneous freezing of cloud and rain

       call homogeneous_freezing(kts,kte,ktop,kbot,kdir,t(i,:),exner(i,:),xlf(i,:),  &
         qc(i,:),nc(i,:),qr(i,:),nr(i,:),qi(i,:),ni(i,:),qm(i,:),bm(i,:),th(i,:))

       !...................................................
       ! final checks to ensure consistency of mass/number
       ! and compute diagnostic fields for output
       call p3_main_part3(kts, kte, kbot, ktop, kdir, &
            exner(i,:), cld_frac_l(i,:), cld_frac_r(i,:), &
            rho(i,:), inv_rho(i,:), rhofaci(i,:), qv(i,:), th(i,:), qc(i,:), nc(i,:), qr(i,:), nr(i,:), qi(i,:), ni(i,:), &
            qm(i,:), bm(i,:), latent_heat_vapor(i,:), latent_heat_sublim(i,:), &
            mu_c(i,:), nu(i,:), lamc(i,:), mu_r(i,:), lamr(i,:), vap_liq_exchange(i,:), &
            ze_rain(i,:), ze_ice(i,:), diag_vmi(i,:), diag_effi(i,:), diag_di(i,:), rho_qi(i,:), diag_ze(i,:), diag_effc(i,:))
       !   if (debug_ON) call check_values(qv,Ti,it,debug_ABORT,800,col_location)

       !..............................................
       ! merge ice categories with similar properties

       !   note:  this should be relocated to above, such that the diagnostic
       !          ice properties are computed after merging

       !PMC nCat deleted nCat>1 stuff

       !.....................................................

333    continue

       if (debug_ON) then
          tmparr1(i,:) = th(i,:)*inv_exner(i,:)!(pres(i,:)*1.e-5)**(rd*inv_cp)
          call check_values(qv(i,:),tmparr1(i,:),kts,kte,it,debug_ABORT,900,col_location(i,:))
       endif

       !.....................................................

    enddo i_loop_main

    !PMC deleted "if WRF" stuff
    !PMC deleted typeDiags optional output stuff

    !=== (end of section for diagnostic hydrometeor/precip types)

    ! end of main microphysics routine

    return

  END SUBROUTINE p3_main

  !==========================================================================================!

  SUBROUTINE access_lookup_table(dumjj,dumii,dumi,index,dum1,dum4,dum5,proc)

    implicit none

    real(rtype)    :: dum1,dum4,dum5,proc,iproc1,gproc1,tmp1,tmp2
    integer :: dumjj,dumii,dumi,index

    ! get value at current density index

    ! first interpolate for current rimed fraction index
    iproc1 = itab(dumjj,dumii,dumi,index)+(dum1-real(dumi))*(itab(dumjj,dumii,       &
         dumi+1,index)-itab(dumjj,dumii,dumi,index))

    ! linearly interpolate to get process rates for rimed fraction index + 1

    gproc1 = itab(dumjj,dumii+1,dumi,index)+(dum1-real(dumi))*(itab(dumjj,dumii+1,   &
         dumi+1,index)-itab(dumjj,dumii+1,dumi,index))

    tmp1   = iproc1+(dum4-real(dumii))*(gproc1-iproc1)

    ! get value at density index + 1

    ! first interpolate for current rimed fraction index

    iproc1 = itab(dumjj+1,dumii,dumi,index)+(dum1-real(dumi))*(itab(dumjj+1,dumii,   &
         dumi+1,index)-itab(dumjj+1,dumii,dumi,index))

    ! linearly interpolate to get process rates for rimed fraction index + 1

    gproc1 = itab(dumjj+1,dumii+1,dumi,index)+(dum1-real(dumi))*(itab(dumjj+1,       &
         dumii+1,dumi+1,index)-itab(dumjj+1,dumii+1,dumi,index))

    tmp2   = iproc1+(dum4-real(dumii))*(gproc1-iproc1)

    ! get final process rate
    proc   = tmp1+(dum5-real(dumjj))*(tmp2-tmp1)
    return
  END SUBROUTINE access_lookup_table

  !------------------------------------------------------------------------------------------!
  SUBROUTINE access_lookup_table_coll(dumjj,dumii,dumj,dumi,index,dum1,dum3,          &
       dum4,dum5,proc)

    implicit none

    real(rtype)    :: dum1,dum3,dum4,dum5,proc,dproc1,dproc2,iproc1,gproc1,tmp1,tmp2
    integer :: dumjj,dumii,dumj,dumi,index

    ! This subroutine interpolates lookup table values for rain/ice collection processes

    ! current density index

    ! current rime fraction index
    dproc1  = itabcoll(dumjj,dumii,dumi,dumj,index)+(dum1-real(dumi))*                &
         (itabcoll(dumjj,dumii,dumi+1,dumj,index)-itabcoll(dumjj,dumii,dumi,    &
         dumj,index))

    dproc2  = itabcoll(dumjj,dumii,dumi,dumj+1,index)+(dum1-real(dumi))*             &
         (itabcoll(dumjj,dumii,dumi+1,dumj+1,index)-itabcoll(dumjj,dumii,dumi,  &
         dumj+1,index))

    iproc1  = dproc1+(dum3-real(dumj))*(dproc2-dproc1)

    ! rime fraction index + 1

    dproc1  = itabcoll(dumjj,dumii+1,dumi,dumj,index)+(dum1-real(dumi))*             &
         (itabcoll(dumjj,dumii+1,dumi+1,dumj,index)-itabcoll(dumjj,dumii+1,     &
         dumi,dumj,index))

    dproc2  = itabcoll(dumjj,dumii+1,dumi,dumj+1,index)+(dum1-real(dumi))*           &
         (itabcoll(dumjj,dumii+1,dumi+1,dumj+1,index)-itabcoll(dumjj,dumii+1,   &
         dumi,dumj+1,index))

    gproc1  = dproc1+(dum3-real(dumj))*(dproc2-dproc1)
    tmp1    = iproc1+(dum4-real(dumii))*(gproc1-iproc1)

    ! density index + 1

    ! current rime fraction index

    dproc1  = itabcoll(dumjj+1,dumii,dumi,dumj,index)+(dum1-real(dumi))*             &
         (itabcoll(dumjj+1,dumii,dumi+1,dumj,index)-itabcoll(dumjj+1,dumii,     &
         dumi,dumj,index))

    dproc2  = itabcoll(dumjj+1,dumii,dumi,dumj+1,index)+(dum1-real(dumi))*           &
         (itabcoll(dumjj+1,dumii,dumi+1,dumj+1,index)-itabcoll(dumjj+1,dumii,   &
         dumi,dumj+1,index))

    iproc1  = dproc1+(dum3-real(dumj))*(dproc2-dproc1)

    ! rime fraction index + 1

    dproc1  = itabcoll(dumjj+1,dumii+1,dumi,dumj,index)+(dum1-real(dumi))*           &
         (itabcoll(dumjj+1,dumii+1,dumi+1,dumj,index)-itabcoll(dumjj+1,dumii+1, &
         dumi,dumj,index))

    dproc2  = itabcoll(dumjj+1,dumii+1,dumi,dumj+1,index)+(dum1-real(dumi))*         &
         (itabcoll(dumjj+1,dumii+1,dumi+1,dumj+1,index)-itabcoll(dumjj+1,       &
         dumii+1,dumi,dumj+1,index))

    gproc1  = dproc1+(dum3-real(dumj))*(dproc2-dproc1)
    tmp2    = iproc1+(dum4-real(dumii))*(gproc1-iproc1)

    ! interpolate over density to get final values
    proc    = tmp1+(dum5-real(dumjj))*(tmp2-tmp1)

    return
  END SUBROUTINE access_lookup_table_coll

  !==========================================================================================!

  real(rtype) function MurphyKoop_svp(t, i_type)

    use scream_abortutils, only : endscreamrun

    implicit none

    !-------------------------------------------------------------------
    ! Compute saturation vapor pressure (returned in units of pa)
    ! Inputs:
    ! "t", units [K]
    !  i_type refers to saturation with respect to liquid (0) or ice (1)
    !--------------------------------------------------------------------

    !Murphy & Koop (2005)
    real(rtype), intent(in) :: t
    integer, intent(in)     :: i_type

    !local vars
    character(len=1000) :: err_msg
    real(rtype)         :: logt, tmp

    !parameters for ice saturation eqn
    real(rtype), parameter :: ic(4)  =(/9.550426_rtype, 5723.265_rtype, 3.53068_rtype, &
         0.00728332_rtype/)

    !parameters for liq saturation eqn
    real(rtype), parameter :: lq(10) = (/54.842763_rtype, 6763.22_rtype, 4.210_rtype, &
         0.000367_rtype, 0.0415_rtype, 218.8_rtype, 53.878_rtype, 1331.22_rtype,       &
         9.44523_rtype, 0.014025_rtype /)

    logt = bfb_log(t)

    if (i_type .eq. 1 .and. t .lt. zerodegc) then

       !(good down to 110 K)
       MurphyKoop_svp = bfb_exp(ic(1) - (ic(2) / t) + (ic(3) * logt) - (ic(4) * t))

    elseif (i_type .eq. 0 .or. t .ge. zerodegc) then

       ! (good for 123 < T < 332 K)
       !For some reason, we cannot add line breaks if we use "bfb_exp", storing experssion in "tmp"
       tmp = lq(1) - (lq(2) / t) - (lq(3) * logt) + (lq(4) * t) + &
            (bfb_tanh(lq(5) * (t - lq(6))) * (lq(7) - (lq(8) / t) - &
            (lq(9) * logt) + lq(10) * t))
       MurphyKoop_svp = bfb_exp(tmp)
    else

       write(err_msg,*)'Error: Either MurphyKoop_svp i_type is not 0 or 1 or t=NaN. itype= ', &
            i_type,' and temperature t=',t,' in file: ',__FILE__,' at line:',__LINE__
       call endscreamrun(err_msg)
    endif

    return
  end function MurphyKoop_svp

  !_rtype
  real(rtype) function polysvp1(t,i_type)

    !-------------------------------------------
    !  COMPUTE SATURATION VAPOR PRESSURE
    !  POLYSVP1 RETURNED IN UNITS OF PA.
    !  T IS INPUT IN UNITS OF K.
    !  i_type REFERS TO SATURATION WITH RESPECT TO LIQUID (0) OR ICE (1)
    !-------------------------------------------

    use scream_abortutils, only : endscreamrun

    use debug_info, only: report_error_info
    implicit none

    real(rtype), intent(in) :: t
    integer, intent(in)     :: i_type

    ! REPLACE GOFF-GRATCH WITH FASTER FORMULATION FROM FLATAU ET AL. 1992, TABLE 4 (RIGHT-HAND COLUMN)

    !local variables
    character(len=1000) :: err_msg

    ! ice
    real(rtype) a0i,a1i,a2i,a3i,a4i,a5i,a6i,a7i,a8i
    data a0i,a1i,a2i,a3i,a4i,a5i,a6i,a7i,a8i /&
         6.11147274_rtype,     0.503160820_rtype,     0.188439774e-1_rtype, &
         0.420895665e-3_rtype, 0.615021634e-5_rtype,  0.602588177e-7_rtype, &
         0.385852041e-9_rtype, 0.146898966e-11_rtype, 0.252751365e-14_rtype/

    ! liquid
    real(rtype) a0,a1,a2,a3,a4,a5,a6,a7,a8

    ! V1.7
    data a0,a1,a2,a3,a4,a5,a6,a7,a8 /&
         6.11239921_rtype,      0.443987641_rtype,     0.142986287e-1_rtype, &
         0.264847430e-3_rtype,  0.302950461e-5_rtype,  0.206739458e-7_rtype, &
         0.640689451e-10_rtype,-0.952447341e-13_rtype,-0.976195544e-15_rtype/
    real(rtype) dt

    !-------------------------------------------

    if (i_type.eq.1 .and. t.lt.zerodegc) then
       ! ICE

       !       Flatau formulation:
       dt       = max(-80._rtype,t-273.15_rtype)
       polysvp1 = a0i + dt*(a1i+dt*(a2i+dt*(a3i+dt*(a4i+dt*(a5i+dt*(a6i+dt*(a7i+       &
            a8i*dt)))))))
       polysvp1 = polysvp1*100._rtype

       !       Goff-Gratch formulation:
       !        POLYSVP1 = 10.**(-9.09718*(273.16/T-1.)-3.56654*                 &
       !          log10(273.16/T)+0.876793*(1.-T/273.16)+                        &
       !          log10(6.1071))*100.


    elseif (i_type.eq.0 .or. t.ge.zerodegc) then
       ! LIQUID

       !       Flatau formulation:
       dt       = max(-80._rtype,t-273.15_rtype)
       polysvp1 = a0 + dt*(a1+dt*(a2+dt*(a3+dt*(a4+dt*(a5+dt*(a6+dt*(a7+a8*dt)))))))
       polysvp1 = polysvp1*100._rtype

       !       Goff-Gratch formulation:
       !        POLYSVP1 = 10.**(-7.90298*(373.16/T-1.)+                         &
       !             5.02808*log10(373.16/T)-                                    &
       !             1.3816E-7*(10**(11.344*(1.-T/373.16))-1.)+                  &
       !             8.1328E-3*(10**(-3.49149*(373.16/T-1.))-1.)+                &
       !             log10(1013.246))*100.

    !PMC added error checking
    else

       call report_error_info('Something went wrong', 'polysvp1')
       write(err_msg,*)'** polysvp1 i_type must be 0 or 1 but is: ', &
            i_type,' temperature is:',t,' in file: ',__FILE__, &
            ' at line:',__LINE__
       call endscreamrun(err_msg)
    endif

   return

  end function polysvp1

  subroutine check_temp(t, subname)
    !Check if temprature values are in legit range
    use scream_abortutils, only : endscreamrun
    use ieee_arithmetic,   only : ieee_is_finite, ieee_is_nan

    implicit none

    real(rtype),      intent(in) :: t
    character(len=*), intent(in) :: subname

    character(len=1000) :: err_msg

    if(t <= 0.0_rtype) then
       write(err_msg,*)'Error: Called from:',trim(adjustl(subname)),'; Temperature is:',t,' which is <= 0._r8 in file:',__FILE__, &
            ' at line:',__LINE__
       call endscreamrun(err_msg)
    elseif(.not. ieee_is_finite(t)) then
       write(err_msg,*)'Error: Called from:',trim(adjustl(subname)),'; Temperature is:',t,' which is not finite in file:', &
            __FILE__,' at line:',__LINE__
       call endscreamrun(err_msg)
    elseif(ieee_is_nan(t)) then
       write(err_msg,*)'Error: Called from:',trim(adjustl(subname)),'; Temperature is:',t,' which is NaN in file:',__FILE__, &
             'at line:',__LINE__
       call endscreamrun(err_msg)
    endif

    return
  end subroutine check_temp

  !------------------------------------------------------------------------------------------!

  !======================================================================================!

  subroutine find_lookupTable_indices_1a(dumi,dumjj,dumii,dumzz,dum1,dum4,dum5,dum6,      &
       isize,rimsize,densize,qi,ni,qm,   &
       rhop)

    !------------------------------------------------------------------------------------------!
    ! Finds indices in 3D ice (only) lookup table
    !------------------------------------------------------------------------------------------!

    implicit none

    ! arguments:
    integer, intent(out) :: dumi,dumjj,dumii,dumzz
    real(rtype),    intent(out) :: dum1,dum4,dum5,dum6
    integer, intent(in)  :: isize,rimsize,densize
    real(rtype),    intent(in)  :: qi,ni,qm,rhop

    !------------------------------------------------------------------------------------------!
    ! find index for qi (normalized ice mass mixing ratio = qi/ni)
    !             dum1 = (log10(qi)+16.)/0.70757  !orig
    !             dum1 = (log10(qi)+16.)*1.41328
    ! we are inverting this equation from the lookup table to solve for i:
    ! qi/ni=261.7**((i+10)*0.1)*1.e-18
    dum1 = (bfb_log10(qi/ni)+18._rtype)*lookup_table_1a_dum1_c-10._rtype ! For computational efficiency
    dumi = int(dum1)
    ! set limits (to make sure the calculated index doesn't exceed range of lookup table)
    dum1 = min(dum1,real(isize,rtype))
    dum1 = max(dum1,1._rtype)
    dumi = max(1,dumi)
    dumi = min(isize-1,dumi)

    ! find index for rime mass fraction
    dum4  = (qm/qi)*3._rtype + 1._rtype
    dumii = int(dum4)
    ! set limits
    dum4  = min(dum4,real(rimsize,rtype))
    dum4  = max(dum4,1._rtype)
    dumii = max(1,dumii)
    dumii = min(rimsize-1,dumii)

    ! find index for bulk rime density
    ! (account for uneven spacing in lookup table for density)
    if (rhop.le.650._rtype) then
       dum5 = (rhop-50._rtype)*0.005_rtype + 1._rtype
    else
       dum5 =(rhop-650._rtype)*0.004_rtype + 4._rtype
    endif
    dumjj = int(dum5)
    ! set limits
    dum5  = min(dum5,real(densize,rtype))
    dum5  = max(dum5,1._rtype)
    dumjj = max(1,dumjj)
    dumjj = min(densize-1,dumjj)

    dum6  = -99
    dumzz = -99

    return
  end subroutine find_lookupTable_indices_1a

  !======================================================================================!

  subroutine find_lookupTable_indices_1b(dumj,dum3,rcollsize,qr,nr)

    !------------------------------------------------------------------------------------------!
    ! Finds indices in 3D rain lookup table
    !------------------------------------------------------------------------------------------!

    implicit none

    ! arguments:
    integer, intent(out) :: dumj
    real(rtype),    intent(out) :: dum3
    integer, intent(in)  :: rcollsize
    real(rtype),    intent(in)  :: qr,nr

    ! local variables:
    real(rtype)                 :: dumlr
    real(rtype)                 :: real_rcollsize

    !------------------------------------------------------------------------------------------!
    real_rcollsize = real(rcollsize)
    ! find index for scaled mean rain size
    ! if no rain, then just choose dumj = 1 and do not calculate rain-ice collection processes
    if (qr.ge.qsmall .and. nr.gt.0._rtype) then
       ! calculate scaled mean size for consistency with ice lookup table
       dumlr = bfb_cbrt(qr/(pi*rho_h2o*nr))
       dum3  = (bfb_log10(1._rtype*dumlr)+5._rtype)*10.70415_rtype
       dumj  = int(dum3)
       ! set limits
       dum3  = min(dum3,real_rcollsize)
       dum3  = max(dum3,1._rtype)
       dumj  = max(1,dumj)
       dumj  = min(rcollsize-1,dumj)
    else
       dumj  = 1
       dum3  = 1._rtype
    endif

    return

  end subroutine find_lookupTable_indices_1b

  !PMC removed find_lookupTable_indices_2 because it was used for multi-category

  !======================================================================================!
  subroutine find_lookupTable_indices_3(dumii,dumjj,dum1,rdumii,rdumjj,inv_dum3,mu_r,lamr)

    !------------------------------------------------------------------------------------------!
    ! Finds indices in rain lookup table (3)
    !------------------------------------------------------------------------------------------!

    implicit none

    ! arguments:
    integer, intent(out) :: dumii,dumjj
    real(rtype),    intent(out) :: dum1,rdumii,rdumjj,inv_dum3
    real(rtype),    intent(in)  :: mu_r,lamr

    !------------------------------------------------------------------------------------------!

    ! find location in scaled mean size space
    dum1 = (mu_r+1._rtype)/lamr
    if (dum1.le.195.e-6_rtype) then
       inv_dum3  = 0.1_rtype
       rdumii = (dum1*1.e6_rtype+5._rtype)*inv_dum3
       rdumii = max(rdumii, 1._rtype)
       rdumii = min(rdumii,20._rtype)
       dumii  = int(rdumii)
       dumii  = max(dumii, 1)
       dumii  = min(dumii,20)
    elseif (dum1.gt.195.e-6_rtype) then
       inv_dum3  = thrd*0.1_rtype            !i.e. 1/30
       rdumii = (dum1*1.e+6_rtype-195._rtype)*inv_dum3 + 20._rtype
       rdumii = max(rdumii, 20._rtype)
       rdumii = min(rdumii,300._rtype)
       dumii  = int(rdumii)
       dumii  = max(dumii, 20)
       dumii  = min(dumii,299)
    endif

    ! find location in mu_r space
    rdumjj = mu_r+1._rtype
    rdumjj = max(rdumjj,1._rtype)
    rdumjj = min(rdumjj,10._rtype)
    dumjj  = int(rdumjj)
    dumjj  = max(dumjj,1)
    dumjj  = min(dumjj,9)

   return

  end subroutine find_lookupTable_indices_3


  !===========================================================================================
  subroutine get_cloud_dsd2(qc,nc,mu_c,rho,nu,dnu,lamc,cdist,cdist1,cld_frac_l)

    implicit none

    !arguments:
    real(rtype), dimension(:), intent(in)  :: dnu
    real(rtype),     intent(in)            :: qc,rho,cld_frac_l
    real(rtype),     intent(inout)         :: nc
    real(rtype),     intent(out)           :: mu_c,nu,lamc,cdist,cdist1

    !local variables
    real(rtype)                            :: lammin,lammax
    integer                         :: dumi

    !--------------------------------------------------------------------------

    nu = 0.0_rtype

    if (qc.ge.qsmall) then

       ! set minimum nc to prevent floating point error
       nc   = max(nc,nsmall)
       mu_c = 0.0005714_rtype*(nc*1.e-6_rtype*rho)+0.2714_rtype
       mu_c = 1._rtype/(mu_c*mu_c)-1._rtype
       mu_c = max(mu_c,2._rtype)
       mu_c = min(mu_c,15._rtype)

       ! interpolate for mass distribution spectral shape parameter (for SB warm processes)
       if (iparam.eq.1) then
          dumi = int(mu_c)
          nu   = dnu(dumi)+(dnu(dumi+1)-dnu(dumi))*(mu_c-dumi)
       endif

       ! calculate lamc
       lamc = bfb_cbrt(cons1*nc*(mu_c+3._rtype)*(mu_c+2._rtype)*(mu_c+1._rtype)/qc)

       ! apply lambda limiters
       lammin = (mu_c+1._rtype)*2.5e+4_rtype   ! min: 40 micron mean diameter
       lammax = (mu_c+1._rtype)*1.e+6_rtype    ! max:  1 micron mean diameter

       if (lamc.lt.lammin) then
          lamc = lammin
          nc   = 6._rtype*(lamc*lamc*lamc)*qc/(pi*rho_h2o*(mu_c+3._rtype)*(mu_c+2._rtype)*(mu_c+1._rtype))
       elseif (lamc.gt.lammax) then
          lamc = lammax
          nc   = 6._rtype*(lamc*lamc*lamc)*qc/(pi*rho_h2o*(mu_c+3._rtype)*(mu_c+2._rtype)*(mu_c+1._rtype))
       endif

       cdist  = nc*(mu_c+1._rtype)/lamc
       cdist1 = nc*cld_frac_l/bfb_gamma(mu_c+1._rtype)

    else

       lamc   = 0._rtype
       cdist  = 0._rtype
       cdist1 = 0._rtype

    endif

   return

  end subroutine get_cloud_dsd2


  !===========================================================================================
  subroutine get_rain_dsd2(qr,nr,mu_r,lamr,cdistr,logn0r,cld_frac_r)

    ! Computes and returns rain size distribution parameters

    implicit none

    !arguments:
    real(rtype),     intent(in)            :: qr,cld_frac_r
    real(rtype),     intent(inout)         :: nr
    real(rtype),     intent(out)           :: lamr,mu_r,cdistr,logn0r

    !local variables:
    real(rtype)                            :: inv_dum,lammax,lammin

    !--------------------------------------------------------------------------

    if (qr.ge.qsmall) then

       ! use lookup table to get mu
       ! mu-lambda relationship is from Cao et al. (2008), eq. (7)

       ! find spot in lookup table
       ! (scaled N/q for lookup table parameter space_
       nr      = max(nr,nsmall)
       inv_dum = bfb_cbrt(qr/(cons1*nr*6._rtype))

       ! Apply constant mu_r:  Recall the switch to v4 tables means constant mu_r
       mu_r = mu_r_constant
       lamr   = bfb_cbrt(cons1*nr*(mu_r+3._rtype)*(mu_r+2._rtype)*(mu_r+1._rtype)/(qr))  ! recalculate slope based on mu_r
       lammax = (mu_r+1._rtype)*1.e+5_rtype   ! check for slope
       lammin = (mu_r+1._rtype)*1250._rtype   ! set to small value since breakup is explicitly included (mean size 0.8 mm)

       ! apply lambda limiters for rain
       if (lamr.lt.lammin) then
          lamr = lammin
          nr   = bfb_exp(3._rtype*bfb_log(lamr)+bfb_log(qr)+bfb_log(bfb_gamma(mu_r+1._rtype))-bfb_log(bfb_gamma(mu_r+4._rtype)))/(cons1)
       elseif (lamr.gt.lammax) then
          lamr = lammax
          nr   = bfb_exp(3._rtype*bfb_log(lamr)+bfb_log(qr)+bfb_log(bfb_gamma(mu_r+1._rtype))-bfb_log(bfb_gamma(mu_r+4._rtype)))/(cons1)
       endif

       cdistr  = nr*cld_frac_r/bfb_gamma(mu_r+1._rtype)
       logn0r  = bfb_log10(nr)+(mu_r+1._rtype)*bfb_log10(lamr)-bfb_log10(bfb_gamma(mu_r+1._rtype)) !note: logn0r is calculated as log10(n0r)

    else

       lamr   = 0._rtype
       cdistr = 0._rtype
       logn0r = 0._rtype

    endif

   return

  end subroutine get_rain_dsd2


  !===========================================================================================
  subroutine calc_bulkRhoRime(qi_tot,qi_rim,bi_rim,rho_rime)

    !--------------------------------------------------------------------------------
    !  Calculates and returns the bulk rime density from the prognostic ice variables
    !  and adjusts qm and bm appropriately.
    !--------------------------------------------------------------------------------

    implicit none

    !arguments:
    real(rtype), intent(in)    :: qi_tot
    real(rtype), intent(inout) :: qi_rim,bi_rim
    real(rtype), intent(out)   :: rho_rime

    !--------------------------------------------------------------------------

    if (bi_rim.ge.1.e-15_rtype) then
       rho_rime = qi_rim/bi_rim
       !impose limits on rho_rime;  adjust bi_rim if needed
       if (rho_rime.lt.rho_rimeMin) then
          rho_rime = rho_rimeMin
          bi_rim   = qi_rim/rho_rime
       elseif (rho_rime.gt.rho_rimeMax) then
          rho_rime = rho_rimeMax
          bi_rim   = qi_rim/rho_rime
       endif
    else
       qi_rim   = 0._rtype
       bi_rim   = 0._rtype
       rho_rime = 0._rtype
    endif

    !set upper constraint qi_rim <= qi_tot
    if (qi_rim.gt.qi_tot .and. rho_rime.gt.0._rtype) then
       qi_rim = qi_tot
       bi_rim = qi_rim/rho_rime
    endif

    !impose consistency
    if (qi_rim.lt.qsmall) then
       qi_rim = 0._rtype
       bi_rim = 0._rtype
    endif

   return

  end subroutine calc_bulkRhoRime


  !===========================================================================================
  subroutine impose_max_total_Ni(ni_local,max_total_Ni,inv_rho_local)

    !--------------------------------------------------------------------------------
    ! Impose maximum total ice number concentration (total of all ice categories).
    ! If the sum of all ni(:) exceeds maximum allowable, each category to preserve
    ! ratio of number between categories.
    !--------------------------------------------------------------------------------

    implicit none

    !arguments:
    real(rtype), intent(inout)               :: ni_local      !PMC - scalar now that nCat deleted.
    real(rtype), intent(in)                  :: max_total_Ni,inv_rho_local

    !local variables:
    real(rtype)                              :: dum

    if (ni_local.ge.1.e-20_rtype) then
       dum = max_total_Ni*inv_rho_local/ni_local
       ni_local = ni_local*min(dum,1._rtype)
    endif

  end subroutine impose_max_total_Ni


  !===========================================================================================

  real(rtype) function qv_sat(t_atm,p_atm,i_wrt)

    !------------------------------------------------------------------------------------
    ! Calls polysvp1 to obtain the saturation vapor pressure, and then computes
    ! and returns the saturation mixing ratio, with respect to either liquid or ice,
    ! depending on value of 'i_wrt'
    !------------------------------------------------------------------------------------

    implicit none

    !Calling parameters:
    real(rtype)    :: t_atm  !temperature [K]
    real(rtype)    :: p_atm  !pressure    [Pa]
    integer :: i_wrt  !index, 0 = w.r.t. liquid, 1 = w.r.t. ice

    !Local variables:
    real(rtype)            :: e_pres         !saturation vapor pressure [Pa]

    !------------------
    !Check if temprature is within legitimate range
    call check_temp(t_atm, "qv_sat")

    !e_pres = polysvp1(t_atm,i_wrt)
    e_pres = MurphyKoop_svp(t_atm,i_wrt)
    qv_sat = ep_2*e_pres/max(1.e-3_rtype,(p_atm-e_pres))

    return

  end function qv_sat

  !===========================================================================================

  subroutine check_values(Qv,T,kts,kte,timestepcount,force_abort,source_ind,col_loc)

    !------------------------------------------------------------------------------------
    ! Checks current values of prognotic variables for reasonable values and
    ! stops and prints values if they are out of specified allowable ranges.
    !
    ! 'check_consistency' means include trap for inconsistency in moments;
    ! otherwise, only trap for Q, T, and negative Qx, etc.  This option is here
    ! to allow for Q<qsmall.and.N>nsmall or Q>qsmall.and.N<small which can be produced
    ! at the leading edges due to sedimentation and whose values are accpetable
    ! since lambda limiters are later imposed after SEDI (so one does not necessarily
    ! want to trap for inconsistency after sedimentation has been called).
    !
    ! The value 'source_ind' indicates the approximate location in 'p3_main'
    ! from where 'check_values' was called before it resulted in a trap.
    !
    !------------------------------------------------------------------------------------

    use scream_abortutils, only : endscreamrun

    implicit none

    !Calling parameters:
    real(rtype), dimension(kts:kte), intent(in) :: Qv, T
    real(rtype), dimension(3), intent(in) :: col_loc
    integer,                intent(in) :: source_ind,timestepcount,kts,kte
    logical(btype),                intent(in) :: force_abort         !.TRUE. = forces abort if value violation is detected

    !Local variables:
    real(rtype), parameter :: T_low  = 160._rtype !173._rtype
    real(rtype), parameter :: T_high = 355._rtype !323._rtype
    real(rtype), parameter :: Q_high = 40.e-3_rtype
    real(rtype), parameter :: N_high = 1.e+20_rtype
    real(rtype), parameter :: B_high = Q_high*1.e-3_rtype
    real(rtype), parameter :: x_high = 1.e+30_rtype
    real(rtype), parameter :: x_low  = 0._rtype
    integer         :: k
    logical(btype)         :: trap,badvalue_found
    character(len=1000)    :: err_msg

    trap = .false.

    k_loop: do k = kts, kte

       ! check unrealistic values or NANs for T and Qv
       if (.not.(T(k)>T_low .and. T(k)<T_high)) then
          write(iulog,'(a60,i5,a2,i8,a2,f8.4,a2,f8.4,a2,i4,a2,i8,a2,e16.8)') &
               '** WARNING IN P3_MAIN -- src, gcol, lon, lat, lvl, tstep, T:',source_ind,', ', &
               int(col_loc(1)),', ',col_loc(2),', ',col_loc(3),', ',k,', ',timestepcount,', ',T(k)
          trap = .true.
       endif
       if (.not.(Qv(k)>=0. .and. Qv(k)<Q_high)) then
          write(iulog,'(a60,i5,a2,i8,a2,f8.4,a2,f8.4,a2,i4,a2,i8,a2,e16.8)') &
               '** WARNING IN P3_MAIN -- src, gcol, lon, lat, lvl, tstep, Qv:',source_ind,', ', &
               int(col_loc(1)),', ',col_loc(2),', ',col_loc(3),', ',k,', ',timestepcount,', ',Qv(k)
          !trap = .true.  !note, tentatively no trap, since Qv could be negative passed in to mp
       endif

       ! check NANs for mp variables:
       badvalue_found = .false.

    enddo k_loop

    if (trap .and. force_abort) then
       print*
       print*,'** DEBUG TRAP IN P3_MAIN, s/r CHECK_VALUES -- source: ',source_ind
       print*
       if (source_ind/=100) then
          write(err_msg,*)'Source_ind should be 100, source_ind is:', &
               source_ind,' in file:',__FILE__,' at line:',__LINE__
          call endscreamrun(err_msg)
       endif
    endif

   return

  end subroutine check_values

  subroutine ice_cldliq_collection(rho,t,rhofaci,    &
  table_val_qc2qi_collect,qi_incld,qc_incld,ni_incld,nc_incld,    &
             qccol,nc_collect_tend,qc2qr_ice_shed_tend,ncshdc)

   !.......................
   ! collection of droplets

   ! here we multiply rates by air density, air density fallspeed correction
   ! factor, and collection efficiency since these parameters are not
   ! included in lookup table calculations
   ! for T < 273.15, assume collected cloud water is instantly frozen
   ! note 'f1pr' values are normalized, so we need to multiply by N

   implicit none

   real(rtype), intent(in) :: rho
   real(rtype), intent(in) :: t
   real(rtype), intent(in) :: rhofaci
   real(rtype), intent(in) :: table_val_qc2qi_collect  ! collection of cloud water by ice
   real(rtype), intent(in) :: qi_incld
   real(rtype), intent(in) :: qc_incld
   real(rtype), intent(in) :: ni_incld
   real(rtype), intent(in) :: nc_incld


   real(rtype), intent(out) :: qccol
   real(rtype), intent(out) :: nc_collect_tend
   real(rtype), intent(out) :: qc2qr_ice_shed_tend
   real(rtype), intent(out) :: ncshdc

   if (qi_incld .ge.qsmall .and. qc_incld .ge.qsmall) then
      if  (t .le.zerodegc) then
         qccol = rhofaci*table_val_qc2qi_collect*qc_incld*eci*rho*ni_incld
         nc_collect_tend = rhofaci*table_val_qc2qi_collect*nc_incld*eci*rho*ni_incld
      else if (t .gt. zerodegc) then
         ! for T > 273.15, assume cloud water is collected and shed as rain drops
         ! sink for cloud water mass and number, note qcshed is source for rain mass
         qc2qr_ice_shed_tend = rhofaci*table_val_qc2qi_collect*qc_incld*eci*rho*ni_incld
         nc_collect_tend = rhofaci*table_val_qc2qi_collect*nc_incld*eci*rho*ni_incld
         ! source for rain number, assume 1 mm drops are shed
         ncshdc = qc2qr_ice_shed_tend*inv_dropmass
      end if
   end if

   return

  end subroutine ice_cldliq_collection


  subroutine ice_rain_collection(rho,t,rhofaci,    &
  logn0r,table_val_nr_collect,table_val_qr2qi_collect,qi_incld,ni_incld,qr_incld,    &
  qrcol, nr_collect_tend)

   !....................
   ! collection of rain

   ! here we multiply rates by air density, air density fallspeed correction
   ! factor, collection efficiency, and n0r since these parameters are not
   ! included in lookup table calculations

   ! for T < 273.15, assume all collected rain mass freezes
   ! note this is a sink for rain mass and number and a source
   ! for ice mass

   ! note 'f1pr' values are normalized, so we need to multiply by N

   implicit none

   real(rtype), intent(in) :: rho
   real(rtype), intent(in) :: t
   real(rtype), intent(in) :: rhofaci
   real(rtype), intent(in) :: logn0r
   real(rtype), intent(in) :: table_val_nr_collect !collection of rain number by ice
   real(rtype), intent(in) :: table_val_qr2qi_collect !collection of rain mass by ice
   real(rtype), intent(in) :: qi_incld
   real(rtype), intent(in) :: ni_incld
   real(rtype), intent(in) :: qr_incld

   real(rtype), intent(out) :: qrcol
   real(rtype), intent(out) :: nr_collect_tend

   if (qi_incld.ge.qsmall .and. qr_incld.ge.qsmall) then
      if (t.le.zerodegc) then
         ! note: table_val_qr2qi_collect and logn0r are already calculated as log_10
         qrcol = bfb_pow(10._rtype,(table_val_qr2qi_collect+logn0r))*rho*rhofaci*eri*ni_incld
         nr_collect_tend = bfb_pow(10._rtype,(table_val_nr_collect+logn0r))*rho*rhofaci*eri*ni_incld
      else if (t .gt. zerodegc) then
         ! rain number sink due to collection
         ! for T > 273.15, assume collected rain number is shed as
         ! 1 mm drops
         ! note that melting of ice number is scaled to the loss
         ! rate of ice mass due to melting
         ! collection of rain above freezing does not impact total rain mass
         nr_collect_tend  = bfb_pow(10._rtype,(table_val_nr_collect + logn0r))*rho*rhofaci*eri*ni_incld
         ! for now neglect shedding of ice collecting rain above freezing, since snow is
         ! not expected to shed in these conditions (though more hevaily rimed ice would be
         ! expected to lead to shedding)
      endif
   endif

   return

  end subroutine ice_rain_collection

  subroutine ice_self_collection(rho,rhofaci,    &
  table_val_ni_self_collect,eii,qm_incld,qi_incld,ni_incld,    &
             ni_selfcollect_tend)

   ! self-collection of ice

   ! here we multiply rates by collection efficiency, air density,
   ! and air density correction factor since these are not included
   ! in the lookup table calculations
   ! note 'f1pr' values are normalized, so we need to multiply by N

   implicit none

   real(rtype), intent(in) :: rho
   real(rtype), intent(in) :: rhofaci
   real(rtype), intent(in) :: table_val_ni_self_collect ! ice collection within a category
   real(rtype), intent(in) :: eii
   real(rtype), intent(in) :: qm_incld
   real(rtype), intent(in) :: qi_incld
   real(rtype), intent(in) :: ni_incld

   real(rtype), intent(out) :: ni_selfcollect_tend

   real(rtype) :: tmp1, Eii_fact

   if (qi_incld.ge.qsmall) then
      ! Determine additional collection efficiency factor to be applied to ice-ice collection.
      ! The computed values of qicol and nicol are multipiled by Eii_fact to gradually shut off collection
      ! if ice is highly rimed.
      if (qm_incld>0._rtype) then
         tmp1 = qm_incld/qi_incld   !rime mass fraction
         if (tmp1.lt.0.6_rtype) then
            Eii_fact=1._rtype
         else if (tmp1.ge.0.6_rtype.and.tmp1.lt.0.9_rtype) then
            ! linear ramp from 1 to 0 for Fr between 0.6 and 0.9
            Eii_fact = 1._rtype-(tmp1-0.6_rtype)/0.3_rtype
         else
            Eii_fact = 0._rtype
         endif
      else
         Eii_fact = 1._rtype
      endif

      ni_selfcollect_tend = table_val_ni_self_collect*rho*eii*Eii_fact*rhofaci*ni_incld
   endif

   return

end subroutine ice_self_collection

!PMC note - indentation pattern changes here.

subroutine ice_melting(rho,t,pres,rhofaci,    &
table_val_qi2qr_melting,table_val_qi2qr_vent_melt,latent_heat_vapor,xlf,dv,sc,mu,kap,qv,qi_incld,ni_incld,    &
           qi2qr_melt_tend,ni2nr_melt_tend)
   ! melting
   ! need to add back accelerated melting due to collection of ice mass by rain (pracsw1)
   ! note 'f1pr' values are normalized, so we need to multiply by N
   ! currently enhanced melting from collision is neglected
   ! include RH dependence

   implicit none

   real(rtype), intent(in) :: rho
   real(rtype), intent(in) :: t
   real(rtype), intent(in) :: pres
   real(rtype), intent(in) :: rhofaci
   real(rtype), intent(in) :: table_val_qi2qr_melting ! melting
   real(rtype), intent(in) :: table_val_qi2qr_vent_melt ! melting (ventilation term)
   real(rtype), intent(in) :: latent_heat_vapor
   real(rtype), intent(in) :: xlf
   real(rtype), intent(in) :: dv
   real(rtype), intent(in) :: sc
   real(rtype), intent(in) :: mu
   real(rtype), intent(in) :: kap
   real(rtype), intent(in) :: qv
   real(rtype), intent(in) :: qi_incld
   real(rtype), intent(in) :: ni_incld

   real(rtype), intent(out) :: qi2qr_melt_tend
   real(rtype), intent(out) :: ni2nr_melt_tend

   real(rtype) :: qsat0

   if (qi_incld .ge.qsmall .and. t.gt.zerodegc) then
      qsat0 = qv_sat( zerodegc,pres,0 )

      qi2qr_melt_tend = ((table_val_qi2qr_melting+table_val_qi2qr_vent_melt*bfb_cbrt(sc)*bfb_sqrt(rhofaci*rho/mu))*((t-   &
      zerodegc)*kap-rho*latent_heat_vapor*dv*(qsat0-qv))*2._rtype*pi/xlf)*ni_incld

      qi2qr_melt_tend = max(qi2qr_melt_tend,0._rtype)
      ni2nr_melt_tend = qi2qr_melt_tend*(ni_incld/qi_incld)

   endif

   return

end subroutine ice_melting


subroutine ice_cldliq_wet_growth(rho,t,pres,rhofaci,    &
table_val_qi2qr_melting,table_val_qi2qr_vent_melt,latent_heat_vapor,xlf,dv,kap,mu,sc,    &
qv,qc_incld,qi_incld,ni_incld,qr_incld,    &
           log_wetgrowth,qrcol,qccol,qwgrth,nr_ice_shed_tend,qc2qr_ice_shed_tend)

   implicit none

   real(rtype), intent(in) :: rho
   real(rtype), intent(in) :: t
   real(rtype), intent(in) :: pres
   real(rtype), intent(in) :: rhofaci
   real(rtype), intent(in) :: table_val_qi2qr_melting ! melting
   real(rtype), intent(in) :: table_val_qi2qr_vent_melt ! melting (ventilation term)
   real(rtype), intent(in) :: latent_heat_vapor
   real(rtype), intent(in) :: xlf
   real(rtype), intent(in) :: dv
   real(rtype), intent(in) :: kap
   real(rtype), intent(in) :: mu
   real(rtype), intent(in) :: sc
   real(rtype), intent(in) :: qv
   real(rtype), intent(in) :: qc_incld
   real(rtype), intent(in) :: qi_incld
   real(rtype), intent(in) :: ni_incld
   real(rtype), intent(in) :: qr_incld

   logical(btype), intent(inout) :: log_wetgrowth
   real(rtype), intent(inout) :: qrcol
   real(rtype), intent(inout) :: qccol
   real(rtype), intent(inout) :: qwgrth
   real(rtype), intent(inout) :: nr_ice_shed_tend
   real(rtype), intent(inout) :: qc2qr_ice_shed_tend

   real(rtype) :: qsat0, dum, dum1

   if (qi_incld.ge.qsmall .and. qc_incld+qr_incld.ge.1.e-6_rtype .and. t.lt.zerodegc) then
      qsat0=qv_sat( zerodegc,pres,0 )

      qwgrth = ((table_val_qi2qr_melting + table_val_qi2qr_vent_melt*bfb_cbrt(sc)*bfb_sqrt(rhofaci*rho/mu))*       &
      2._rtype*pi*(rho*latent_heat_vapor*dv*(qsat0-qv)-(t-zerodegc)*           &
      kap)/(xlf+cpw*(t-zerodegc)))*ni_incld

      qwgrth = max(qwgrth,0._rtype)
      dum    = max(0._rtype,(qccol+qrcol)-qwgrth)
      if (dum.ge.1.e-10_rtype) then
         nr_ice_shed_tend = nr_ice_shed_tend + dum*1.923e+6_rtype   ! 1/5.2e-7, 5.2e-7 is the mass of a 1 mm raindrop
         if ((qccol+qrcol).ge.1.e-10_rtype) then
            dum1  = 1._rtype/(qccol+qrcol)
            qc2qr_ice_shed_tend = qc2qr_ice_shed_tend + dum*qccol*dum1
            qccol = qccol - dum*qccol*dum1
            qrcol = qrcol - dum*qrcol*dum1
         endif
         ! densify due to wet growth
         log_wetgrowth = .true.
      endif


   end if

   return

end subroutine ice_cldliq_wet_growth


subroutine calc_ice_relaxation_timescale(rho,t,rhofaci,     &
table_val_qi2qr_melting,table_val_qi2qr_vent_melt,dv,mu,sc,qi_incld,ni_incld,    &
epsi,epsi_tot)

   !-----------------------------
   ! calcualte total inverse ice relaxation timescale combined for all ice categories
   ! note 'f1pr' values are normalized, so we need to multiply by N
   implicit none

   real(rtype), intent(in) :: rho
   real(rtype), intent(in) :: t
   real(rtype), intent(in) :: rhofaci
   real(rtype), intent(in) :: table_val_qi2qr_melting ! melting
   real(rtype), intent(in) :: table_val_qi2qr_vent_melt ! melting (ventilation term)
   real(rtype), intent(in) :: dv
   real(rtype), intent(in) :: mu
   real(rtype), intent(in) :: sc
   real(rtype), intent(in) :: qi_incld
   real(rtype), intent(in) :: ni_incld

   real(rtype), intent(out) :: epsi
   real(rtype), intent(inout) :: epsi_tot

   if (qi_incld.ge.qsmall .and. t.lt.zerodegc) then
      epsi = ((table_val_qi2qr_melting+table_val_qi2qr_vent_melt*bfb_cbrt(sc)*bfb_sqrt(rhofaci*rho/mu))*2._rtype*pi* &
      rho*dv)*ni_incld
      epsi_tot   = epsi_tot + epsi
   else
      epsi = 0._rtype
   endif

   return

end subroutine calc_ice_relaxation_timescale


subroutine calc_liq_relaxation_timescale(rho,f1r,f2r,     &
dv,mu,sc,mu_r,lamr,cdistr,cdist,qr_incld,qc_incld, &
epsr,epsc)

   implicit none

   real(rtype), intent(in)  :: rho
   real(rtype), intent(in)  :: f1r
   real(rtype), intent(in)  :: f2r
   real(rtype), intent(in)  :: dv
   real(rtype), intent(in)  :: mu
   real(rtype), intent(in)  :: sc
   real(rtype), intent(in)  :: mu_r
   real(rtype), intent(in)  :: lamr
   real(rtype), intent(in)  :: cdistr
   real(rtype), intent(in)  :: cdist
   real(rtype), intent(in)  :: qr_incld
   real(rtype), intent(in)  :: qc_incld
   real(rtype), intent(out) :: epsr
   real(rtype), intent(out) :: epsc

   integer     :: dumii, dumjj
   real(rtype) :: rdumii, rdumjj
   real(rtype) :: dum, dum1, dum2, inv_dum3

   if (qr_incld.ge.qsmall) then
      call find_lookupTable_indices_3(dumii,dumjj,dum1,rdumii,rdumjj,inv_dum3,mu_r,lamr)
      !interpolate value at mu_r
      dum1 = revap_table(dumii,dumjj)+(rdumii-real(dumii))*                            &
             (revap_table(dumii+1,dumjj)-revap_table(dumii,dumjj))

      !interoplate value at mu_r+1
      dum2 = revap_table(dumii,dumjj+1)+(rdumii-real(dumii))*                          &
             (revap_table(dumii+1,dumjj+1)-revap_table(dumii,dumjj+1))
      !final interpolation
      dum  = dum1+(rdumjj-real(dumjj))*(dum2-dum1)

      epsr = 2._rtype*pi*cdistr*rho*dv*                                                &
             (f1r*bfb_gamma(mu_r+2._rtype)/lamr +                                    &
              f2r*bfb_sqrt(rho/mu)*bfb_cbrt(sc)*dum)
   else
      epsr = 0._rtype
   endif

   if (qc_incld.ge.qsmall) then
      epsc = 2._rtype*pi*rho*dv*cdist
   else
      epsc = 0._rtype
   endif

   return

end subroutine calc_liq_relaxation_timescale


subroutine calc_rime_density(t,rhofaci,    &
table_val_qi_fallspd,acn,lamc, mu_c,qc_incld,qccol,    &
           vtrmi1,rho_qm_cloud)

   !.........................
   ! calculate rime density

   !     FUTURE:  Add source term for bm (=qccol/rho_qm_cloud) so that all process rates calculations
   !              are done together, before conservation.

   ! NOTE: Tc (ambient) is assumed for the surface temperature.  Technically,
   ! we should diagose graupel surface temperature from heat balance equation.
   ! (but the ambient temperature is a reasonable approximation; tests show
   ! very little sensitivity to different assumed values, Milbrandt and Morrison 2012).

   ! Compute rime density: (based on parameterization of Cober and List, 1993 [JAS])
   ! for simplicty use mass-weighted ice and droplet/rain fallspeeds

   implicit none

   real(rtype), intent(in) :: t
   real(rtype), intent(in) :: rhofaci
   real(rtype), intent(in) :: table_val_qi_fallspd !mass-weighted fallspeed
   real(rtype), intent(in) :: acn
   real(rtype), intent(in) :: lamc
   real(rtype), intent(in) :: mu_c
   real(rtype), intent(in) :: qc_incld
   real(rtype), intent(in) :: qccol

   real(rtype), intent(out) :: vtrmi1
   real(rtype), intent(out) :: rho_qm_cloud

   real(rtype) :: iTc = 0.0_rtype
   real(rtype) :: Vt_qc = 0.0_rtype
   real(rtype) :: D_c  = 0.0_rtype
   real(rtype) :: V_impact = 0.0_rtype
   real(rtype) :: Ri = 0.0_rtype

   ! if (qi_incld(i,k).ge.qsmall .and. t(i,k).lt.zerodegc) then
   !  NOTE:  condition applicable for cloud only; modify when rain is added back
   if (qccol.ge.qsmall .and. t.lt.zerodegc) then
      ! get mass-weighted mean ice fallspeed
      vtrmi1 = table_val_qi_fallspd*rhofaci
      iTc   = 1._rtype/min(-0.001_rtype,t-zerodegc)

             ! cloud:
      if (qc_incld.ge.qsmall) then
         ! droplet fall speed
         ! (use Stokes' formulation (thus use analytic solution)
         Vt_qc = acn*bfb_gamma(4._rtype+bcn+mu_c)/(bfb_pow(lamc,bcn)*bfb_gamma(mu_c+4._rtype))
         ! use mass-weighted mean size
         D_c = (mu_c+4._rtype)/lamc
         V_impact  = abs(vtrmi1-Vt_qc)
         Ri        = -0.5e+6_rtype * D_c * V_impact * iTc
         !               Ri        = max(1.,min(Ri,8.))
         Ri        = max(1._rtype,min(Ri,12._rtype))
         if (Ri.le.8.) then
            rho_qm_cloud  = (0.051_rtype + 0.114_rtype*Ri - 0.0055_rtype*bfb_square(Ri))*1000._rtype
         else
            ! for Ri > 8 assume a linear fit between 8 and 12,
            ! rhorime = 900 kg m-3 at Ri = 12
            ! this is somewhat ad-hoc but allows a smoother transition
            ! in rime density up to wet growth
            rho_qm_cloud  = 611._rtype+72.25_rtype*(Ri-8._rtype)
         endif
      else
         rho_qm_cloud = 400._rtype
      endif    !if qc>qsmall
   else
      vtrmi1 = 0._rtype ! no velocity if no ice
      rho_qm_cloud = 400._rtype
   endif ! qi > qsmall and T < 273.15

   return

end subroutine calc_rime_density

function subgrid_variance_scaling(relvar, expon) result(res)
  ! Finds a coefficient for process rates based on the inverse relative variance
  ! of cloud water.

  real(rtype), intent(in) :: relvar
  real(rtype), intent(in) :: expon
  real(rtype) :: res

  res = bfb_gamma(relvar+expon)/(bfb_gamma(relvar)*bfb_pow(relvar,expon))

end function subgrid_variance_scaling

subroutine cldliq_immersion_freezing(t,lamc,mu_c,cdist1,qc_incld,inv_qc_relvar,    &
           qc2qi_hetero_freeze_tend,nc2ni_immers_freeze_tend)

   !............................................................
   ! contact and immersion freezing droplets

   implicit none

   real(rtype), intent(in) :: t
   real(rtype), intent(in) :: lamc
   real(rtype), intent(in) :: mu_c
   real(rtype), intent(in) :: cdist1
   real(rtype), intent(in) :: qc_incld
   real(rtype), intent(in) :: inv_qc_relvar

   real(rtype), intent(out) :: qc2qi_hetero_freeze_tend
   real(rtype), intent(out) :: nc2ni_immers_freeze_tend

   real(rtype) :: dum1, dum2, Q_nuc, N_nuc, sbgrd_var_coef

   if (qc_incld.ge.qsmall .and. t.le.rainfrze) then
      ! for future: calculate gamma(mu_c+4) in one place since its used multiple times  !AaronDonahue, TODO
      dum1 = bfb_exp(aimm*(zerodegc-t))
      dum2 = bfb_cube(1._rtype/lamc)
      sbgrd_var_coef = subgrid_variance_scaling(inv_qc_relvar, 2._rtype)
      Q_nuc = sbgrd_var_coef*cons6*cdist1*bfb_gamma(7._rtype+mu_c)*dum1*bfb_square(dum2)
      N_nuc = cons5*cdist1*bfb_gamma(mu_c+4._rtype)*dum1*dum2
      qc2qi_hetero_freeze_tend = Q_nuc
      nc2ni_immers_freeze_tend = N_nuc
   endif

   return

end subroutine cldliq_immersion_freezing

subroutine rain_immersion_freezing(t,    &
lamr, mu_r, cdistr, qr_incld,    &
qr2qi_immers_freeze_tend, nr2ni_immers_freeze_tend)

   !............................................................
   ! immersion freezing of rain
   ! for future: get rid of log statements below for rain freezing

   implicit none

   real(rtype), intent(in) :: t
   real(rtype), intent(in) :: mu_r
   real(rtype), intent(in) :: lamr
   real(rtype), intent(in) :: cdistr
   real(rtype), intent(in) :: qr_incld

   real(rtype), intent(out) :: qr2qi_immers_freeze_tend
   real(rtype), intent(out) :: nr2ni_immers_freeze_tend

   real(rtype) :: Q_nuc, N_nuc

   if (qr_incld.ge.qsmall .and. t.le.rainfrze) then

      Q_nuc = cons6*bfb_exp(bfb_log(cdistr) + bfb_log(bfb_gamma(7._rtype+mu_r)) - 6._rtype*bfb_log(lamr))*bfb_exp(aimm*(zerodegc-t))
      N_nuc = cons5*bfb_exp(bfb_log(cdistr) + bfb_log(bfb_gamma(mu_r+4._rtype)) - 3._rtype*bfb_log(lamr))*bfb_exp(aimm*(zerodegc-t))

      qr2qi_immers_freeze_tend = Q_nuc
      nr2ni_immers_freeze_tend = N_nuc

   endif

   return

end subroutine rain_immersion_freezing


<<<<<<< HEAD
subroutine ice_nucleation(t,inv_rho,nitot,naai,supi,odt,log_predictNc,    &
   qinuc,ninuc,log_prescribeCCN)
=======
subroutine ice_nucleation(t,inv_rho,ni,ni_activated,qv_supersat_i,inv_dt,do_predict_nc,    &
   qinuc,ni_nucleat_tend)
>>>>>>> b8a8ccc5

   !................................................................
   ! deposition/condensation-freezing nucleation
   ! allow ice nucleation if < -15 C and > 5% ice supersaturation
   ! use CELL-AVERAGE values, freezing of vapor

   implicit none

   real(rtype), intent(in) :: t
   real(rtype), intent(in) :: inv_rho
<<<<<<< HEAD
   real(rtype), intent(in) :: nitot
   real(rtype), intent(in) :: naai
   real(rtype), intent(in) :: supi
   real(rtype), intent(in) :: odt
   logical(btype), intent(in) :: log_predictNc,log_prescribeCCN
=======
   real(rtype), intent(in) :: ni
   real(rtype), intent(in) :: ni_activated
   real(rtype), intent(in) :: qv_supersat_i
   real(rtype), intent(in) :: inv_dt
   logical(btype), intent(in) :: do_predict_nc
>>>>>>> b8a8ccc5

   real(rtype), intent(inout) :: qinuc
   real(rtype), intent(inout) :: ni_nucleat_tend


   real(rtype) :: dum, N_nuc, Q_nuc

<<<<<<< HEAD
#ifdef SCREAM_CONFIG_IS_CMAKE
    if (use_cxx) then
       call ice_nucleation_f(t,inv_rho,nitot,naai,supi,odt,log_predictNc,    &
                             qinuc,ninuc,log_prescribeCCN)
       return
    endif
#endif

   if ( t .lt.icenuct .and. supi.ge.0.05_rtype) then
      if(.not. log_predictNc .or. log_prescribeCCN) then
!         ! dum = exp(-0.639+0.1296*100.*supi(i,k))*1000.*inv_rho(i,k)  !Meyers et al. (1992)
=======
   if ( t .lt.icenuct .and. qv_supersat_i.ge.0.05_rtype) then
      if(.not. do_predict_nc) then
!         ! dum = exp(-0.639+0.1296*100.*qv_supersat_i(i,k))*1000.*inv_rho(i,k)  !Meyers et al. (1992)
>>>>>>> b8a8ccc5
         dum = 0.005_rtype*bfb_exp(0.304_rtype*(zerodegc-t))*1000._rtype*inv_rho   !Cooper (1986)
         dum = min(dum,100.e3_rtype*inv_rho)
         N_nuc = max(0._rtype,(dum-ni)*inv_dt)
         if (N_nuc.ge.1.e-20_rtype) then
            Q_nuc = max(0._rtype,(dum-ni)*mi0*inv_dt)
            qinuc = Q_nuc
            ni_nucleat_tend = N_nuc
         endif
      else
      ! Ice nucleation predicted by aerosol scheme
         ni_nucleat_tend = max(0._rtype, (ni_activated - ni)*inv_dt)
         qinuc = ni_nucleat_tend * mi0
      endif
   endif

end subroutine

subroutine droplet_self_collection(rho,inv_rho,qc_incld,mu_c,nu,nc2nr_autoconv_tend,    &
   nc_selfcollect_tend)

   !............................
   ! self-collection of droplets

   implicit none

   real(rtype), intent(in) :: rho
   real(rtype), intent(in) :: inv_rho
   real(rtype), intent(in) :: qc_incld
   real(rtype), intent(in) :: mu_c
   real(rtype), intent(in) :: nu
   real(rtype), intent(in) :: nc2nr_autoconv_tend

   real(rtype), intent(out) :: nc_selfcollect_tend

   if (qc_incld.ge.qsmall) then

      if (iparam.eq.1) then
         !Seifert and Beheng (2001)
         nc_selfcollect_tend = -kc*(1.e-3_rtype*rho*qc_incld)**2*(nu+2._rtype)/(nu+1._rtype)*         &
              1.e+6_rtype*inv_rho+nc2nr_autoconv_tend
      elseif (iparam.eq.2) then
         !Beheng (994)
         nc_selfcollect_tend = -5.5e+16_rtype*inv_rho*mu_c**(-0.63_rtype)*(1.e-3_rtype*rho*qc_incld)**2
      elseif (iparam.eq.3) then
         !Khroutdinov and Kogan (2000)
         nc_selfcollect_tend = 0._rtype
      endif

   endif

end subroutine droplet_self_collection

subroutine cloud_rain_accretion(rho,inv_rho,qc_incld,nc_incld,qr_incld,inv_qc_relvar,    &
   qc2qr_accret_tend,nc_accret_tend)

  !............................
  ! accretion of cloud by rain

  implicit none

  real(rtype), intent(in) :: rho
  real(rtype), intent(in) :: inv_rho
  real(rtype), intent(in) :: qc_incld
  real(rtype), intent(in) :: nc_incld
  real(rtype), intent(in) :: qr_incld
  real(rtype), intent(in) :: inv_qc_relvar

  real(rtype), intent(out) :: qc2qr_accret_tend
  real(rtype), intent(out) :: nc_accret_tend

  real(rtype) :: dum, dum1, sbgrd_var_coef

  if (qr_incld.ge.qsmall .and. qc_incld.ge.qsmall) then

     if (iparam.eq.1) then
        !Seifert and Beheng (2001)
        dum   = 1._rtype-qc_incld/(qc_incld+qr_incld)
        dum1  = (dum/(dum+5.e-4_rtype))**4
        qc2qr_accret_tend = kr*rho*0.001_rtype*qc_incld*qr_incld*dum1
        nc_accret_tend = qc2qr_accret_tend*rho*0.001_rtype*(nc_incld*rho*1.e-6_rtype)/(qc_incld*rho*   &
             0.001_rtype)*1.e+6_rtype*inv_rho
     elseif (iparam.eq.2) then
        !Beheng (994)
        qc2qr_accret_tend = 6._rtype*rho*(qc_incld*qr_incld)
        nc_accret_tend = qc2qr_accret_tend*rho*1.e-3_rtype*(nc_incld*rho*1.e-6_rtype)/(qc_incld*rho*1.e-3_rtype)* &
             1.e+6_rtype*inv_rho
     elseif (iparam.eq.3) then
        !Khroutdinov and Kogan (2000)
        !print*,'p3_qc_accret_expon = ',p3_qc_accret_expon
        sbgrd_var_coef = subgrid_variance_scaling(inv_qc_relvar, 1.15_rtype ) !p3_qc_accret_expon
        qc2qr_accret_tend = sbgrd_var_coef*67._rtype*bfb_pow(qc_incld*qr_incld, 1.15_rtype) !p3_qc_accret_expon
        nc_accret_tend = qc2qr_accret_tend*nc_incld/qc_incld
     endif

     if (qc2qr_accret_tend.eq.0._rtype) nc_accret_tend = 0._rtype
     if (nc_accret_tend.eq.0._rtype) qc2qr_accret_tend = 0._rtype

  endif

end subroutine cloud_rain_accretion

subroutine rain_self_collection(rho,qr_incld,nr_incld,    &
   nr_selfcollect_tend)

   !.....................................
   ! self-collection and breakup of rain
   ! (breakup following modified Verlinde and Cotton scheme)

   implicit none

   real(rtype), intent(in) :: rho
   real(rtype), intent(in) :: qr_incld
   real(rtype), intent(in) :: nr_incld
   real(rtype), intent(out) :: nr_selfcollect_tend

   real(rtype) :: dum, dum1, dum2

   if (qr_incld.ge.qsmall) then

      ! include breakup
      dum1 = 280.e-6_rtype

      ! use mass-mean diameter (do this by using
      ! the old version of lambda w/o mu dependence)
      ! note there should be a factor of 6^(1/3), but we
      ! want to keep breakup threshold consistent so 'dum'
      ! is expressed in terms of lambda rather than mass-mean D

      dum2 = bfb_cbrt(qr_incld/(pi*rho_h2o*nr_incld))
      if (dum2.lt.dum1) then
         dum = 1._rtype
      else if (dum2.ge.dum1) then
         dum = 2._rtype-bfb_exp(2300._rtype*(dum2-dum1))
      endif

      if (iparam.eq.1) then
         nr_selfcollect_tend = dum*kr*1.e-3_rtype*qr_incld*nr_incld*rho
      elseif (iparam.eq.2 .or. iparam.eq.3) then
         nr_selfcollect_tend = dum*5.78_rtype*nr_incld*qr_incld*rho
      endif

   endif

end subroutine rain_self_collection


subroutine cloud_water_autoconversion(rho,qc_incld,nc_incld,inv_qc_relvar,    &
   qc2qr_autoconv_tend,nc2nr_autoconv_tend,ncautr)

   implicit none

   real(rtype), intent(in) :: rho
   real(rtype), intent(in) :: qc_incld
   real(rtype), intent(in) :: nc_incld
   real(rtype), intent(in) :: inv_qc_relvar

   real(rtype), intent(out) :: qc2qr_autoconv_tend
   real(rtype), intent(out) :: nc2nr_autoconv_tend
   real(rtype), intent(out) :: ncautr

   real(rtype) :: sbgrd_var_coef

   qc_not_small: if (qc_incld.ge.1.e-8_rtype) then

      !Khroutdinov and Kogan (2000)
      !print*,'p3_qc_autocon_expon = ',p3_qc_autocon_expon
      sbgrd_var_coef = subgrid_variance_scaling(inv_qc_relvar, 2.47_rtype)
      qc2qr_autoconv_tend = sbgrd_var_coef*1350._rtype*bfb_pow(qc_incld,2.47_rtype)*bfb_pow(nc_incld*1.e-6_rtype*rho,-1.79_rtype)
      ! note: ncautr is change in Nr; nc2nr_autoconv_tend is change in Nc
      ncautr = qc2qr_autoconv_tend*cons3
      nc2nr_autoconv_tend = qc2qr_autoconv_tend*nc_incld/qc_incld

      if (qc2qr_autoconv_tend .eq.0._rtype) nc2nr_autoconv_tend = 0._rtype
      if (nc2nr_autoconv_tend.eq.0._rtype) qc2qr_autoconv_tend  = 0._rtype

   endif qc_not_small

end subroutine cloud_water_autoconversion

subroutine back_to_cell_average(cld_frac_l,cld_frac_r,cld_frac_i,                         &
   qc2qr_accret_tend,qr2qv_evap_tend,qc2qr_autoconv_tend,                                                      &
   nc_accret_tend,nc_selfcollect_tend,nc2nr_autoconv_tend,nr_selfcollect_tend,nr_evap_tend,ncautr,qi2qv_sublim_tend,nr_ice_shed_tend,qc2qi_hetero_freeze_tend,              &
   qrcol,qc2qr_ice_shed_tend,qi2qr_melt_tend,qccol,qr2qi_immers_freeze_tend,ni2nr_melt_tend,nc_collect_tend,ncshdc,nc2ni_immers_freeze_tend,nr_collect_tend,ni_selfcollect_tend,   &
   qidep,nr2ni_immers_freeze_tend,ni_sublim_tend,qinuc,ni_nucleat_tend,qiberg)

   ! Here we map the microphysics tendency rates back to CELL-AVERAGE quantities for updating
   ! cell-average quantities.

   implicit none

   ! Intersection of cloud fractions for combination of ice (i), rain (r) and liquid (l)
   real(rtype), intent(in) :: cld_frac_l
   real(rtype), intent(in) :: cld_frac_r
   real(rtype), intent(in) :: cld_frac_i

   real(rtype), intent(inout) :: qc2qr_accret_tend, qr2qv_evap_tend, qc2qr_autoconv_tend, nc_accret_tend, nc_selfcollect_tend, nc2nr_autoconv_tend, nr_selfcollect_tend, nr_evap_tend, ncautr
   real(rtype), intent(inout) :: qi2qv_sublim_tend, nr_ice_shed_tend, qc2qi_hetero_freeze_tend, qrcol, qc2qr_ice_shed_tend, qi2qr_melt_tend, qccol, qr2qi_immers_freeze_tend, ni2nr_melt_tend, &
        nc_collect_tend, ncshdc, nc2ni_immers_freeze_tend, nr_collect_tend, ni_selfcollect_tend, qidep
   real(rtype), intent(inout) :: nr2ni_immers_freeze_tend, ni_sublim_tend, qinuc, ni_nucleat_tend, qiberg

   real(rtype) :: ir_cldm, il_cldm, lr_cldm

   ir_cldm = min(cld_frac_i,cld_frac_r)  ! Intersection of ICE and RAIN cloud
   il_cldm = min(cld_frac_i,cld_frac_l)  ! Intersection of ICE and LIQUID cloud
   lr_cldm = min(cld_frac_l,cld_frac_r)  ! Intersection of LIQUID and RAIN cloud

   ! Some process rates take place within the intersection of liquid, rain and ice cloud fractions.
   ! We calculate the intersection as the minimum between combinations of cloud fractions and use
   ! these values to map back to cell-average quantities where applicable.

          ! map warm-phase process rates to cell-avg
   qc2qr_accret_tend   = qc2qr_accret_tend*lr_cldm     ! Accretion of liquid to rain
   qr2qv_evap_tend   = qr2qv_evap_tend*cld_frac_r       ! Evaporation of rain
   qc2qr_autoconv_tend   = qc2qr_autoconv_tend*cld_frac_l       ! Autoconversion of liquid
   nc_accret_tend   = nc_accret_tend*lr_cldm     ! Number change due to accretion
   nc_selfcollect_tend   = nc_selfcollect_tend*cld_frac_l       ! Self collection occurs locally in liq. cloud
   nc2nr_autoconv_tend  = nc2nr_autoconv_tend*cld_frac_l      ! Impact of autoconversion on number
   nr_selfcollect_tend   = nr_selfcollect_tend*cld_frac_r       ! Self collection occurs locally in rain cloud
   nr_evap_tend   = nr_evap_tend*cld_frac_r       ! Change in rain number due to evaporation
   ncautr  = ncautr*lr_cldm    ! Autoconversion of rain drops within rain/liq cloud

   ! map ice-phase  process rates to cell-avg
   qi2qv_sublim_tend   = qi2qv_sublim_tend*cld_frac_i       ! Sublimation of ice in ice cloud
   nr_ice_shed_tend  = nr_ice_shed_tend*il_cldm    ! Rain # increase due to shedding from rain-ice collisions, occurs when ice and liquid interact
   qc2qi_hetero_freeze_tend  = qc2qi_hetero_freeze_tend*il_cldm    ! Immersion freezing of cloud drops
   qrcol   = qrcol*ir_cldm     ! Collection of rain mass by ice
   qc2qr_ice_shed_tend   = qc2qr_ice_shed_tend*il_cldm     ! Rain mass growth due to shedding of fain drops after collisions with ice, occurs when ice and liquid interact
   qi2qr_melt_tend   = qi2qr_melt_tend*cld_frac_i       ! Melting of ice
   qccol   = qccol*il_cldm     ! Collection of water by ice
   qr2qi_immers_freeze_tend  = qr2qi_immers_freeze_tend*cld_frac_r      ! Immersion freezing of rain
   ni2nr_melt_tend   = ni2nr_melt_tend*cld_frac_i       ! Change in number due to melting
   nc_collect_tend   = nc_collect_tend*il_cldm     ! Cloud # change due to collection of cld water by ice
   ncshdc  = ncshdc*il_cldm    ! Number change due to shedding, occurs when ice and liquid interact
   nc2ni_immers_freeze_tend  = nc2ni_immers_freeze_tend*cld_frac_l      ! Number change associated with freexzing of cld drops
   nr_collect_tend   = nr_collect_tend*ir_cldm     ! Rain number change due to collection from ice
   ni_selfcollect_tend   = ni_selfcollect_tend*cld_frac_i       ! Ice self collection
   qidep   = qidep*cld_frac_i       ! Vapor deposition to ice phase
   nr2ni_immers_freeze_tend  = nr2ni_immers_freeze_tend*cld_frac_r      ! Change in number due to immersion freezing of rain
   ni_sublim_tend   = ni_sublim_tend*cld_frac_i       ! Number change due to sublimation of ice
   qiberg  = qiberg*il_cldm    ! Bergeron process
     ! AaronDonahue: These variables are related to aerosol activation and their usage will be changed in a later PR.
   qinuc   = qinuc             ! Deposition and condensation-freezing nucleation, already cell-averaged
   ni_nucleat_tend   = ni_nucleat_tend             ! Number change due to deposition and condensation-freezing, already cell-averaged

end subroutine back_to_cell_average

subroutine prevent_ice_overdepletion(pres,t,qv,latent_heat_sublim,inv_dt,    &
   qidep,qi2qv_sublim_tend)

   !-- Limit ice process rates to prevent overdepletion of sources such that
   !   the subsequent adjustments are done with maximum possible rates for the
   !   time step.  (note: most ice rates are adjusted here since they must be done
   !   simultaneously (outside of iice-loops) to distribute reduction proportionally
   !   amongst categories.
   !PMC - might need to rethink above statement since only one category now.

   implicit none

   real(rtype), intent(in) :: pres
   real(rtype), intent(in) :: t
   real(rtype), intent(in) :: qv
   real(rtype), intent(in) :: latent_heat_sublim
   real(rtype), intent(in) :: inv_dt

   real(rtype), intent(inout) :: qidep
   real(rtype), intent(inout) :: qi2qv_sublim_tend

   real(rtype) :: dumqv_sat_i, qdep_satadj

   dumqv_sat_i = qv_sat(t,pres,1)
   qdep_satadj = (qv-dumqv_sat_i)/(1._rtype+bfb_square(latent_heat_sublim)*dumqv_sat_i/(cp*rv*bfb_square(t)))*inv_dt
   qidep  = qidep*min(1._rtype,max(0._rtype, qdep_satadj)/max(qidep, 1.e-20_rtype))
   qi2qv_sublim_tend  = qi2qv_sublim_tend*min(1._rtype,max(0._rtype,-qdep_satadj)/max(qi2qv_sublim_tend, 1.e-20_rtype))

end subroutine prevent_ice_overdepletion

subroutine cloud_water_conservation(qc,dt,    &
   qc2qr_autoconv_tend,qc2qr_accret_tend,qccol,qc2qi_hetero_freeze_tend,qc2qr_ice_shed_tend,qiberg,qi2qv_sublim_tend,qidep)

   implicit none

   real(rtype), intent(in) :: qc, dt
   real(rtype), intent(inout) :: qc2qr_autoconv_tend, qc2qr_accret_tend, qccol, qc2qi_hetero_freeze_tend, qc2qr_ice_shed_tend, qiberg, qi2qv_sublim_tend, qidep
   real(rtype) :: sinks, ratio

   sinks   = (qc2qr_autoconv_tend+qc2qr_accret_tend+qccol+qc2qi_hetero_freeze_tend+qc2qr_ice_shed_tend+qiberg)*dt
   if (sinks .gt. qc .and. sinks.ge.1.e-20_rtype) then
      ratio  = qc/sinks
      qc2qr_autoconv_tend  = qc2qr_autoconv_tend*ratio
      qc2qr_accret_tend  = qc2qr_accret_tend*ratio
      qccol  = qccol*ratio
      qc2qi_hetero_freeze_tend = qc2qi_hetero_freeze_tend*ratio
      qc2qr_ice_shed_tend  = qc2qr_ice_shed_tend*ratio
      qiberg = qiberg*ratio
   else
      ratio = 1.0 ! If not limiting sinks on qc then most likely did not run out of qc
   endif

   !PMC: ratio is also frac of step w/ liq. thus we apply qiberg for
   !"ratio" of timestep and vapor deposition and sublimation  for the
   !remaining frac of the timestep.  Only limit if there will be cloud
   !water to begin with.
   if (qc .gt. 1.e-20_rtype) then
      qidep  = qidep*(1._rtype-ratio)
      qi2qv_sublim_tend  = qi2qv_sublim_tend*(1._rtype-ratio)
   end if


end subroutine cloud_water_conservation

subroutine rain_water_conservation(qr,qc2qr_autoconv_tend,qc2qr_accret_tend,qi2qr_melt_tend,qc2qr_ice_shed_tend,dt,    &
   qr2qv_evap_tend,qrcol,qr2qi_immers_freeze_tend)

   implicit none

   real(rtype), intent(in) :: qr, qc2qr_autoconv_tend, qc2qr_accret_tend, qi2qr_melt_tend, qc2qr_ice_shed_tend, dt
   real(rtype), intent(inout) :: qr2qv_evap_tend, qrcol, qr2qi_immers_freeze_tend

   real(rtype) :: sinks, sources, ratio

   sinks   = (qr2qv_evap_tend+qrcol+qr2qi_immers_freeze_tend)*dt
   sources = qr + (qc2qr_autoconv_tend+qc2qr_accret_tend+qi2qr_melt_tend+qc2qr_ice_shed_tend)*dt
   if (sinks.gt.sources .and. sinks.ge.1.e-20_rtype) then
      ratio  = sources/sinks
      qr2qv_evap_tend  = qr2qv_evap_tend*ratio
      qrcol  = qrcol*ratio
      qr2qi_immers_freeze_tend = qr2qi_immers_freeze_tend*ratio
   endif

end subroutine rain_water_conservation

subroutine ice_water_conservation(qi,qidep,qinuc,qiberg,qrcol,qccol,qr2qi_immers_freeze_tend,qc2qi_hetero_freeze_tend,dt,    &
   qi2qv_sublim_tend,qi2qr_melt_tend)

   implicit none

   real(rtype), intent(in) :: qi, qidep, qinuc, qrcol, qccol, qr2qi_immers_freeze_tend, qc2qi_hetero_freeze_tend, qiberg, dt
   real(rtype), intent(inout) :: qi2qv_sublim_tend, qi2qr_melt_tend
   real(rtype) :: sinks, sources, ratio

   sinks   = (qi2qv_sublim_tend+qi2qr_melt_tend)*dt
   sources = qi + (qidep+qinuc+qrcol+qccol+  &
        qr2qi_immers_freeze_tend+qc2qi_hetero_freeze_tend+qiberg)*dt
   if (sinks.gt.sources .and. sinks.ge.1.e-20_rtype) then
      ratio = sources/sinks
      qi2qv_sublim_tend = qi2qv_sublim_tend*ratio
      qi2qr_melt_tend = qi2qr_melt_tend*ratio
   endif

end subroutine ice_water_conservation


subroutine update_prognostic_ice(qc2qi_hetero_freeze_tend,qccol,qc2qr_ice_shed_tend,    &
   nc_collect_tend,nc2ni_immers_freeze_tend,ncshdc,    &
   qrcol,nr_collect_tend,qr2qi_immers_freeze_tend,nr2ni_immers_freeze_tend,nr_ice_shed_tend,    &
   qi2qr_melt_tend,ni2nr_melt_tend,qi2qv_sublim_tend,qidep,qinuc,ni_nucleat_tend,ni_selfcollect_tend,ni_sublim_tend,qiberg,    &
   exner,latent_heat_sublim,xlf,    &
   do_predict_nc,log_wetgrowth,dt,nmltratio,rho_qm_cloud,    &
   th,qv,qi,ni,qm,bm,qc,nc,qr,nr)

   !-- ice-phase dependent processes:
   implicit none

   real(rtype), intent(in) :: qc2qi_hetero_freeze_tend
   real(rtype), intent(in) :: qccol
   real(rtype), intent(in) :: qc2qr_ice_shed_tend
   real(rtype), intent(in) :: nc_collect_tend
   real(rtype), intent(in) :: nc2ni_immers_freeze_tend
   real(rtype), intent(in) :: ncshdc

   real(rtype), intent(in) :: qrcol
   real(rtype), intent(in) :: nr_collect_tend
   real(rtype), intent(in) :: qr2qi_immers_freeze_tend
   real(rtype), intent(in) :: nr2ni_immers_freeze_tend
   real(rtype), intent(in) :: nr_ice_shed_tend

   real(rtype), intent(in) :: qi2qr_melt_tend
   real(rtype), intent(in) :: ni2nr_melt_tend
   real(rtype), intent(in) :: qi2qv_sublim_tend
   real(rtype), intent(in) :: qidep
   real(rtype), intent(in) :: qinuc
   real(rtype), intent(in) :: ni_nucleat_tend
   real(rtype), intent(in) :: ni_selfcollect_tend
   real(rtype), intent(in) :: ni_sublim_tend
   real(rtype), intent(in) :: qiberg
   real(rtype), intent(in) :: exner
   real(rtype), intent(in) :: xlf
   real(rtype), intent(in) :: latent_heat_sublim

   logical(btype), intent(in) :: do_predict_nc
   logical(btype), intent(in) :: log_wetgrowth
   real(rtype), intent(in) :: dt
   real(rtype), intent(in) :: nmltratio
   real(rtype), intent(in) :: rho_qm_cloud

   real(rtype), intent(inout) :: th
   real(rtype), intent(inout) :: qv
   real(rtype), intent(inout) :: qc
   real(rtype), intent(inout) :: nc
   real(rtype), intent(inout) :: qr
   real(rtype), intent(inout) :: nr
   real(rtype), intent(inout) :: qi
   real(rtype), intent(inout) :: ni
   real(rtype), intent(inout) :: qm
   real(rtype), intent(inout) :: bm

   real(rtype) :: dum

   qc = qc + (-qc2qi_hetero_freeze_tend-qccol-qc2qr_ice_shed_tend-qiberg)*dt
   if (do_predict_nc) then
      nc = nc + (-nc_collect_tend-nc2ni_immers_freeze_tend)*dt
   endif
   qr = qr + (-qrcol+qi2qr_melt_tend-qr2qi_immers_freeze_tend+qc2qr_ice_shed_tend)*dt

   ! apply factor to source for rain number from melting of ice, (ad-hoc
   ! but accounts for rapid evaporation of small melting ice particles)
   nr = nr + (-nr_collect_tend-nr2ni_immers_freeze_tend+nmltratio*ni2nr_melt_tend+nr_ice_shed_tend+ncshdc)*dt

   if (qi.ge.qsmall) then
      ! add sink terms, assume density stays constant for sink terms
      bm = bm - ((qi2qv_sublim_tend+qi2qr_melt_tend)/qi)*dt*bm
      qm = qm - ((qi2qv_sublim_tend+qi2qr_melt_tend)*qm/qi)*dt
      qi = qi - (qi2qv_sublim_tend+qi2qr_melt_tend)*dt
   endif

   dum = (qrcol+qccol+qr2qi_immers_freeze_tend+qc2qi_hetero_freeze_tend)*dt
   qi = qi + (qidep+qinuc+qiberg)*dt + dum
   qm = qm + dum

   bm = bm + (qrcol*inv_rho_rimeMax+qccol/rho_qm_cloud+(qr2qi_immers_freeze_tend+ &
        qc2qi_hetero_freeze_tend)*inv_rho_rimeMax)*dt

   ni = ni + (ni_nucleat_tend-ni2nr_melt_tend-ni_sublim_tend-ni_selfcollect_tend+nr2ni_immers_freeze_tend+nc2ni_immers_freeze_tend)*dt

   !PMC nCat deleted interactions_loop

   if (qm.lt.0._rtype) then
      qm = 0._rtype
      bm = 0._rtype
   endif

   ! densify under wet growth
   ! -- to be removed post-v2.1.  Densification automatically happens
   !    during wet growth due to parameterized rime density --
   if (log_wetgrowth) then
      qm = qi
      bm = qm*inv_rho_rimeMax
   endif

   ! densify in above freezing conditions and melting
   ! -- future work --
   !   Ideally, this will be treated with the predicted liquid fraction in ice.
   !   Alternatively, it can be simplified by tending qm -- qi
   !   and bm such that rho_rim (qm/bm) --> rho_liq during melting.
   ! ==

   qv = qv + (-qidep+qi2qv_sublim_tend-qinuc)*dt

   th = th + exner*((qidep-qi2qv_sublim_tend+qinuc)*latent_heat_sublim*inv_cp +(qrcol+qccol+   &
       qc2qi_hetero_freeze_tend+qr2qi_immers_freeze_tend-qi2qr_melt_tend+qiberg)* xlf*inv_cp)*dt
end subroutine update_prognostic_ice

<<<<<<< HEAD
subroutine update_prognostic_liquid(qcacc,ncacc,qcaut,ncautc,ncautr,ncslf,    &
    qrevp,nrevp,nrslf,                                                        &
    log_predictNc,inv_rho,exner,xxlv,dt,                                      &
    th,qv,qc,nc,qr,nr,log_prescribeCCN)
=======
subroutine update_prognostic_liquid(qc2qr_accret_tend,nc_accret_tend,qc2qr_autoconv_tend,nc2nr_autoconv_tend,ncautr,nc_selfcollect_tend,    &
    qr2qv_evap_tend,nr_evap_tend,nr_selfcollect_tend,                                                        &
    do_predict_nc,inv_rho,exner,latent_heat_vapor,dt,                                      &
    th,qv,qc,nc,qr,nr)
>>>>>>> b8a8ccc5

   !-- warm-phase only processes:
   implicit none

   real(rtype), intent(in) :: qc2qr_accret_tend
   real(rtype), intent(in) :: nc_accret_tend
   real(rtype), intent(in) :: qc2qr_autoconv_tend
   real(rtype), intent(in) :: nc2nr_autoconv_tend
   real(rtype), intent(in) :: ncautr
   real(rtype), intent(in) :: nc_selfcollect_tend
   real(rtype), intent(in) :: qr2qv_evap_tend
   real(rtype), intent(in) :: nr_evap_tend
   real(rtype), intent(in) :: nr_selfcollect_tend


<<<<<<< HEAD
   logical(btype), intent(in) :: log_predictNc,log_prescribeCCN
=======
   logical(btype), intent(in) :: do_predict_nc
>>>>>>> b8a8ccc5
   real(rtype), intent(in) :: inv_rho
   real(rtype), intent(in) :: exner
   real(rtype), intent(in) :: latent_heat_vapor
   real(rtype), intent(in) :: dt

   real(rtype), intent(inout) :: th
   real(rtype), intent(inout) :: qv
   real(rtype), intent(inout) :: qc
   real(rtype), intent(inout) :: nc
   real(rtype), intent(inout) :: qr
   real(rtype), intent(inout) :: nr

   qc = qc + (-qc2qr_accret_tend-qc2qr_autoconv_tend)*dt
   qr = qr + (qc2qr_accret_tend+qc2qr_autoconv_tend-qr2qv_evap_tend)*dt

<<<<<<< HEAD
   if (log_predictNc .or. log_prescribeCCN) then
      nc = nc + (-ncacc-ncautc+ncslf)*dt
=======
   if (do_predict_nc) then
      nc = nc + (-nc_accret_tend-nc2nr_autoconv_tend+nc_selfcollect_tend)*dt
>>>>>>> b8a8ccc5
   else
      nc = nccnst*inv_rho
   endif
   if (iparam.eq.1 .or. iparam.eq.2) then
      nr = nr + (0.5_rtype*nc2nr_autoconv_tend-nr_selfcollect_tend-nr_evap_tend)*dt
   else
      nr = nr + (ncautr-nr_selfcollect_tend-nr_evap_tend)*dt
   endif

   qv = qv + qr2qv_evap_tend*dt
   th = th + exner*(-qr2qv_evap_tend*latent_heat_vapor*    &
        inv_cp)*dt

end subroutine update_prognostic_liquid



subroutine ice_deposition_sublimation(qi_incld,ni_incld,t,    &
qv_sat_l,qv_sat_i,epsi,abi,qv,    &
qidep,qi2qv_sublim_tend,ni_sublim_tend,qiberg)

   implicit none

   real(rtype), intent(in)  :: qi_incld
   real(rtype), intent(in)  :: ni_incld
   real(rtype), intent(in)  :: t
   real(rtype), intent(in)  :: qv_sat_l
   real(rtype), intent(in)  :: qv_sat_i
   real(rtype), intent(in)  :: epsi
   real(rtype), intent(in)  :: abi
   real(rtype), intent(in)  :: qv
   real(rtype), intent(out) :: qidep
   real(rtype), intent(out) :: qi2qv_sublim_tend
   real(rtype), intent(out) :: ni_sublim_tend
   real(rtype), intent(out) :: qiberg

   real(rtype) :: oabi

   oabi = 1._rtype/abi
   if (qi_incld>=qsmall) then
      !Compute deposition/sublimation
      qidep = epsi * oabi * (qv - qv_sat_i)
      !Split into deposition or sublimation.
      if (t < zerodegc .and. qidep>0._rtype) then
         qi2qv_sublim_tend=0._rtype
      else
      ! make qi2qv_sublim_tend positive for consistency with other evap/sub processes
         qi2qv_sublim_tend=-min(qidep,0._rtype)
         qidep=0._rtype
      end if
      !sublimation occurs @ any T. Not so for berg.
      if (t < zerodegc) then
         !Compute bergeron rate assuming cloud for whole step.
         qiberg = max(epsi*oabi*(qv_sat_l - qv_sat_i), 0._rtype)
      else !T>frz
         qiberg=0._rtype
      end if !T<frz
      ni_sublim_tend = qi2qv_sublim_tend*(ni_incld/qi_incld)
   else
      qiberg = 0._rtype
      qidep  = 0._rtype
      qi2qv_sublim_tend  = 0._rtype
      ni_sublim_tend  = 0._rtype
   end if

   return

end subroutine ice_deposition_sublimation


subroutine evaporate_sublimate_precip(qr_incld,qc_incld,nr_incld,qi_incld,    &
cld_frac_l,cld_frac_r,qv_sat_l,ab,epsr,qv,    &
qr2qv_evap_tend,nr_evap_tend)

   implicit none

   real(rtype), intent(in)  :: qr_incld
   real(rtype), intent(in)  :: qc_incld
   real(rtype), intent(in)  :: nr_incld
   real(rtype), intent(in)  :: qi_incld
   real(rtype), intent(in)  :: cld_frac_l
   real(rtype), intent(in)  :: cld_frac_r
   real(rtype), intent(in)  :: qv_sat_l
   real(rtype), intent(in)  :: ab
   real(rtype), intent(in)  :: epsr
   real(rtype), intent(in)  :: qv
   real(rtype), intent(out) :: qr2qv_evap_tend
   real(rtype), intent(out) :: nr_evap_tend

   real(rtype) :: qclr, cld

   ! It is assumed that macrophysics handles condensation/evaporation of qc and
   ! that there is no condensation of rain. Thus qccon, qrcon and qcevp have
   ! been removed from the original P3-WRF.

   ! Determine temporary cloud fraction, set to zero if cloud water + ice is
   ! very small.  This will ensure that evap/subl of precip occurs over entire
   ! grid cell, since min cloud fraction is specified otherwise.
   if (qc_incld + qi_incld < 1.e-6_rtype) then
      cld = 0._rtype
   else
      cld = cld_frac_l
   end if

   ! Only calculate if there is some rain fraction > cloud fraction
   qr2qv_evap_tend = 0.0_rtype
   if (cld_frac_r > cld) then
      ! calculate q for out-of-cloud region
      qclr = (qv-cld*qv_sat_l)/(1._rtype-cld)

      ! rain evaporation
      if (qr_incld.ge.qsmall) then
         qr2qv_evap_tend = epsr * (qclr-qv_sat_l)/ab
      end if

      ! only evap in out-of-cloud region
      qr2qv_evap_tend = -min(qr2qv_evap_tend*(cld_frac_r-cld),0._rtype)
      qr2qv_evap_tend = qr2qv_evap_tend/cld_frac_r
   end if ! rcld>cld
   if (qr_incld.gt.qsmall)  nr_evap_tend = qr2qv_evap_tend*(nr_incld/qr_incld)

   return

end subroutine evaporate_sublimate_precip

subroutine get_time_space_phys_variables( &
t,pres,rho,latent_heat_vapor,latent_heat_sublim,qv_sat_l,qv_sat_i, &
mu,dv,sc,dqsdt,dqsidt,ab,abi,kap,eii)

   implicit none

   real(rtype), intent(in)  :: t
   real(rtype), intent(in)  :: pres
   real(rtype), intent(in)  :: rho
   real(rtype), intent(in)  :: latent_heat_vapor
   real(rtype), intent(in)  :: latent_heat_sublim
   real(rtype), intent(in)  :: qv_sat_l
   real(rtype), intent(in)  :: qv_sat_i
   real(rtype), intent(out) :: mu
   real(rtype), intent(out) :: dv
   real(rtype), intent(out) :: sc
   real(rtype), intent(out) :: dqsdt
   real(rtype), intent(out) :: dqsidt
   real(rtype), intent(out) :: ab
   real(rtype), intent(out) :: abi
   real(rtype), intent(out) :: kap
   real(rtype), intent(out) :: eii

   real(rtype) :: dum

   !time/space varying physical variables
   mu     = 1.496e-6_rtype*bfb_pow(t,1.5_rtype)/(t+120._rtype)
   dv     = 8.794e-5_rtype*bfb_pow(t,1.81_rtype)/pres
   sc     = mu/(rho*dv)
   dum    = 1._rtype/(rv*bfb_square(t))
   dqsdt  = latent_heat_vapor*qv_sat_l*dum
   dqsidt = latent_heat_sublim*qv_sat_i*dum
   ab     = 1._rtype+dqsdt*latent_heat_vapor*inv_cp
   abi    = 1._rtype+dqsidt*latent_heat_sublim*inv_cp
   kap    = 1.414e+3_rtype*mu

   ! very simple temperature dependent aggregation efficiency
   if (t.lt.253.15_rtype) then
      eii=0.1_rtype
   else if (t.ge.253.15_rtype.and.t.lt.268.15_rtype) then
      eii=0.1_rtype+(t-253.15_rtype)/15._rtype*0.9_rtype  ! linear ramp from 0.1 to 1 between 253.15 and 268.15 K
   else
      eii=1._rtype
   end if

   return

end subroutine get_time_space_phys_variables

subroutine cloud_sedimentation(kts,kte,ktop,kbot,kdir,   &
   qc_incld,rho,inv_rho,cld_frac_l,acn,inv_dz,&
   dt,inv_dt,dnu,do_predict_nc, &
   qc, nc, nc_incld,mu_c,lamc,precip_liq_surf,qc_tend,nc_tend)

   implicit none
   integer, intent(in) :: kts, kte
   integer, intent(in) :: ktop, kbot, kdir

   real(rtype), intent(in), dimension(kts:kte) :: rho
   real(rtype), intent(in), dimension(kts:kte) :: inv_rho
   real(rtype), intent(in), dimension(kts:kte) :: cld_frac_l
   real(rtype), intent(in), dimension(kts:kte) :: acn
   real(rtype), intent(in), dimension(kts:kte) :: inv_dz
   real(rtype), intent(in) :: dt
   real(rtype), intent(in) :: inv_dt
   real(rtype), dimension(:), intent(in) :: dnu
   logical(btype), intent(in) :: do_predict_nc

   real(rtype), intent(inout), dimension(kts:kte), target :: qc
   real(rtype), intent(inout), dimension(kts:kte), target :: nc
   real(rtype), intent(inout), dimension(kts:kte) :: qc_incld
   real(rtype), intent(inout), dimension(kts:kte) :: nc_incld
   real(rtype), intent(inout), dimension(kts:kte) :: mu_c
   real(rtype), intent(inout), dimension(kts:kte) :: lamc
   real(rtype), intent(inout) :: precip_liq_surf
   real(rtype), intent(inout), dimension(kts:kte) :: qc_tend
   real(rtype), intent(inout), dimension(kts:kte) :: nc_tend

   logical(btype) :: log_qxpresent
   integer :: k
   integer :: k_qxtop, k_qxbot
   integer, parameter :: num_arrays = 2
   type(realptr), dimension(num_arrays) :: vs, fluxes, qnr

   real(rtype) :: dt_left
   real(rtype) :: prt_accum
   real(rtype) :: Co_max
   real(rtype) :: nu
   real(rtype), dimension(kts:kte), target :: V_qc
   real(rtype), dimension(kts:kte), target :: V_nc
   real(rtype), dimension(kts:kte), target :: flux_qx
   real(rtype), dimension(kts:kte), target :: flux_nx

   real(rtype) :: tmp1, tmp2, dum

   k_qxtop = kbot
   log_qxpresent = .false.

   vs(1)%p => V_qc
   vs(2)%p => V_nc
   fluxes(1)%p => flux_qx
   fluxes(2)%p => flux_nx
   qnr(1)%p => qc
   qnr(2)%p => nc

   !find top, determine qxpresent
   do k = ktop,kbot,-kdir
      if (qc(k).ge.qsmall) then
         log_qxpresent = .true.
         k_qxtop = k
         exit
      endif
   enddo

   qc_present: if (log_qxpresent) then

      dt_left   = dt  !time remaining for sedi over full model (mp) time step
      prt_accum = 0._rtype  !precip rate for individual category

      !find bottom
      do k = kbot,k_qxtop,kdir
         if (qc(k).ge.qsmall) then
            k_qxbot = k
            exit
         endif
      enddo

      two_moment: if (do_predict_nc) then  !2-moment cloud:
         substep_sedi_c2: do while (dt_left.gt.1.e-4_rtype)

            Co_max = 0._rtype
            V_qc = 0._rtype
            V_nc = 0._rtype

            kloop_sedi_c2: do k = k_qxtop,k_qxbot,-kdir

               qc_notsmall_c2: if (qc_incld(k)>qsmall) then
                  !-- compute Vq, Vn
                  call get_cloud_dsd2(qc_incld(k),nc_incld(k),mu_c(k),rho(k),nu,dnu,   &
                       lamc(k),tmp1,tmp2,cld_frac_l(k))

                  !get_cloud_dsd2 keeps the drop-size distribution within reasonable
                  !bounds by modifying nc_incld. The next line maintains consistency
                  !between nc_incld and nc
                  nc(k) = nc_incld(k)*cld_frac_l(k)

                  dum = 1._rtype / bfb_pow(lamc(k), bcn)
                  V_qc(k) = acn(k)*bfb_gamma(4._rtype+bcn+mu_c(k))*dum/(bfb_gamma(mu_c(k)+4._rtype))
                  V_nc(k) = acn(k)*bfb_gamma(1._rtype+bcn+mu_c(k))*dum/(bfb_gamma(mu_c(k)+1._rtype))

               endif qc_notsmall_c2
               Co_max = max(Co_max, V_qc(k)*dt_left*inv_dz(k))

            enddo kloop_sedi_c2

            call generalized_sedimentation(kts, kte, kdir, k_qxtop, k_qxbot, kbot, Co_max, dt_left, &
                 prt_accum, inv_dz, inv_rho, rho, num_arrays, vs, fluxes, qnr)

            !Update _incld values with end-of-step cell-ave values
            !Note that cld_frac_l is set in interface to have min of mincld=1e-4
            !so dividing by it is fine.
            qc_incld(:) = qc(:)/cld_frac_l(:)
            nc_incld(:) = nc(:)/cld_frac_l(:)

         enddo substep_sedi_c2
      else
         substep_sedi_c1: do while (dt_left.gt.1.e-4_rtype)

            Co_max  = 0._rtype
            V_qc = 0._rtype

            kloop_sedi_c1: do k = k_qxtop,k_qxbot,-kdir
               qc_notsmall_c1: if (qc_incld(k)>qsmall) then
                  call get_cloud_dsd2(qc_incld(k),nc_incld(k),mu_c(k),rho(k),nu,dnu,   &
                       lamc(k),tmp1,tmp2,cld_frac_l(k))

                  !get_cloud_dsd2 keeps the drop-size distribution within reasonable
                  !bounds by modifying nc_incld. The next line maintains consistency
                  !between nc_incld and nc
                  nc(k) = nc_incld(k)*cld_frac_l(k)

                  dum = 1._rtype / bfb_pow(lamc(k), bcn)
                  V_qc(k) = acn(k)*bfb_gamma(4._rtype+bcn+mu_c(k))*dum/(bfb_gamma(mu_c(k)+4._rtype))
               endif qc_notsmall_c1

               Co_max = max(Co_max, V_qc(k)*dt_left*inv_dz(k))
            enddo kloop_sedi_c1

            call generalized_sedimentation(kts, kte, kdir, k_qxtop, k_qxbot, kbot, Co_max, dt_left, &
                 prt_accum, inv_dz, inv_rho, rho, 1, vs, fluxes, qnr)

            !Update _incld values with end-of-step cell-ave values
            !Note that cld_frac_l is set in interface to have min of mincld=1e-4
            !so dividing by it is fine.
            qc_incld(:) = qc(:)/cld_frac_l(:)
            nc_incld(:) = nc(:)/cld_frac_l(:)

         enddo substep_sedi_c1

      endif two_moment

      ! JGF: Is precip_liq_surf intended to be inout or just out? Inconsistent with rain and ice sed.
      precip_liq_surf = prt_accum*inv_rho_h2o*inv_dt  !note, contribution from rain is added below

   endif qc_present

   qc_tend(:) = ( qc(:) - qc_tend(:) ) * inv_dt ! Liq. sedimentation tendency, measure
   nc_tend(:) = ( nc(:) - nc_tend(:) ) * inv_dt ! Liq. # sedimentation tendency, measure

end subroutine cloud_sedimentation

subroutine rain_sedimentation(kts,kte,ktop,kbot,kdir,   &
   qr_incld,rho,inv_rho,rhofacr,cld_frac_r,inv_dz,dt,inv_dt,  &
   qr,nr,nr_incld,mu_r,lamr,precip_liq_surf,precip_liq_flux,qr_tend,nr_tend)

   implicit none
   integer, intent(in) :: kts, kte
   integer, intent(in) :: ktop, kbot, kdir

   real(rtype), intent(in), dimension(kts:kte) :: rho
   real(rtype), intent(in), dimension(kts:kte) :: inv_rho
   real(rtype), intent(in), dimension(kts:kte) :: rhofacr
   real(rtype), intent(in), dimension(kts:kte) :: cld_frac_r
   real(rtype), intent(in), dimension(kts:kte) :: inv_dz
   real(rtype), intent(in) :: dt
   real(rtype), intent(in) :: inv_dt

   real(rtype), intent(inout), target, dimension(kts:kte) :: qr
   real(rtype), intent(inout), target, dimension(kts:kte) :: nr
   real(rtype), intent(inout), dimension(kts:kte) :: qr_incld
   real(rtype), intent(inout), dimension(kts:kte) :: nr_incld
   real(rtype), intent(inout), dimension(kts:kte) :: mu_r
   real(rtype), intent(inout), dimension(kts:kte) :: lamr
   real(rtype), intent(inout) :: precip_liq_surf
   real(rtype), intent(inout), dimension(kts:kte+1) :: precip_liq_flux
   real(rtype), intent(inout), dimension(kts:kte) :: qr_tend
   real(rtype), intent(inout), dimension(kts:kte) :: nr_tend

   logical(btype) :: log_qxpresent
   integer :: k
   integer :: k_qxtop, k_qxbot
   integer, parameter :: num_arrays = 2
   type(realptr), dimension(num_arrays) :: vs, fluxes, qnr

   real(rtype) :: dt_left
   real(rtype) :: prt_accum
   real(rtype) :: Co_max
   real(rtype), dimension(kts:kte), target :: V_qr
   real(rtype), dimension(kts:kte), target :: V_nr
   real(rtype), dimension(kts:kte), target :: flux_qx
   real(rtype), dimension(kts:kte), target :: flux_nx

   vs(1)%p => V_qr
   vs(2)%p => V_nr
   fluxes(1)%p => flux_qx
   fluxes(2)%p => flux_nx
   qnr(1)%p => qr
   qnr(2)%p => nr

   k_qxtop = kbot
   log_qxpresent = .false.

   !find top, determine qxpresent
   do k = ktop,kbot,-kdir
      if (qr(k).ge.qsmall) then
         log_qxpresent = .true.
         k_qxtop = k
         exit
      endif !
   enddo

   qr_present: if (log_qxpresent) then

      dt_left   = dt  !time remaining for sedi over full model (mp) time step
      prt_accum = 0._rtype  !precip rate for individual category

      !find bottom
      do k = kbot,k_qxtop,kdir
         if (qr(k).ge.qsmall) then
            k_qxbot = k
            exit
         endif
      enddo

      substep_sedi_r: do while (dt_left.gt.1.e-4_rtype)

         Co_max = 0._rtype
         V_qr = 0._rtype
         V_nr = 0._rtype

         kloop_sedi_r1: do k = k_qxtop,k_qxbot,-kdir

            qr_notsmall_r1: if (qr_incld(k)>qsmall) then

               call compute_rain_fall_velocity(qr_incld(k), cld_frac_r(k), rhofacr(k), nr_incld(k), &
                    mu_r(k), lamr(k), V_qr(k), V_nr(k))

               !in compute_rain_fall_velocity, get_rain_dsd2 keeps the drop-size
               !distribution within reasonable bounds by modifying nr_incld.
               !The next line maintains consistency between nr_incld and nr.
               nr(k) = nr_incld(k)*cld_frac_r(k)

            endif qr_notsmall_r1

            Co_max = max(Co_max, V_qr(k)*dt_left*inv_dz(k))
            !            Co_max = max(Co_max, max(V_nr(k),V_qr(k))*dt_left*inv_dz(i,k))

         enddo kloop_sedi_r1

         call generalized_sedimentation(kts, kte, kdir, k_qxtop, k_qxbot, kbot, Co_max, dt_left, &
              prt_accum, inv_dz, inv_rho, rho, num_arrays, vs, fluxes, qnr)

         !-- AaronDonahue, precip_liq_flux output
         do k = k_qxbot,k_qxtop,kdir
            precip_liq_flux(k+1) = precip_liq_flux(k+1) + flux_qx(k) ! AaronDonahue
         enddo

         !Update _incld values with end-of-step cell-ave values
         !Note that cld_frac_r is set in interface to have min of mincld=1e-4
         !so dividing by it is fine.
         qr_incld(:) = qr(:)/cld_frac_r(:)
         nr_incld(:) = nr(:)/cld_frac_r(:)

      enddo substep_sedi_r

      precip_liq_surf = precip_liq_surf + prt_accum*inv_rho_h2o*inv_dt

   endif qr_present

   qr_tend(:) = ( qr(:) - qr_tend(:) ) * inv_dt ! Rain sedimentation tendency, measure
   nr_tend(:) = ( nr(:) - nr_tend(:) ) * inv_dt ! Rain # sedimentation tendency, measure

end subroutine rain_sedimentation

subroutine compute_rain_fall_velocity(qr_incld, cld_frac_r, rhofacr, nr_incld, mu_r, lamr, V_qr, V_nr)

   real(rtype), intent(in) :: qr_incld
   real(rtype), intent(in) :: cld_frac_r
   real(rtype), intent(in) :: rhofacr
   real(rtype), intent(inout) :: nr_incld
   real(rtype), intent(out) :: mu_r
   real(rtype), intent(out) :: lamr
   real(rtype), intent(out) :: V_qr
   real(rtype), intent(out) :: V_nr

   real(rtype) :: tmp1, tmp2, dum1, dum2, inv_dum3, rdumii, rdumjj
   integer :: dumii, dumjj

   !Compute Vq, Vn:

   call get_rain_dsd2(qr_incld,nr_incld,mu_r,lamr,tmp1,tmp2,cld_frac_r)

   call find_lookupTable_indices_3(dumii,dumjj,dum1,rdumii,rdumjj,inv_dum3,mu_r,lamr)

   !mass-weighted fall speed:

   dum1 = vm_table(dumii,dumjj)+(rdumii-real(dumii))*                       &
      (vm_table(dumii+1,dumjj)-vm_table(dumii,dumjj))       !at mu_r
   dum2 = vm_table(dumii,dumjj+1)+(rdumii-real(dumii))*                     &
      (vm_table(dumii+1,dumjj+1)-vm_table(dumii,dumjj+1))   !at mu_r+1

   V_qr = dum1 + (rdumjj-real(dumjj))*(dum2-dum1)         !interpolated
   V_qr = V_qr*rhofacr                                    !corrected for air density

   ! number-weighted fall speed:
   dum1 = vn_table(dumii,dumjj)+(rdumii-real(dumii))*                       &
      (vn_table(dumii+1,dumjj)-vn_table(dumii,dumjj))       !at mu_r
   dum2 = vn_table(dumii,dumjj+1)+(rdumii-real(dumii))*                     &
      (vn_table(dumii+1,dumjj+1)-vn_table(dumii,dumjj+1))   !at mu_r+1

   V_nr = dum1+(rdumjj-real(dumjj))*(dum2-dum1)            !interpolated
   V_nr = V_nr*rhofacr               !corrected for air density
end subroutine compute_rain_fall_velocity

subroutine ice_sedimentation(kts,kte,ktop,kbot,kdir,    &
   rho,inv_rho,rhofaci,cld_frac_i,inv_dz,dt,inv_dt,  &
   qi,qi_incld,ni,qm,qm_incld,bm,bm_incld,ni_incld,precip_ice_surf,qi_tend,ni_tend)

   implicit none
   integer, intent(in) :: kts, kte
   integer, intent(in) :: ktop, kbot, kdir

   real(rtype), intent(in), dimension(kts:kte) :: rho
   real(rtype), intent(in), dimension(kts:kte) :: inv_rho
   real(rtype), intent(in), dimension(kts:kte) :: rhofaci
   real(rtype), intent(in), dimension(kts:kte) :: cld_frac_i
   real(rtype), intent(in), dimension(kts:kte) :: inv_dz
   real(rtype), intent(in) :: dt
   real(rtype), intent(in) :: inv_dt

   real(rtype), intent(inout), dimension(kts:kte), target :: qi
   real(rtype), intent(inout), dimension(kts:kte) :: qi_incld
   real(rtype), intent(inout), dimension(kts:kte), target :: ni
   real(rtype), intent(inout), dimension(kts:kte) :: ni_incld
   real(rtype), intent(inout), dimension(kts:kte), target :: qm
   real(rtype), intent(inout), dimension(kts:kte) :: qm_incld
   real(rtype), intent(inout), dimension(kts:kte), target :: bm
   real(rtype), intent(inout), dimension(kts:kte) :: bm_incld

   real(rtype), intent(inout) :: precip_ice_surf
   real(rtype), intent(inout), dimension(kts:kte) :: qi_tend
   real(rtype), intent(inout), dimension(kts:kte) :: ni_tend

   logical(btype) :: log_qxpresent
   integer :: k
   integer :: k_qxtop, k_qxbot
   integer, parameter :: num_arrays = 4
   type(realptr), dimension(num_arrays) :: vs, fluxes, qnr

   real(rtype) :: dt_left
   real(rtype) :: prt_accum
   real(rtype) :: Co_max
   real(rtype) :: rhop
   real(rtype), dimension(kts:kte), target :: V_qit
   real(rtype), dimension(kts:kte), target :: V_nit
   real(rtype), dimension(kts:kte), target :: flux_nit
   real(rtype), dimension(kts:kte), target :: flux_bir
   real(rtype), dimension(kts:kte), target :: flux_qir
   real(rtype), dimension(kts:kte), target :: flux_qit
   real(rtype) :: table_val_ni_fallspd ! number-weighted fallspeed            See lines  731 -  808  uns
   real(rtype) :: table_val_qi_fallspd ! mass-weighted fallspeed              See lines  731 -  808  ums
   real(rtype) :: table_val_ni_lammax ! minimum ice number (lambda limiter)  See lines  704 -  705  nlarge
   real(rtype) :: table_val_ni_lammin ! maximum ice number (lambda limiter)  See lines  704 -  705  nsmall

   real(rtype) :: dum1, dum4, dum5, dum6
   integer dumi, dumii, dumjj, dumzz

   log_qxpresent = .false.  !note: this applies to ice category 'iice' only
   k_qxtop       = kbot

   vs(1)%p => V_qit
   vs(2)%p => V_nit
   vs(3)%p => V_qit
   vs(4)%p => V_qit
   fluxes(1)%p => flux_qit
   fluxes(2)%p => flux_nit
   fluxes(3)%p => flux_qir
   fluxes(4)%p => flux_bir
   qnr(1)%p => qi
   qnr(2)%p => ni
   qnr(3)%p => qm
   qnr(4)%p => bm

   !find top, determine qxpresent
   do k = ktop,kbot,-kdir
      if (qi(k).ge.qsmall) then
         log_qxpresent = .true.
         k_qxtop = k
         exit
      endif !
   enddo  !k-loop

   qi_present: if (log_qxpresent) then

      dt_left   = dt  !time remaining for sedi over full model (mp) time step
      prt_accum = 0._rtype  !precip rate for individual category

      !find bottom
      do k = kbot,k_qxtop,kdir
         if (qi(k).ge.qsmall) then
            k_qxbot = k
            exit
         endif
      enddo

      substep_sedi_i: do while (dt_left.gt.1.e-4_rtype)

         Co_max = 0._rtype
         V_qit = 0._rtype
         V_nit = 0._rtype

         kloop_sedi_i1: do k = k_qxtop,k_qxbot,-kdir

            !-- compute Vq, Vn (get values from lookup table)
            qi_notsmall_i1: if (qi_incld(k)>qsmall) then

               !--Compute Vq, Vn:
               ni_incld(k) = max(ni_incld(k),nsmall) !impose lower limits to prevent log(<0)
               call calc_bulkRhoRime(qi_incld(k),qm_incld(k),bm_incld(k),rhop)
               !if (.not. tripleMoment_on) zitot(i,k) = diag_mom6(qi(i,k),ni(i,k),rho(i,k))
               call find_lookupTable_indices_1a(dumi,dumjj,dumii,dumzz,dum1,dum4,    &
                    dum5,dum6,isize,rimsize,densize,          &
                    qi_incld(k),ni_incld(k),qm_incld(k),&
                    rhop)
               call access_lookup_table(dumjj,dumii,dumi, 1,dum1,dum4,dum5,table_val_ni_fallspd)
               call access_lookup_table(dumjj,dumii,dumi, 2,dum1,dum4,dum5,table_val_qi_fallspd)
               call access_lookup_table(dumjj,dumii,dumi, 7,dum1,dum4,dum5,table_val_ni_lammax)
               call access_lookup_table(dumjj,dumii,dumi, 8,dum1,dum4,dum5,table_val_ni_lammin)
               !-impose mean ice size bounds (i.e. apply lambda limiters)
               ! note that the Nmax and Nmin are normalized and thus need to be multiplied by existing N
               ni_incld(k) = min(ni_incld(k),table_val_ni_lammax*ni_incld(k))
               ni_incld(k) = max(ni_incld(k),table_val_ni_lammin*ni_incld(k))
               ni(k) = ni_incld(k)*cld_frac_i(k)
               !zitot(i,k) = min(zitot(i,k),table_val_qi_fallspd0)  !adjust Zi if needed to make sure mu_i is in bounds
               !zitot(i,k) = max(zitot(i,k),table_val_qi_fallspd1)
               V_qit(k) = table_val_qi_fallspd*rhofaci(k)     !mass-weighted  fall speed (with density factor)
               V_nit(k) = table_val_ni_fallspd*rhofaci(k)     !number-weighted    fall speed (with density factor)
               !==

            endif qi_notsmall_i1

            Co_max = max(Co_max, V_qit(k)*dt_left*inv_dz(k))

         enddo kloop_sedi_i1

         call generalized_sedimentation(kts, kte, kdir, k_qxtop, k_qxbot, kbot, Co_max, &
              dt_left, prt_accum, inv_dz, inv_rho, rho, num_arrays, vs, fluxes, qnr)

         !update _incld variables
         !Note that cld_frac_i is set in interface to have min of mincld=1e-4
         !so dividing by it is fine.
         qi_incld(:) = qi(:)/cld_frac_i(:)
         ni_incld(:) = ni(:)/cld_frac_i(:)
         qm_incld(:) = qm(:)/cld_frac_i(:)
         bm_incld(:) = bm(:)/cld_frac_i(:)

      enddo substep_sedi_i

      precip_ice_surf = precip_ice_surf + prt_accum*inv_rho_h2o*inv_dt

   endif qi_present

   qi_tend(:) = ( qi(:) - qi_tend(:) ) * inv_dt ! Ice sedimentation tendency, measure
   ni_tend(:) = ( ni(:) - ni_tend(:) ) * inv_dt ! Ice # sedimentation tendency, measure

end subroutine ice_sedimentation

subroutine generalized_sedimentation(kts, kte, kdir, k_qxtop, k_qxbot, kbot, Co_max, dt_left, &
     prt_accum, inv_dz, inv_rho, rho, num_arrays, vs, fluxes, qnx)

   implicit none

   integer, intent(in) :: kts, kte, kdir, k_qxtop, kbot, num_arrays
   integer, intent(inout) :: k_qxbot
   real(rtype), intent(in) :: Co_max
   real(rtype), intent(inout) :: dt_left, prt_accum
   real(rtype), dimension(kts:kte), intent(in) :: inv_dz
   real(rtype), dimension(kts:kte), intent(in) :: inv_rho
   real(rtype), dimension(kts:kte), intent(in) :: rho

   type(realptr), intent(in), dimension(num_arrays), target :: vs, fluxes, qnx

   integer :: tmpint1, k_temp, i
   real(rtype) :: dt_sub

   !-- compute dt_sub
   tmpint1 = int(Co_max+1._rtype)    !number of substeps remaining if dt_sub were constant
   dt_sub  = min(dt_left, dt_left/float(tmpint1))

   ! -- Move bottom cell down by 1 if not at ground already
   if (k_qxbot.eq.kbot) then
      k_temp = k_qxbot
   else
      k_temp = k_qxbot-kdir
   endif

   call calc_first_order_upwind_step(kts, kte, kdir, k_temp, k_qxtop, dt_sub, rho, inv_rho, inv_dz, num_arrays, fluxes, vs, qnx)

   !accumulated precip during time step
   if (k_qxbot.eq.kbot) prt_accum = prt_accum + fluxes(1)%p(kbot)*dt_sub

   dt_left = dt_left - dt_sub  !update time remaining for sedimentation
   if (k_qxbot.ne.kbot) k_qxbot = k_qxbot - kdir

end subroutine generalized_sedimentation

subroutine calc_first_order_upwind_step(kts, kte, kdir, kbot, k_qxtop, dt_sub, rho, inv_rho, inv_dz, num_arrays, fluxes, vs, qnx)

  implicit none

  integer, intent(in) :: kts, kte, kdir, kbot, k_qxtop, num_arrays
  real(rtype), intent(in) :: dt_sub
  real(rtype), dimension(kts:kte), intent(in) :: rho, inv_rho, inv_dz
  type(realptr), intent(in), dimension(num_arrays), target :: fluxes, vs, qnx

  integer :: i, k
  real(rtype) :: fluxdiv

  !-- calculate fluxes
  do k = kbot,k_qxtop,kdir
     do i = 1, num_arrays
        fluxes(i)%p(k) = vs(i)%p(k) * qnx(i)%p(k) * rho(k)
     end do
  enddo

  do i = 1, num_arrays
     k = k_qxtop

     !--- for top level only (since flux is 0 above)

     !- compute flux divergence
     fluxdiv = -fluxes(i)%p(k) * inv_dz(k)
     !- update prognostic variables
     qnx(i)%p(k) = qnx(i)%p(k) + fluxdiv*dt_sub*inv_rho(k)

     do k = k_qxtop-kdir,kbot,-kdir
        !-- compute flux divergence
        fluxdiv = (fluxes(i)%p(k+kdir) - fluxes(i)%p(k))*inv_dz(k)
        !-- update prognostic variables
        qnx(i)%p(k) = qnx(i)%p(k) + fluxdiv*dt_sub*inv_rho(k)
     end do
  end do

end subroutine calc_first_order_upwind_step

subroutine homogeneous_freezing(kts,kte,ktop,kbot,kdir,t,exner,xlf,    &
   qc,nc,qr,nr,qi,ni,qm,bm,th)

   !.......................................
   ! homogeneous freezing of cloud and rain

   implicit none
   integer, intent(in) :: kts, kte
   integer, intent(in) :: ktop, kbot, kdir
   real(rtype), intent(in), dimension(kts:kte) :: t
   real(rtype), intent(in), dimension(kts:kte) :: exner
   real(rtype), intent(in), dimension(kts:kte) :: xlf

   real(rtype), intent(inout), dimension(kts:kte) :: qc
   real(rtype), intent(inout), dimension(kts:kte) :: nc
   real(rtype), intent(inout), dimension(kts:kte) :: qr
   real(rtype), intent(inout), dimension(kts:kte) :: nr

   real(rtype), intent(inout), dimension(kts:kte) :: qi
   real(rtype), intent(inout), dimension(kts:kte) :: ni
   real(rtype), intent(inout), dimension(kts:kte) :: qm
   real(rtype), intent(inout), dimension(kts:kte) :: bm
   real(rtype), intent(inout), dimension(kts:kte) :: th

   real(rtype) :: Q_nuc
   real(rtype) :: N_nuc
   integer :: k

   k_loop_fz:  do k = kbot,ktop,kdir
      if (qc(k).ge.qsmall .and. t(k).lt.homogfrze) then
         Q_nuc = qc(k)
         N_nuc = max(nc(k),nsmall)

         qm(k) = qm(k) + Q_nuc
         qi(k) = qi(k) + Q_nuc
         bm(k) = bm(k) + Q_nuc*inv_rho_rimeMax
         ni(k) = ni(k) + N_nuc
         th(k) = th(k) + exner(k)*Q_nuc*xlf(k)*inv_cp
         qc(k) = 0._rtype
         nc(k) = 0._rtype

      endif

      if (qr(k).ge.qsmall .and. t(k).lt.homogfrze) then
         Q_nuc = qr(k)
         N_nuc = max(nr(k),nsmall)

         qm(k) = qm(k) + Q_nuc
         qi(k) = qi(k) + Q_nuc
         bm(k) = bm(k) + Q_nuc*inv_rho_rimeMax
         ni(k) = ni(k) + N_nuc
         th(k) = th(k) + exner(k)*Q_nuc*xlf(k)*inv_cp
         qr(k) = 0._rtype
         nr(k) = 0._rtype
      endif

   enddo k_loop_fz

end subroutine homogeneous_freezing

end module micro_p3<|MERGE_RESOLUTION|>--- conflicted
+++ resolved
@@ -340,23 +340,11 @@
 
   !==========================================================================================!
 
-<<<<<<< HEAD
-  SUBROUTINE p3_main_pre_main_loop(kts, kte, kbot, ktop, kdir, log_predictNc, dt, &
-       pres, pdel, dzq, ncnuc, exner, inv_exner, inv_lcldm, inv_icldm, inv_rcldm, xxlv, xxls, xlf, &
-       t, rho, inv_rho, qvs, qvi, supi, rhofacr, rhofaci, acn, qv, th, qc, nc, qr, nr, &
-       qitot, nitot, qirim, birim, qc_incld, qr_incld, qitot_incld, qirim_incld, &
-       nc_incld, nr_incld, nitot_incld, birim_incld, log_nucleationPossible, log_hydrometeorsPresent,log_prescribeCCN,nccn_prescribed)
-
-#ifdef SCREAM_CONFIG_IS_CMAKE
-    use micro_p3_iso_f, only: p3_main_pre_main_loop_f
-#endif
-=======
   SUBROUTINE p3_main_part1(kts, kte, kbot, ktop, kdir, do_predict_nc, dt, &
        pres, dpres, dz, nc_nuceat_tend, exner, inv_exner, inv_cld_frac_l, inv_cld_frac_i, inv_cld_frac_r, latent_heat_vapor, latent_heat_sublim, xlf, &
        t, rho, inv_rho, qv_sat_l, qv_sat_i, qv_supersat_i, rhofacr, rhofaci, acn, qv, th, qc, nc, qr, nr, &
        qi, ni, qm, bm, qc_incld, qr_incld, qi_incld, qm_incld, &
-       nc_incld, nr_incld, ni_incld, bm_incld, is_nucleat_possible, is_hydromet_present)
->>>>>>> b8a8ccc5
+       nc_incld, nr_incld, ni_incld, bm_incld, is_nucleat_possible, is_hydromet_present,log_prescribeCCN,nccn_prescribed)
 
     implicit none
 
@@ -367,24 +355,15 @@
     real(rtype), intent(in) :: dt
 
     real(rtype), intent(in), dimension(kts:kte) :: pres, dpres, dz, nc_nuceat_tend, exner, inv_exner, &
-         inv_cld_frac_l, inv_cld_frac_i, inv_cld_frac_r, latent_heat_vapor, latent_heat_sublim, xlf
-
-<<<<<<< HEAD
-    real(rtype), intent(inout), dimension(kts:kte) :: t, rho, inv_rho, qvs, qvi, supi, rhofacr, rhofaci, &
-         acn, qv, th, qc, nc, qr, nr, qitot, nitot, qirim, birim, qc_incld, qr_incld, qitot_incld, &
-         qirim_incld, nc_incld, nr_incld, nitot_incld,birim_incld
-
-    real(rtype),intent(in), dimension(kts:kte) :: nccn_prescribed
-
-    logical(btype), intent(out) :: log_nucleationPossible, log_hydrometeorsPresent
-    logical(btype), intent(in) :: log_prescribeCCN
-=======
+         inv_cld_frac_l, inv_cld_frac_i, inv_cld_frac_r, latent_heat_vapor, latent_heat_sublim, xlf, nccn_prescribed
+
     real(rtype), intent(inout), dimension(kts:kte) :: t, rho, inv_rho, qv_sat_l, qv_sat_i, qv_supersat_i, rhofacr, rhofaci, &
          acn, qv, th, qc, nc, qr, nr, qi, ni, qm, bm, qc_incld, qr_incld, qi_incld, &
          qm_incld, nc_incld, nr_incld, ni_incld, bm_incld
 
-    logical(btype), intent(out) :: is_nucleat_possible, is_hydromet_present
->>>>>>> b8a8ccc5
+    logical(btype), intent(out) :: is_nucleat_possible, is_hydromet_present, log_hydrometeorsPresent
+    logical(btype), intent(in) :: log_prescribeCCN
+
 
     ! locals
     integer :: k
@@ -426,21 +405,14 @@
       !--- Apply droplet activation here (before other microphysical processes) for consistency with qc increase by saturation
       !    adjustment already applied in macrophysics. If prescribed drop number is used, this is also a good place to
       !    prescribe that value
-<<<<<<< HEAD
-          if (.not.(log_predictNc) .and. .not.(log_prescribeCCN)) then
+          if (.not.(do_predict_nc) .and. .not.(log_prescribeCCN)) then
             nc(k) = nccnst*inv_rho(k)
           else
             if (.not.(log_prescribeCCN)) then
-               nc(k) = max(nc(k) + ncnuc(k) * dt,0.0_rtype)
+               nc(k) = max(nc(k) + nc_nuceat_tend(k) * dt,0.0_rtype)  
             else
                nc(k) = max(nc(k),nccn_prescribed(k))
             end if             !Hassan added this additional condition for predicting Nc using prescribed CCN from file
-=======
-          if (.not.(do_predict_nc)) then
-            nc(k) = nccnst*inv_rho(k)
-          else
-            nc(k) = max(nc(k) + nc_nuceat_tend(k) * dt,0.0_rtype)
->>>>>>> b8a8ccc5
           endif
        endif
 
@@ -483,19 +455,8 @@
 
     enddo k_loop_1
 
-<<<<<<< HEAD
-  END SUBROUTINE p3_main_pre_main_loop
-
-  SUBROUTINE p3_main_main_loop(kts, kte, kbot, ktop, kdir, log_predictNc, dt, odt, &
-       pres, pdel, dzq, ncnuc, exner, inv_exner, inv_lcldm, inv_icldm, inv_rcldm, naai, qc_relvar, icldm, lcldm, rcldm,&
-       t, rho, inv_rho, qvs, qvi, supi, rhofacr, rhofaci, acn, qv, th, qc, nc, qr, nr, qitot, nitot, &
-       qirim, birim, xxlv, xxls, xlf, qc_incld, qr_incld, qitot_incld, qirim_incld, nc_incld, nr_incld, &
-       nitot_incld, birim_incld, mu_c, nu, lamc, cdist, cdist1, cdistr, mu_r, lamr, logn0r, cmeiout, prain, &
-       nevapr, prer_evap, vap_liq_exchange, vap_ice_exchange, liq_ice_exchange, pratot, &
-       prctot, p3_tend_out, log_hydrometeorsPresent,log_prescribeCCN)
-=======
-  END SUBROUTINE p3_main_part1
->>>>>>> b8a8ccc5
+  END SUBROUTINE p3_main_part
+
 
   SUBROUTINE p3_main_part2(kts, kte, kbot, ktop, kdir, do_predict_nc, dt, inv_dt, &
        pres, dpres, dz, nc_nuceat_tend, exner, inv_exner, inv_cld_frac_l, inv_cld_frac_i, inv_cld_frac_r, ni_activated, inv_qc_relvar, cld_frac_i, cld_frac_l, cld_frac_r,&
@@ -503,20 +464,15 @@
        qm, bm, latent_heat_vapor, latent_heat_sublim, xlf, qc_incld, qr_incld, qi_incld, qm_incld, nc_incld, nr_incld, &
        ni_incld, bm_incld, mu_c, nu, lamc, cdist, cdist1, cdistr, mu_r, lamr, logn0r, cmeiout, precip_total_tend, &
        nevapr, qr_evap_tend, vap_liq_exchange, vap_ice_exchange, liq_ice_exchange, pratot, &
-       prctot, p3_tend_out, is_hydromet_present)
+       prctot, p3_tend_out, is_hydromet_present,log_prescribeCCN)
 
     implicit none
 
     ! args
 
     integer, intent(in) :: kts, kte, kbot, ktop, kdir
-<<<<<<< HEAD
-    logical(btype), intent(in) :: log_predictNc, log_prescribeCCN
-    real(rtype), intent(in) :: dt, odt
-=======
-    logical(btype), intent(in) :: do_predict_nc
+    logical(btype), intent(in) :: do_predict_nc, log_prescribeCCN
     real(rtype), intent(in) :: dt, inv_dt
->>>>>>> b8a8ccc5
 
     real(rtype), intent(in), dimension(kts:kte) :: pres, dpres, dz, nc_nuceat_tend, exner, inv_exner, inv_cld_frac_l, inv_cld_frac_i,   &
          inv_cld_frac_r, ni_activated, inv_qc_relvar, cld_frac_i, cld_frac_l, cld_frac_r
@@ -795,13 +751,8 @@
       !................................................................
       ! deposition/condensation-freezing nucleation
       call ice_nucleation(t(k),inv_rho(k),&
-<<<<<<< HEAD
-           nitot(k),naai(k),supi(k),odt,log_predictNc,&
-           qinuc, ninuc, log_prescribeCCN)
-=======
            ni(k),ni_activated(k),qv_supersat_i(k),inv_dt,do_predict_nc,&
-           qinuc, ni_nucleat_tend)
->>>>>>> b8a8ccc5
+           qinuc, ni_nucleat_tend, log_prescribeCCN)
 
       !................
       ! cloud water autoconversion
@@ -884,17 +835,10 @@
            th(k), qv(k), qi(k), ni(k), qm(k), bm(k), qc(k), nc(k), qr(k), nr(k) )
 
       !-- warm-phase only processes:
-<<<<<<< HEAD
-      call update_prognostic_liquid(qcacc, ncacc, qcaut, ncautc, ncautr, ncslf,  &
-           qrevp, nrevp, nrslf,                                                  &
-           log_predictNc, inv_rho(k), exner(k), xxlv(k), dt,                     &
-           th(k), qv(k), qc(k), nc(k), qr(k), nr(k),log_prescribeCCN)
-=======
       call update_prognostic_liquid(qc2qr_accret_tend, nc_accret_tend, qc2qr_autoconv_tend, nc2nr_autoconv_tend, ncautr, nc_selfcollect_tend,  &
            qr2qv_evap_tend, nr_evap_tend, nr_selfcollect_tend,                                                  &
            do_predict_nc, inv_rho(k), exner(k), latent_heat_vapor(k), dt,                     &
-           th(k), qv(k), qc(k), nc(k), qr(k), nr(k))
->>>>>>> b8a8ccc5
+           th(k), qv(k), qc(k), nc(k), qr(k), nr(k), log_prescribeCCN)
 
       !==
       ! AaronDonahue - Add extra variables needed from microphysics by E3SM:
@@ -1124,21 +1068,12 @@
 
   !==========================================================================================!
 
-<<<<<<< HEAD
-  SUBROUTINE p3_main(qc,nc,qr,nr,th,qv,dt,qitot,qirim,nitot,birim,   &
-       pres,dzq,ncnuc,naai,qc_relvar,it,prt_liq,prt_sol,its,ite,kts,kte,diag_ze,diag_effc,     &
-       diag_effi,diag_vmi,diag_di,diag_rhoi,log_predictNc, &
-       pdel,exner,cmeiout,prain,nevapr,prer_evap,rflx,sflx,rcldm,lcldm,icldm,  &
-       pratot,prctot,p3_tend_out,mu_c,lamc,liq_ice_exchange,vap_liq_exchange, &
-       vap_ice_exchange,col_location,log_prescribeCCN,nccn_prescribed)
-=======
   SUBROUTINE p3_main(qc,nc,qr,nr,th,qv,dt,qi,qm,ni,bm,   &
        pres,dz,nc_nuceat_tend,ni_activated,inv_qc_relvar,it,precip_liq_surf,precip_ice_surf,its,ite,kts,kte,diag_effc,     &
        diag_effi,rho_qi,do_predict_nc, &
        dpres,exner,cmeiout,precip_total_tend,nevapr,qr_evap_tend,precip_liq_flux,precip_ice_flux,cld_frac_r,cld_frac_l,cld_frac_i,  &
        p3_tend_out,mu_c,lamc,liq_ice_exchange,vap_liq_exchange, &
-       vap_ice_exchange,col_location)
->>>>>>> b8a8ccc5
+       vap_ice_exchange,col_location,log_prescribeCCN,nccn_prescribed)
 
     !----------------------------------------------------------------------------------------!
     !                                                                                        !
@@ -1345,13 +1280,6 @@
 
 !      if (debug_ON) call check_values(qv,T,i,it,debug_ABORT,100,col_location)
 
-<<<<<<< HEAD
-       call p3_main_pre_main_loop(kts, kte, kbot, ktop, kdir, log_predictNc, dt, &
-            pres(i,:), pdel(i,:), dzq(i,:), ncnuc(i,:), exner(i,:), inv_exner(i,:), inv_lcldm(i,:), inv_icldm(i,:), inv_rcldm(i,:), xxlv(i,:), xxls(i,:), xlf(i,:), &
-            t(i,:), rho(i,:), inv_rho(i,:), qvs(i,:), qvi(i,:), supi(i,:), rhofacr(i,:), rhofaci(i,:), acn(i,:), qv(i,:), th(i,:), qc(i,:), nc(i,:), qr(i,:), nr(i,:), &
-            qitot(i,:), nitot(i,:), qirim(i,:), birim(i,:), qc_incld(i,:), qr_incld(i,:), qitot_incld(i,:), qirim_incld(i,:), &
-            nc_incld(i,:), nr_incld(i,:), nitot_incld(i,:), birim_incld(i,:), log_nucleationPossible, log_hydrometeorsPresent,log_prescribeCCN,nccn_prescribed(i,:))
-=======
        call p3_main_part1(kts, kte, kbot, ktop, kdir, do_predict_nc, dt, &
             pres(i,:), dpres(i,:), dz(i,:), nc_nuceat_tend(i,:), exner(i,:), inv_exner(i,:), &
             inv_cld_frac_l(i,:), inv_cld_frac_i(i,:), inv_cld_frac_r(i,:), latent_heat_vapor(i,:), latent_heat_sublim(i,:), xlf(i,:), &
@@ -1359,39 +1287,13 @@
             rhofaci(i,:), acn(i,:), qv(i,:), th(i,:), qc(i,:), nc(i,:), qr(i,:), nr(i,:), &
             qi(i,:), ni(i,:), qm(i,:), bm(i,:), qc_incld(i,:), qr_incld(i,:), &
             qi_incld(i,:), qm_incld(i,:), nc_incld(i,:), nr_incld(i,:), &
-            ni_incld(i,:), bm_incld(i,:), is_nucleat_possible, is_hydromet_present)
->>>>>>> b8a8ccc5
+            ni_incld(i,:), bm_incld(i,:), is_nucleat_possible, is_hydromet_present,log_prescribeCCN,nccn_prescribed(i,:))
 
 !      if (debug_ON) then
 !         tmparr1(i,:) = th(i,:)*inv_exner(i,:)!(pres(i,:)*1.e-5)**(rd*inv_cp)
 !         call check_values(qv,tmparr1,i,it,debug_ABORT,200,col_location)
 !      endif
 
-<<<<<<< HEAD
-       !jump to end of i-loop if log_nucleationPossible=.false.  (i.e. skip everything)
-       if (.not. (log_nucleationPossible .or. log_hydrometeorsPresent)) goto 333
-
-       log_hydrometeorsPresent = .false.   ! reset value; used again below
-
-       call p3_main_main_loop(kts, kte, kbot, ktop, kdir, log_predictNc, dt, odt, &
-            pres(i,:), pdel(i,:), dzq(i,:), ncnuc(i,:), exner(i,:), inv_exner(i,:), inv_lcldm(i,:), inv_icldm(i,:), inv_rcldm(i,:), naai(i,:), qc_relvar(i,:), icldm(i,:), lcldm(i,:), rcldm(i,:),&
-            t(i,:), rho(i,:), inv_rho(i,:), qvs(i,:), qvi(i,:), supi(i,:), rhofacr(i,:), rhofaci(i,:), acn(i,:), qv(i,:), th(i,:), qc(i,:), nc(i,:), qr(i,:), nr(i,:), qitot(i,:), nitot(i,:), &
-            qirim(i,:), birim(i,:), xxlv(i,:), xxls(i,:), xlf(i,:), qc_incld(i,:), qr_incld(i,:), qitot_incld(i,:), qirim_incld(i,:), nc_incld(i,:), nr_incld(i,:), &
-            nitot_incld(i,:), birim_incld(i,:), mu_c(i,:), nu(i,:), lamc(i,:), cdist(i,:), cdist1(i,:), cdistr(i,:), mu_r(i,:), lamr(i,:), logn0r(i,:), cmeiout(i,:), prain(i,:), &
-            nevapr(i,:), prer_evap(i,:), vap_liq_exchange(i,:), vap_ice_exchange(i,:), liq_ice_exchange(i,:), pratot(i,:), &
-            prctot(i,:), p3_tend_out(i,:,:), log_hydrometeorsPresent,log_prescribeCCN)
-
-      ! measure microphysics processes tendency output
-      p3_tend_out(i,:,42) = ( qc(i,:)    - qc_old(i,:) ) * odt    ! Liq. microphysics tendency, measure
-      p3_tend_out(i,:,43) = ( nc(i,:)    - nc_old(i,:) ) * odt    ! Liq. # microphysics tendency, measure
-      p3_tend_out(i,:,44) = ( qr(i,:)    - qr_old(i,:) ) * odt    ! Rain microphysics tendency, measure
-      p3_tend_out(i,:,45) = ( nr(i,:)    - nr_old(i,:) ) * odt    ! Rain # microphysics tendency, measure
-      p3_tend_out(i,:,46) = ( qitot(i,:) - qitot_old(i,:) ) * odt ! Ice  microphysics tendency, measure
-      p3_tend_out(i,:,47) = ( nitot(i,:) - nitot_old(i,:) ) * odt ! Ice  # microphysics tendency, measure
-      p3_tend_out(i,:,48) = ( qv(i,:)    - qv_old(i,:) ) * odt    ! Vapor  microphysics tendency, measure
-      p3_tend_out(i,:,49) = ( th(i,:)    - th_old(i,:) ) * odt    ! Pot. Temp. microphysics tendency, measure      
-       !NOTE: At this point, it is possible to have negative (but small) nc, nr, nitot.  This is not
-=======
        !jump to end of i-loop if is_nucleat_possible=.false.  (i.e. skip everything)
        if (.not. (is_nucleat_possible .or. is_hydromet_present)) goto 333
 
@@ -1406,7 +1308,7 @@
             bm_incld(i,:), mu_c(i,:), nu(i,:), lamc(i,:), cdist(i,:), cdist1(i,:), &
             cdistr(i,:), mu_r(i,:), lamr(i,:), logn0r(i,:), cmeiout(i,:), precip_total_tend(i,:), &
             nevapr(i,:), qr_evap_tend(i,:), vap_liq_exchange(i,:), vap_ice_exchange(i,:), &
-            liq_ice_exchange(i,:), pratot(i,:), prctot(i,:), p3_tend_out(i,:,:), is_hydromet_present)
+            liq_ice_exchange(i,:), pratot(i,:), prctot(i,:), p3_tend_out(i,:,:), is_hydromet_present,log_prescribeCCN)
 
        ! measure microphysics processes tendency output
        p3_tend_out(i,:,42) = ( qc(i,:)    - qc_old(i,:) ) * inv_dt    ! Liq. microphysics tendency, measure
@@ -1418,7 +1320,6 @@
        p3_tend_out(i,:,48) = ( qv(i,:)    - qv_old(i,:) ) * inv_dt    ! Vapor  microphysics tendency, measure
        p3_tend_out(i,:,49) = ( th(i,:)    - th_old(i,:) ) * inv_dt    ! Pot. Temp. microphysics tendency, measure
        !NOTE: At this point, it is possible to have negative (but small) nc, nr, ni.  This is not
->>>>>>> b8a8ccc5
        !      a problem; those values get clipped to zero in the sedimentation section (if necessary).
        !      (This is not done above simply for efficiency purposes.)
 
@@ -2783,13 +2684,8 @@
 end subroutine rain_immersion_freezing
 
 
-<<<<<<< HEAD
-subroutine ice_nucleation(t,inv_rho,nitot,naai,supi,odt,log_predictNc,    &
-   qinuc,ninuc,log_prescribeCCN)
-=======
 subroutine ice_nucleation(t,inv_rho,ni,ni_activated,qv_supersat_i,inv_dt,do_predict_nc,    &
-   qinuc,ni_nucleat_tend)
->>>>>>> b8a8ccc5
+   qinuc,ni_nucleat_tend,log_prescribeCCN)
 
    !................................................................
    ! deposition/condensation-freezing nucleation
@@ -2800,19 +2696,11 @@
 
    real(rtype), intent(in) :: t
    real(rtype), intent(in) :: inv_rho
-<<<<<<< HEAD
-   real(rtype), intent(in) :: nitot
-   real(rtype), intent(in) :: naai
-   real(rtype), intent(in) :: supi
-   real(rtype), intent(in) :: odt
-   logical(btype), intent(in) :: log_predictNc,log_prescribeCCN
-=======
    real(rtype), intent(in) :: ni
    real(rtype), intent(in) :: ni_activated
    real(rtype), intent(in) :: qv_supersat_i
    real(rtype), intent(in) :: inv_dt
-   logical(btype), intent(in) :: do_predict_nc
->>>>>>> b8a8ccc5
+   logical(btype), intent(in) :: do_predict_nc,log_prescribeCCN
 
    real(rtype), intent(inout) :: qinuc
    real(rtype), intent(inout) :: ni_nucleat_tend
@@ -2820,23 +2708,9 @@
 
    real(rtype) :: dum, N_nuc, Q_nuc
 
-<<<<<<< HEAD
-#ifdef SCREAM_CONFIG_IS_CMAKE
-    if (use_cxx) then
-       call ice_nucleation_f(t,inv_rho,nitot,naai,supi,odt,log_predictNc,    &
-                             qinuc,ninuc,log_prescribeCCN)
-       return
-    endif
-#endif
-
-   if ( t .lt.icenuct .and. supi.ge.0.05_rtype) then
-      if(.not. log_predictNc .or. log_prescribeCCN) then
-!         ! dum = exp(-0.639+0.1296*100.*supi(i,k))*1000.*inv_rho(i,k)  !Meyers et al. (1992)
-=======
    if ( t .lt.icenuct .and. qv_supersat_i.ge.0.05_rtype) then
-      if(.not. do_predict_nc) then
+      if(.not. do_predict_nc .or. log_prescribeCCN) then
 !         ! dum = exp(-0.639+0.1296*100.*qv_supersat_i(i,k))*1000.*inv_rho(i,k)  !Meyers et al. (1992)
->>>>>>> b8a8ccc5
          dum = 0.005_rtype*bfb_exp(0.304_rtype*(zerodegc-t))*1000._rtype*inv_rho   !Cooper (1986)
          dum = min(dum,100.e3_rtype*inv_rho)
          N_nuc = max(0._rtype,(dum-ni)*inv_dt)
@@ -3299,17 +3173,10 @@
        qc2qi_hetero_freeze_tend+qr2qi_immers_freeze_tend-qi2qr_melt_tend+qiberg)* xlf*inv_cp)*dt
 end subroutine update_prognostic_ice
 
-<<<<<<< HEAD
-subroutine update_prognostic_liquid(qcacc,ncacc,qcaut,ncautc,ncautr,ncslf,    &
-    qrevp,nrevp,nrslf,                                                        &
-    log_predictNc,inv_rho,exner,xxlv,dt,                                      &
-    th,qv,qc,nc,qr,nr,log_prescribeCCN)
-=======
 subroutine update_prognostic_liquid(qc2qr_accret_tend,nc_accret_tend,qc2qr_autoconv_tend,nc2nr_autoconv_tend,ncautr,nc_selfcollect_tend,    &
     qr2qv_evap_tend,nr_evap_tend,nr_selfcollect_tend,                                                        &
     do_predict_nc,inv_rho,exner,latent_heat_vapor,dt,                                      &
-    th,qv,qc,nc,qr,nr)
->>>>>>> b8a8ccc5
+    th,qv,qc,nc,qr,nr,log_prescribeCCN)
 
    !-- warm-phase only processes:
    implicit none
@@ -3325,11 +3192,7 @@
    real(rtype), intent(in) :: nr_selfcollect_tend
 
 
-<<<<<<< HEAD
-   logical(btype), intent(in) :: log_predictNc,log_prescribeCCN
-=======
-   logical(btype), intent(in) :: do_predict_nc
->>>>>>> b8a8ccc5
+   logical(btype), intent(in) :: do_predict_nc, log_prescribeCCN
    real(rtype), intent(in) :: inv_rho
    real(rtype), intent(in) :: exner
    real(rtype), intent(in) :: latent_heat_vapor
@@ -3345,13 +3208,8 @@
    qc = qc + (-qc2qr_accret_tend-qc2qr_autoconv_tend)*dt
    qr = qr + (qc2qr_accret_tend+qc2qr_autoconv_tend-qr2qv_evap_tend)*dt
 
-<<<<<<< HEAD
-   if (log_predictNc .or. log_prescribeCCN) then
-      nc = nc + (-ncacc-ncautc+ncslf)*dt
-=======
-   if (do_predict_nc) then
+   if (do_predict_nc .or. log_prescribeCCN) then
       nc = nc + (-nc_accret_tend-nc2nr_autoconv_tend+nc_selfcollect_tend)*dt
->>>>>>> b8a8ccc5
    else
       nc = nccnst*inv_rho
    endif
