--- conflicted
+++ resolved
@@ -23,16 +23,14 @@
       module procedure clip_values_1d, clip_values_2d, clip_values_3d
    end interface clip_values
 
-<<<<<<< HEAD
    ! Procedure to check range, with extra arguments to print lat/lon location
    ! where errors occur
    interface check_range
       module procedure check_range_2d, check_range_3d
    end interface
-=======
+
    ! Max length for character strings
    integer, parameter :: max_char_len = 512
->>>>>>> 045cb66f
 
    ! Name of this module for error messages
    character(len=*), parameter :: module_name = 'radiation_utils'
@@ -291,8 +289,20 @@
          tolerance_local = tolerance
       end if
 
-<<<<<<< HEAD
-   end subroutine clip_values_2d
+      ! Look for values greater than threshold
+      if (any(x > max_x)) then
+         ! Raise warning? Only if outside tolerance
+         if (any(x > (max_x + tolerance_local))) then
+            write(error_message,*) 'WARNING: ' // trim(varname) // ': ', &
+                     count(x > (max_x + tolerance_local)), ' values above threshold ', &
+                     '; max = ', maxval(x)
+         end if
+         ! Clip values
+         where (x > max_x)
+            x = max_x
+         end where
+      end if
+   end function clip_values_3d
 
    !-------------------------------------------------------------------------------
    subroutine check_range_2d(v, vmin, vmax, vname, lat, lon, abort_on_error, clip_values)
@@ -371,36 +381,6 @@
    !-------------------------------------------------------------------------------
 
    !----------------------------------------------------------------------------
-=======
-      ! look for values less than threshold
-      if (any(x < min_x)) then
-         ! Raise warning? Only if outside tolerance
-         if (any(x < (min_x - tolerance_local))) then
-            write(error_message,*) 'WARNING: ' // trim(varname) // ': ', &
-                     count(x < (min_x - tolerance_local)), ' values below threshold ', &
-                     '; min = ', minval(x)
-         end if
-         ! Clip values
-         where (x < min_x)
-            x = min_x
-         endwhere
-      end if
->>>>>>> 045cb66f
-
-      ! Look for values greater than threshold
-      if (any(x > max_x)) then
-         ! Raise warning? Only if outside tolerance
-         if (any(x > (max_x + tolerance_local))) then
-            write(error_message,*) 'WARNING: ' // trim(varname) // ': ', &
-                     count(x > (max_x + tolerance_local)), ' values above threshold ', &
-                     '; max = ', maxval(x)
-         end if
-         ! Clip values
-         where (x > max_x)
-            x = max_x
-         end where
-      end if
-   end function clip_values_3d
    !-------------------------------------------------------------------------------
    subroutine handle_error(error_message, fatal)
       use cam_abortutils, only: endrun
@@ -421,17 +401,10 @@
       ! If we encounter an error, fail if we require success. Otherwise do
       ! nothing and return silently.
       if (len(trim(error_message)) > 0) then
-<<<<<<< HEAD
-         if (stop_on_error_local) then
-            call endrun(module_name // ': ' // error_message)
-         else
-            write(iulog,*) 'WARNING: ', error_message
-=======
          if (fatal_local) then
             call endrun(trim(error_message))
          else
             print *, trim(error_message)
->>>>>>> 045cb66f
          end if
       end if
    end subroutine handle_error
