--- conflicted
+++ resolved
@@ -256,12 +256,9 @@
       <value compset="2000_CAM5.*SCREAM-HR" >2000_scream_hr_av1c-04p2</value>
       <!-- Aqua planet -->
       <value compset="_CAM5%AQUA"     >aquaplanet_EAMv1</value>
-<<<<<<< HEAD
       <value compset="2000_SCREAM.*AV1C-L" >2000_scream_av1c-04p2</value>
-=======
       <!-- Radiative-Convective Equilibrium (RCE) -->
       <value compset="_CAM5%RCE"      >RCEMIP_EAMv1</value>
->>>>>>> 070fdbf4
     </values>
     <group>run_component_cam</group>
     <file>env_run.xml</file>
