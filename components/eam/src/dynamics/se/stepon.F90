--- conflicted
+++ resolved
@@ -25,12 +25,8 @@
    use quadrature_mod, only: gauss, gausslobatto, quadrature_t
    use edge_mod,       only: edge_g, edgeVpack_nlyr, edgeVunpack_nlyr
    use parallel_mod,   only : par
-   use scamMod,        only: use_iop, doiopupdate, single_column, &
-<<<<<<< HEAD
+   use scamMod,        only: use_iop, doiopupdate, single_column, dp_crm, &
                              setiopupdate, setiopupdate_init, readiopdata
-=======
-                             setiopupdate, readiopdata, dp_crm
->>>>>>> c7b8bd8d
    use element_mod,    only: element_t
    use element_ops,    only: get_field, get_field_i
    use shr_const_mod,       only: SHR_CONST_PI
@@ -213,42 +209,21 @@
    ! Move data into phys_state structure.
    !----------------------------------------------------------
    
-  ! Determine whether it is time for an IOP update;
-  ! doiopupdate set to true if model time step > next available IOP 
-<<<<<<< HEAD
-  if (use_iop .and. .not. is_last_step()) then
-    if (is_first_step()) then 
-      call setiopupdate_init()
-    else
-      call setiopupdate
-    endif
-  end if
-=======
-
-  if (use_iop) then
-    if (masterproc) call setiopupdate
-    if (masterproc .and. is_first_restart_step() ) call setiopupdate(override_init=.true.)
-  end if 
->>>>>>> c7b8bd8d
-  
-  if (single_column) then
-
-    ! If first restart step then ensure that IOP data is read
-    if (is_first_restart_step()) then
-      iop_update_phase1 = .false.
-      call scm_setinitial(elem)
-      if (masterproc) call readiopdata( iop_update_phase1,hyam,hybm )
-      call scm_broadcast()
-    endif
-
-    iop_update_phase1 = .true. 
-    if ((is_first_restart_step() .or. doiopupdate) .and. masterproc) then
-      call readiopdata( iop_update_phase1,hyam,hybm )
-    endif
-    call scm_broadcast()
-
-    if (.not. dp_crm) call scm_setfield(elem,iop_update_phase1)
-  endif
+   ! Determine whether it is time for an IOP update;
+   ! doiopupdate set to true if model time step > next available IOP 
+   if (use_iop .and. .not. is_last_step()) then
+     if (is_first_step()) then 
+       call setiopupdate_init()
+     else
+       call setiopupdate
+     endif
+   end if
+
+   if (single_column) then
+     iop_update_phase1 = .true. 
+     if (doiopupdate) call readiopdata( iop_update_phase1,hyam,hybm )
+     call scm_setfield(elem,iop_update_phase1)       
+   endif
   
    call t_barrierf('sync_d_p_coupling', mpicom)
    call t_startf('d_p_coupling')
