--- conflicted
+++ resolved
@@ -71,12 +71,7 @@
 real(r8), allocatable :: dgnumdry_m(:,:,:) ! number mode dry diameter for all modes
 real(r8), allocatable, target :: dgnumwet_m(:,:,:) ! number mode wet diameter for all modes
 real(r8), allocatable, target :: qaerwat_m(:,:,:)  ! aerosol water (g/g) for all modes
-<<<<<<< HEAD
-real(r8), allocatable, target :: wetdens_m(:,:,:)  ! aerosol water (g/g) for all modes
-!$OMP THREADPRIVATE(dgnumdry_m, dgnumwet_m, qaerwat_m, wetdens_m)
-=======
 !$OMP THREADPRIVATE(dgnumdry_m, dgnumwet_m, qaerwat_m)
->>>>>>> 3219b44f
 
 logical :: clim_modal_aero ! true when radiatively constituents present (nmodes>0)
 logical :: prog_modal_aero ! Prognostic modal aerosols present
