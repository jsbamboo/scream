module physpkg
  !-----------------------------------------------------------------------
  ! Purpose:
  !
  ! Provides the interface to CAM physics package
  !
  ! Revision history:
  ! Aug  2005,  E. B. Kluzek,  Creation of module from physpkg subroutine
  ! 2005-10-17  B. Eaton       Add contents of inti.F90 to phys_init().  Add
  !                            initialization of grid info in phys_state.
  ! Nov 2010    A. Gettelman   Put micro/macro physics into separate routines
  ! July 2015   B. Singh       Added code for unified convective transport
  !-----------------------------------------------------------------------


  use shr_kind_mod,     only: i8 => shr_kind_i8, r8 => shr_kind_r8
  use spmd_utils,       only: masterproc
  use physconst,        only: latvap, latice, rh2o
  use physics_types,    only: physics_state, physics_tend, physics_state_set_grid, &
       physics_ptend, physics_tend_init,    &
       physics_type_alloc, physics_ptend_dealloc,&
       physics_state_alloc, physics_state_dealloc, physics_tend_alloc, physics_tend_dealloc
  use conditional_diag, only: cnd_diag_t, cnd_diag_info
  use conditional_diag_main, only: cnd_diag_checkpoint
  use physics_update_mod,  only: physics_update, physics_update_init, hist_vars, nvars_prtrb_hist, get_var
  use phys_grid,        only: get_ncols_p, print_cost_p, update_cost_p, phys_proc_cost
  use phys_gmean,       only: gmean_mass
  use ppgrid,           only: begchunk, endchunk, pcols, pver, pverp, psubcols
  use constituents,     only: pcnst, cnst_name, cnst_get_ind, &
                              setup_moist_indices, icldice, icldliq, irain, isnow
  use camsrfexch,       only: cam_out_t, cam_in_t

  use cam_control_mod,  only: ideal_phys, adiabatic
  use phys_control,     only: phys_do_flux_avg, phys_getopts, waccmx_is
  use zm_conv,          only: do_zmconv_dcape_ull => trigdcape_ull, &
                              do_zmconv_dcape_only => trig_dcape_only
  use scamMod,          only: single_column, scm_crm_mode
  use flux_avg,         only: flux_avg_init
  use infnan,           only: posinf, assignment(=)
#ifdef SPMD
  use mpishorthand
#endif
  use perf_mod
  use cam_logfile,     only: iulog
  use camsrfexch,      only: cam_export

  use modal_aero_calcsize,    only: modal_aero_calcsize_init, &
                                    modal_aero_calcsize_reg
  use modal_aero_wateruptake, only: modal_aero_wateruptake_init, &
                                    modal_aero_wateruptake_reg

  implicit none
  private

  !  Physics buffer index
  integer ::  teout_idx          = 0  

  integer ::  tini_idx           = 0 
  integer ::  qini_idx           = 0 
  integer ::  cldliqini_idx      = 0 
  integer ::  cldiceini_idx      = 0 
  integer ::  static_ener_ac_idx = 0
  integer ::  water_vap_ac_idx   = 0

  integer ::  prec_str_idx       = 0
  integer ::  snow_str_idx       = 0
  integer ::  prec_sed_idx       = 0
  integer ::  snow_sed_idx       = 0
  integer ::  prec_pcw_idx       = 0
  integer ::  snow_pcw_idx       = 0
  integer ::  prec_dp_idx        = 0
  integer ::  snow_dp_idx        = 0
  integer ::  prec_sh_idx        = 0
  integer ::  snow_sh_idx        = 0
  integer :: species_class(pcnst)  = -1 !BSINGH: Moved from modal_aero_data.F90 as it is being used in second call to zm deep convection scheme (convect_deep_tend_2)

  save

  ! Public methods
  public phys_register ! was initindx  - register physics methods
  public phys_init   ! Public initialization method
  public phys_run1   ! First phase of the public run method
  public phys_run2   ! Second phase of the public run method
  public phys_final  ! Public finalization method
  !
  ! Private module data
  !
  ! Physics package options
  character(len=16) :: shallow_scheme
  character(len=16) :: macrop_scheme
  character(len=16) :: microp_scheme 
  integer           :: cld_macmic_num_steps    ! Number of macro/micro substeps
  logical           :: do_clubb_sgs
  logical           :: do_shoc_sgs
  logical           :: use_subcol_microp   ! if true, use subcolumns in microphysics
  logical           :: state_debug_checks  ! Debug physics_state.
  logical           :: clim_modal_aero     ! climate controled by prognostic or prescribed modal aerosols
  logical           :: prog_modal_aero     ! Prognostic modal aerosols present
  logical           :: micro_do_icesupersat
  logical           :: pergro_test_active= .false.
  logical           :: pergro_mods = .false.
  logical           :: is_cmip6_volc !true if cmip6 style volcanic file is read otherwise false

  !======================================================================= 
contains

subroutine phys_register
    !----------------------------------------------------------------------- 
    ! 
    ! Purpose: Register constituents and physics buffer fields.
    ! 
    ! Author:    CSM Contact: M. Vertenstein, Aug. 1997
    !            B.A. Boville, Oct 2001
    !            A. Gettelman, Nov 2010 - put micro/macro physics into separate routines
    ! 
    !-----------------------------------------------------------------------
    use physics_buffer,     only: pbuf_init_time
    use physics_buffer,     only: pbuf_add_field, dtype_r8, pbuf_register_subcol
    use shr_kind_mod,       only: r8 => shr_kind_r8
    use spmd_utils,         only: masterproc
    use constituents,       only: pcnst, cnst_add, cnst_chk_dim, cnst_name

    use cam_control_mod,    only: moist_physics
    use chemistry,          only: chem_register
    use cloud_fraction,     only: cldfrc_register
    use stratiform,         only: stratiform_register
    use microp_driver,      only: microp_driver_register
    use microp_aero,        only: microp_aero_register
    use macrop_driver,      only: macrop_driver_register
    use clubb_intr,         only: clubb_register_cam
    use shoc_intr,          only: shoc_register_e3sm
    use conv_water,         only: conv_water_register
    use physconst,          only: mwdry, cpair, mwh2o, cpwv
    use tracers,            only: tracers_register
    use check_energy,       only: check_energy_register
    use cam3_aero_data,     only: cam3_aero_data_on, cam3_aero_data_register
    use cam3_ozone_data,    only: cam3_ozone_data_on, cam3_ozone_data_register
    use ghg_data,           only: ghg_data_register
    use vertical_diffusion, only: vd_register
    use convect_deep,       only: convect_deep_register
    use convect_shallow,    only: convect_shallow_register
    use radiation,          only: radiation_register
    use co2_cycle,          only: co2_register
    use co2_diagnostics,    only: co2_diags_register
    use flux_avg,           only: flux_avg_register
    use iondrag,            only: iondrag_register
    use ionosphere,         only: ionos_register
    use string_utils,       only: to_lower
    use prescribed_ozone,   only: prescribed_ozone_register
    use prescribed_volcaero,only: prescribed_volcaero_register
    use prescribed_aero,    only: prescribed_aero_register
    use read_spa_data,      only: read_spa_data_register
    use prescribed_ghg,     only: prescribed_ghg_register
    use sslt_rebin,         only: sslt_rebin_register
    use aoa_tracers,        only: aoa_tracers_register
    use aircraft_emit,      only: aircraft_emit_register
    use cam_diagnostics,    only: diag_register
    use cloud_diagnostics,  only: cloud_diagnostics_register
    use cospsimulator_intr, only: cospsimulator_intr_register
    use rad_constituents,   only: rad_cnst_get_info ! Added to query if it is a modal aero sim or not
    use subcol,             only: subcol_register
    use subcol_utils,       only: is_subcol_on
    use output_aerocom_aie, only: output_aerocom_aie_register, do_aerocom_ind3

    !---------------------------Local variables-----------------------------
    !
    integer  :: m        ! loop index
    integer  :: mm       ! constituent index 
    !-----------------------------------------------------------------------

    integer :: nmodes

    call phys_getopts(shallow_scheme_out       = shallow_scheme, &
                      macrop_scheme_out        = macrop_scheme,   &
                      microp_scheme_out        = microp_scheme,   &
                      cld_macmic_num_steps_out = cld_macmic_num_steps, &
                      do_clubb_sgs_out         = do_clubb_sgs,     &
		      do_shoc_sgs_out          = do_shoc_sgs, &
                      do_aerocom_ind3_out      = do_aerocom_ind3,  &
                      use_subcol_microp_out    = use_subcol_microp, &
                      state_debug_checks_out   = state_debug_checks, &
                      micro_do_icesupersat_out = micro_do_icesupersat, &
                      pergro_test_active_out   = pergro_test_active, &
                      pergro_mods_out          = pergro_mods)
    ! Initialize dyn_time_lvls
    call pbuf_init_time()

    ! Register the subcol scheme
    call subcol_register()

    ! Register water vapor.
    ! ***** N.B. ***** This must be the first call to cnst_add so that
    !                  water vapor is constituent 1.
    if (moist_physics) then
       call cnst_add('Q', mwh2o, cpwv, 1.E-12_r8, mm, &
            longname='Specific humidity', readiv=.true., is_convtran1=.true.)
    else
       call cnst_add('Q', mwh2o, cpwv, 0.0_r8, mm, &
            longname='Specific humidity', readiv=.false., is_convtran1=.true.)
    end if

    ! Fields for physics package diagnostics
    call pbuf_add_field('TINI',      'physpkg', dtype_r8, (/pcols,pver/), tini_idx)
    call pbuf_add_field('QINI',      'physpkg', dtype_r8, (/pcols,pver/), qini_idx)
    call pbuf_add_field('CLDLIQINI', 'physpkg', dtype_r8, (/pcols,pver/), cldliqini_idx)
    call pbuf_add_field('CLDICEINI', 'physpkg', dtype_r8, (/pcols,pver/), cldiceini_idx)
    call pbuf_add_field('static_ener_ac', 'global', dtype_r8, (/pcols/), static_ener_ac_idx)
    call pbuf_add_field('water_vap_ac',   'global', dtype_r8, (/pcols/), water_vap_ac_idx)


    ! check energy package
    call check_energy_register

    ! If using an ideal/adiabatic physics option, the CAM physics parameterizations 
    ! aren't called.
    if (moist_physics) then

       ! register fluxes for saving across time
       if (phys_do_flux_avg()) call flux_avg_register()

       call cldfrc_register()

       ! cloud water
       if( microp_scheme == 'RK' ) then
          call stratiform_register()
       elseif( microp_scheme == 'MG' .or. microp_scheme == 'P3' ) then
          if (.not. do_clubb_sgs .and. .not. do_shoc_sgs) call macrop_driver_register()
          call microp_aero_register()
          call microp_driver_register()
       end if
       
       ! Register CLUBB_SGS here
       if (do_clubb_sgs) call clubb_register_cam()
       
       ! Register SHOC_SGS here
       if (do_shoc_sgs) call shoc_register_e3sm()
       

       call pbuf_add_field('PREC_STR',  'physpkg',dtype_r8,(/pcols/),prec_str_idx)
       call pbuf_add_field('SNOW_STR',  'physpkg',dtype_r8,(/pcols/),snow_str_idx)
       call pbuf_add_field('PREC_PCW',  'physpkg',dtype_r8,(/pcols/),prec_pcw_idx)
       call pbuf_add_field('SNOW_PCW',  'physpkg',dtype_r8,(/pcols/),snow_pcw_idx)
       call pbuf_add_field('PREC_SED',  'physpkg',dtype_r8,(/pcols/),prec_sed_idx)
       call pbuf_add_field('SNOW_SED',  'physpkg',dtype_r8,(/pcols/),snow_sed_idx)
       if (is_subcol_on()) then
         call pbuf_register_subcol('PREC_STR', 'phys_register', prec_str_idx)
         call pbuf_register_subcol('SNOW_STR', 'phys_register', snow_str_idx)
         call pbuf_register_subcol('PREC_PCW', 'phys_register', prec_pcw_idx)
         call pbuf_register_subcol('SNOW_PCW', 'phys_register', snow_pcw_idx)
         call pbuf_register_subcol('PREC_SED', 'phys_register', prec_sed_idx)
         call pbuf_register_subcol('SNOW_SED', 'phys_register', snow_sed_idx)
       end if

    ! Who should add FRACIS? 
    ! -- It does not seem that aero_intr should add it since FRACIS is used in convection
    !     even if there are no prognostic aerosols ... so do it here for now 
       call pbuf_add_field('FRACIS','physpkg',dtype_r8,(/pcols,pver,pcnst/),m)

       call conv_water_register()
       
       ! Determine whether its a 'modal' aerosol simulation  or not
       call rad_cnst_get_info(0, nmodes=nmodes)
       clim_modal_aero = (nmodes > 0)

       if (clim_modal_aero) then
          call modal_aero_calcsize_reg()
          call modal_aero_wateruptake_reg()
       endif

       ! register chemical constituents including aerosols ...
       call chem_register(species_class)

       ! co2 constituents
       call co2_register()
       call co2_diags_register()

       ! register data model ozone with pbuf
       if (cam3_ozone_data_on) then
          call cam3_ozone_data_register()
       end if
       call prescribed_volcaero_register()
       call prescribed_ozone_register()
       call prescribed_aero_register()
       call read_spa_data_register()
       call prescribed_ghg_register()
       call sslt_rebin_register

       ! CAM3 prescribed aerosols
       if (cam3_aero_data_on) then
          call cam3_aero_data_register()
       end if

       ! register various data model gasses with pbuf
       call ghg_data_register()

       ! Register iondrag variables with pbuf
       call iondrag_register()

       ! Register ionosphere variables with pbuf if mode set to ionosphere
       if( waccmx_is('ionosphere') ) then
          call ionos_register()
       endif

       call aircraft_emit_register()

       ! deep convection
       call convect_deep_register

       !  shallow convection
       call convect_shallow_register

       ! radiation
       call radiation_register
       call cloud_diagnostics_register

       ! COSP
       call cospsimulator_intr_register

       ! vertical diffusion
       if (.not. do_clubb_sgs .and. .not. do_shoc_sgs) call vd_register()

       if (do_aerocom_ind3) call output_aerocom_aie_register()
    
    end if

    ! Register diagnostics PBUF
    call diag_register()

    ! Register age of air tracers
    call aoa_tracers_register()

    ! Register test tracers
    ! ***** N.B. ***** This is the last call to register constituents because
    !                  the test tracers fill the remaining available slots up
    !                  to constituent number PCNST -- regardless of what PCNST is set to.
    call tracers_register()

    ! All tracers registered, check that the dimensions are correct
    call cnst_chk_dim()

    ! ***NOTE*** No registering constituents after the call to cnst_chk_dim.

end subroutine phys_register



  !======================================================================= 

subroutine phys_inidat( cam_out, pbuf2d )
    use cam_abortutils, only : endrun

    use physics_buffer, only : pbuf_get_index, pbuf_get_field, physics_buffer_desc, pbuf_set_field, dyn_time_lvls


    use cam_initfiles,       only: initial_file_get_id, topo_file_get_id
    use cam_grid_support,    only: cam_grid_check, cam_grid_id
    use cam_grid_support,    only: cam_grid_get_dim_names
    use pio,                 only: file_desc_t
    use ncdio_atm,           only: infld
    use dycore,              only: dycore_is
    use polar_avg,           only: polar_average
    use short_lived_species, only: initialize_short_lived_species
    use comsrf,              only: sgh, sgh30
    use cam_control_mod,     only: aqua_planet

    type(cam_out_t),     intent(inout) :: cam_out(begchunk:endchunk)
    type(physics_buffer_desc), pointer :: pbuf2d(:,:)
    integer :: lchnk, m, n, i, k, ncol
    type(file_desc_t), pointer :: fh_ini, fh_topo
    character(len=8) :: fieldname
    real(r8), pointer :: cldptr(:,:,:,:), convptr_3d(:,:,:,:)
    real(r8), pointer :: tptr(:,:), tptr3d(:,:,:), tptr3d_2(:,:,:)
    real(r8), pointer :: qpert(:,:)

    character*11 :: subname='phys_inidat' ! subroutine name
    integer :: tpert_idx, qpert_idx, pblh_idx, vmag_gust_idx

    logical :: found=.false., found2=.false.
    integer :: ierr
    character(len=8) :: dim1name, dim2name
    integer                   :: grid_id  ! grid ID for data mapping
    nullify(tptr,tptr3d,tptr3d_2,cldptr,convptr_3d)

    fh_ini=>initial_file_get_id()

    !   dynamics variables are handled in dyn_init - here we read variables needed for physics 
    !   but not dynamics

    grid_id = cam_grid_id('physgrid')
    if (.not. cam_grid_check(grid_id)) then
      call endrun(trim(subname)//': Internal error, no "physgrid" grid')
    end if
    call cam_grid_get_dim_names(grid_id, dim1name, dim2name)

    if(aqua_planet) then
       sgh = 0._r8
       sgh30 = 0._r8
       if (masterproc) write(iulog,*) 'AQUA_PLANET simulation, sgh, sgh30 initialized to 0.'
    else
       if (masterproc) write(iulog,*) 'NOT AN AQUA_PLANET simulation, initialize &
                                      &sgh, sgh30, land m using data from file.'
       fh_topo=>topo_file_get_id()
       call t_startf('phys_inidat_infld')
       call infld('SGH', fh_topo, dim1name, dim2name, 1, pcols, begchunk, endchunk, &
            sgh, found, gridname='physgrid')
       call t_stopf('phys_inidat_infld')
       if(.not. found) call endrun('ERROR: SGH not found on topo file')

       call t_startf('phys_inidat_infld')
       call infld('SGH30', fh_topo, dim1name, dim2name, 1, pcols, begchunk, endchunk, &
            sgh30, found, gridname='physgrid')
       call t_stopf('phys_inidat_infld')
       
       if(.not. found) then
          if (masterproc) write(iulog,*) 'Warning: Error reading SGH30 from topo file.'
          if (masterproc) write(iulog,*) 'The field SGH30 will be filled using data from SGH.'
          sgh30 = sgh
       end if
    end if

    allocate(tptr(1:pcols,begchunk:endchunk))

    call t_startf('phys_inidat_infld')
    call infld('PBLH', fh_ini, dim1name, dim2name, 1, pcols, begchunk, endchunk, &
         tptr(:,:), found, gridname='physgrid')
    call t_stopf('phys_inidat_infld')
    
    if(.not. found) then
       tptr(:,:) = 0._r8
       if (masterproc) write(iulog,*) 'PBLH initialized to 0.'
    end if
    pblh_idx = pbuf_get_index('pblh')

    call pbuf_set_field(pbuf2d, pblh_idx, tptr)

    call infld('TPERT', fh_ini, dim1name, dim2name, 1, pcols, begchunk, endchunk, &
         tptr(:,:), found, gridname='physgrid')
    if(.not. found) then
       tptr(:,:) = 0._r8
       if (masterproc) write(iulog,*) 'TPERT initialized to 0.'
    end if
    tpert_idx = pbuf_get_index( 'tpert')
    call pbuf_set_field(pbuf2d, tpert_idx, tptr)


    call infld('vmag_gust', fh_ini, dim1name, dim2name, 1, pcols, begchunk, endchunk, &
         tptr(:,:), found, gridname='physgrid')
    if(.not. found) then
       tptr(:,:) = 0._r8
       if (masterproc) write(iulog,*) 'vmag_gust initialized to 1.'
    end if
    vmag_gust_idx = pbuf_get_index( 'vmag_gust')
    call pbuf_set_field(pbuf2d, vmag_gust_idx, tptr)


    fieldname='QPERT'  
    qpert_idx = pbuf_get_index( 'qpert',ierr)
    if (qpert_idx > 0) then
       call infld(fieldname, fh_ini, dim1name, dim2name, 1, pcols, begchunk, endchunk, &
            tptr, found, gridname='physgrid')
       if(.not. found) then
          tptr=0_r8
          if (masterproc) write(iulog,*) trim(fieldname), ' initialized to 0.'
       end if

       allocate(tptr3d_2(pcols,pcnst,begchunk:endchunk))
       tptr3d_2 = 0_r8
       tptr3d_2(:,1,:) = tptr(:,:)

       call pbuf_set_field(pbuf2d, qpert_idx, tptr3d_2)
       deallocate(tptr3d_2)
    end if

    fieldname='CUSH'
    m = pbuf_get_index('cush')
    call infld(fieldname, fh_ini, dim1name, dim2name, 1, pcols, begchunk, endchunk, &
         tptr, found, gridname='physgrid')
    if(.not.found) then
       if(masterproc) write(iulog,*) trim(fieldname), ' initialized to 1000.'
       tptr=1000._r8
    end if
    do n=1,dyn_time_lvls
       call pbuf_set_field(pbuf2d, m, tptr, start=(/1,n/), kount=(/pcols,1/))
    end do
    deallocate(tptr)

    do lchnk=begchunk,endchunk
       cam_out(lchnk)%tbot(:) = posinf
    end do

    !
    ! 3-D fields
    !

    allocate(tptr3d(pcols,pver,begchunk:endchunk))

    fieldname='CLOUD'
    m = pbuf_get_index('CLD')
    call infld(fieldname, fh_ini, dim1name, 'lev', dim2name, 1, pcols, 1, pver, begchunk, endchunk, &
         tptr3d, found, gridname='physgrid')
    if(found) then
       do n = 1, dyn_time_lvls
          call pbuf_set_field(pbuf2d, m, tptr3d, (/1,1,n/),(/pcols,pver,1/))
       end do
    else
       call pbuf_set_field(pbuf2d, m, 0._r8)
       if (masterproc) write(iulog,*) trim(fieldname), ' initialized to 0.'
    end if

    fieldname='QCWAT'
    m = pbuf_get_index(fieldname,ierr)
    if (m > 0) then
       call infld(fieldname, fh_ini, dim1name, 'lev', dim2name, 1, pcols, 1, pver, begchunk, endchunk, &
            tptr3d, found, gridname='physgrid')
       if(.not. found) then
          call infld('Q',fh_ini,dim1name, 'lev', dim2name, 1, pcols, 1, pver, begchunk, endchunk, &
               tptr3d, found, gridname='physgrid')
          if (found) then
             if (masterproc) write(iulog,*) trim(fieldname), ' initialized with Q'
             if(dycore_is('LR')) call polar_average(pver, tptr3d) 	
          else
             call endrun('  '//trim(subname)//' Error:  Q must be on Initial File')
          end if
       end if
       do n = 1, dyn_time_lvls
          call pbuf_set_field(pbuf2d, m, tptr3d, (/1,1,n/),(/pcols,pver,1/))
       end do
    end if

    fieldname = 'ICCWAT'
    m = pbuf_get_index(fieldname, ierr)
    if (m > 0) then
       call infld(fieldname, fh_ini, dim1name, 'lev', dim2name, 1, pcols, 1, pver, begchunk, endchunk, &
          tptr3d, found, gridname='physgrid')
       if(found) then
          do n = 1, dyn_time_lvls
             call pbuf_set_field(pbuf2d, m, tptr3d, (/1,1,n/),(/pcols,pver,1/))
          end do
       else
          call infld('CLDICE',fh_ini,dim1name, 'lev', dim2name, 1, pcols, 1, pver, begchunk, endchunk, &
             tptr3d, found, gridname='physgrid')
          if(found) then
             do n = 1, dyn_time_lvls
                call pbuf_set_field(pbuf2d, m, tptr3d, (/1,1,n/),(/pcols,pver,1/))
             end do
          else
             call pbuf_set_field(pbuf2d, m, 0._r8)
          end if
          if (masterproc) then
             if (found) then
                write(iulog,*) trim(fieldname), ' initialized with CLDICE'
             else
                write(iulog,*) trim(fieldname), ' initialized to 0.0'
             end if
          end if
       end if
    end if

    fieldname = 'LCWAT'
    m = pbuf_get_index(fieldname,ierr)
    if (m > 0) then
       call infld(fieldname, fh_ini, dim1name, 'lev', dim2name, 1, pcols, 1, pver, begchunk, endchunk, &
            tptr3d, found, gridname='physgrid')
       if(found) then
          do n = 1, dyn_time_lvls
             call pbuf_set_field(pbuf2d, m, tptr3d, (/1,1,n/),(/pcols,pver,1/))
          end do
       else
          allocate(tptr3d_2(pcols,pver,begchunk:endchunk))     
          call infld('CLDICE',fh_ini,dim1name, 'lev', dim2name, 1, pcols, 1, pver, begchunk, endchunk, &
               tptr3d, found, gridname='physgrid')
          call infld('CLDLIQ',fh_ini,dim1name, 'lev', dim2name, 1, pcols, 1, pver, begchunk, endchunk, &
               tptr3d_2, found2, gridname='physgrid')
          if(found .and. found2) then
             tptr3d(:,:,:)=tptr3d(:,:,:)+tptr3d_2(:,:,:)
             if (masterproc) write(iulog,*) trim(fieldname), ' initialized with CLDICE + CLDLIQ'
          else if (found) then ! Data already loaded in tptr3d
             if (masterproc) write(iulog,*) trim(fieldname), ' initialized with CLDICE only'
          else if (found2) then
             tptr3d(:,:,:)=tptr3d_2(:,:,:)
             if (masterproc) write(iulog,*) trim(fieldname), ' initialized with CLDLIQ only'
          end if

          if (found .or. found2) then
             do n = 1, dyn_time_lvls
                call pbuf_set_field(pbuf2d, m, tptr3d, (/1,1,n/),(/pcols,pver,1/))
             end do
             if(dycore_is('LR')) call polar_average(pver, tptr3d) 	
          else
             call pbuf_set_field(pbuf2d, m, 0._r8)
             if (masterproc)  write(iulog,*) trim(fieldname), ' initialized to 0.0'
          end if
          deallocate(tptr3d_2)
       end if
    end if

    deallocate(tptr3d)
    allocate(tptr3d(pcols,pver,begchunk:endchunk))

    fieldname = 'TCWAT'
    m = pbuf_get_index(fieldname,ierr)
    if (m > 0) then
       call infld(fieldname, fh_ini, dim1name, 'lev', dim2name, 1, pcols, 1, pver, begchunk, endchunk, &
            tptr3d, found, gridname='physgrid')
       if(.not.found) then
          call infld('T', fh_ini, dim1name, 'lev', dim2name, 1, pcols, 1, pver, begchunk, endchunk, &
               tptr3d, found, gridname='physgrid')
          if(dycore_is('LR')) call polar_average(pver, tptr3d) 	
          if (masterproc) write(iulog,*) trim(fieldname), ' initialized with T'
       end if
       do n = 1, dyn_time_lvls
          call pbuf_set_field(pbuf2d, m, tptr3d, (/1,1,n/),(/pcols,pver,1/))
       end do
    end if

    deallocate(tptr3d)
    allocate(tptr3d(pcols,pverp,begchunk:endchunk))

    fieldname = 'TKE'
    m = pbuf_get_index( 'tke')
    call infld(fieldname, fh_ini, dim1name, 'ilev', dim2name, 1, pcols, 1, pverp, begchunk, endchunk, &
         tptr3d, found, gridname='physgrid')
    if (found) then
       call pbuf_set_field(pbuf2d, m, tptr3d)
    else
       call pbuf_set_field(pbuf2d, m, 0.01_r8)
       if (masterproc) write(iulog,*) trim(fieldname), ' initialized to 0.01'
    end if


    fieldname = 'KVM'
    m = pbuf_get_index('kvm')
    call infld(fieldname, fh_ini, dim1name, 'ilev', dim2name, 1, pcols, 1, pverp, begchunk, endchunk, &
         tptr3d, found, gridname='physgrid')
    if (found) then
       call pbuf_set_field(pbuf2d, m, tptr3d)
    else
       call pbuf_set_field(pbuf2d, m, 0._r8)
       if (masterproc) write(iulog,*) trim(fieldname), ' initialized to 0.'
    end if


    fieldname = 'KVH'
    m = pbuf_get_index('kvh')
    call infld(fieldname, fh_ini, dim1name, 'ilev', dim2name, 1, pcols, 1, pverp, begchunk, endchunk, &
         tptr3d, found, gridname='physgrid')
    if (found) then
       call pbuf_set_field(pbuf2d, m, tptr3d)
    else
       call pbuf_set_field(pbuf2d, m, 0._r8)
       if (masterproc) write(iulog,*) trim(fieldname), ' initialized to 0.'
    end if

    deallocate(tptr3d)
    allocate(tptr3d(pcols,pver,begchunk:endchunk))

    fieldname = 'CONCLD'
    m = pbuf_get_index('CONCLD')
    call infld(fieldname, fh_ini, dim1name, 'lev', dim2name, 1, pcols, 1, pver, begchunk, endchunk, &
         tptr3d, found, gridname='physgrid')
    if(found) then
       do n = 1, dyn_time_lvls
          call pbuf_set_field(pbuf2d, m, tptr3d, (/1,1,n/),(/pcols,pver,1/))
       end do
    else
       call pbuf_set_field(pbuf2d, m, 0._r8)
       if (masterproc) write(iulog,*) trim(fieldname), ' initialized to 0.'
    end if

    deallocate (tptr3d)

    call initialize_short_lived_species(fh_ini, pbuf2d)
end subroutine phys_inidat


subroutine phys_init( phys_state, phys_tend, pbuf2d, cam_out )

    !----------------------------------------------------------------------- 
    ! 
    ! Initialization of physics package.
    ! 
    !-----------------------------------------------------------------------

    use physics_buffer,     only: physics_buffer_desc, pbuf_initialize, pbuf_get_index
    use physics_buffer,     only: pbuf_get_chunk
    use time_manager,       only: is_first_step
    use physconst,          only: rair, cpair, gravit, stebol, tmelt, &
                                  latvap, latice, rh2o, rhoh2o, pstd, zvir, &
                                  karman, rhodair, physconst_init 
    use ref_pres,           only: pref_edge, pref_mid
    use cloud_rad_props,    only: cloud_rad_props_init
    use cam_control_mod,    only: nsrest  ! restart flag
    use check_energy,       only: check_energy_init
    use chemistry,          only: chem_init
    use prescribed_ozone,   only: prescribed_ozone_init
    use prescribed_ghg,     only: prescribed_ghg_init
    use prescribed_aero,    only: prescribed_aero_init
    use read_spa_data,      only: read_spa_data_init
    use seasalt_model,      only: init_ocean_data, has_mam_mom
    use aerodep_flx,        only: aerodep_flx_init
    use aircraft_emit,      only: aircraft_emit_init
    use prescribed_volcaero,only: prescribed_volcaero_init
    use cloud_fraction,     only: cldfrc_init
    use cldfrc2m,           only: cldfrc2m_init
    use co2_cycle,          only: co2_init, co2_transport
    use convect_deep,       only: convect_deep_init
    use convect_shallow,    only: convect_shallow_init
    use cam_diagnostics,    only: diag_init
    use gw_drag,            only: gw_init
    use cam3_aero_data,     only: cam3_aero_data_on, cam3_aero_data_init
    use cam3_ozone_data,    only: cam3_ozone_data_on, cam3_ozone_data_init
    use radheat,            only: radheat_init
    use radiation,          only: radiation_init
    use cloud_diagnostics,  only: cloud_diagnostics_init
    use co2_diagnostics,    only: co2_diags_init
    use stratiform,         only: stratiform_init
    use wv_saturation,      only: wv_sat_init
    use microp_driver,      only: microp_driver_init
    use microp_aero,        only: microp_aero_init
    use macrop_driver,      only: macrop_driver_init
    use conv_water,         only: conv_water_init
    use tracers,            only: tracers_init
    use aoa_tracers,        only: aoa_tracers_init
    use rayleigh_friction,  only: rayleigh_friction_init
    use pbl_utils,          only: pbl_utils_init
    use vertical_diffusion, only: vertical_diffusion_init
    use dycore,             only: dycore_is
    use phys_debug_util,    only: phys_debug_init
    use rad_constituents,   only: rad_cnst_init
    use aer_rad_props,      only: aer_rad_props_init
    use subcol,             only: subcol_init
    use qbo,                only: qbo_init
    use iondrag,            only: iondrag_init
#if ( defined OFFLINE_DYN )
    use metdata,            only: metdata_phys_init
#endif
    use ionosphere,	    only: ionos_init  ! Initialization of ionosphere module (WACCM-X)
    use majorsp_diffusion,  only: mspd_init   ! Initialization of major species diffusion module (WACCM-X)
    use clubb_intr,         only: clubb_ini_cam
    use shoc_intr,          only: shoc_init_e3sm
    use sslt_rebin,         only: sslt_rebin_init
    use tropopause,         only: tropopause_init
    use solar_data,         only: solar_data_init
    use rad_solar_var,      only: rad_solar_var_init
    use nudging,            only: Nudge_Model,nudging_init
    use output_aerocom_aie, only: output_aerocom_aie_init, do_aerocom_ind3
    use misc_diagnostics,   only: dcape_diags_init
    use conditional_diag_output_utils, only: cnd_diag_output_init

    ! Input/output arguments
    type(physics_state), pointer       :: phys_state(:)
    type(physics_tend ), pointer       :: phys_tend(:)
    type(physics_buffer_desc), pointer :: pbuf2d(:,:)
    type(physics_buffer_desc), pointer :: pbuf1d(:)

    type(cam_out_t),intent(inout)      :: cam_out(begchunk:endchunk)

    ! local variables
    integer :: lchnk
    real(r8) :: dp1 = huge(1.0_r8) !set in namelist, assigned in cloud_fraction.F90
    character(len=16)  :: deep_scheme      ! Default set in phys_control.F90

    !-----------------------------------------------------------------------

    call physics_type_alloc(phys_state, phys_tend, begchunk, endchunk, pcols)

    do lchnk = begchunk, endchunk
       call physics_state_set_grid(lchnk, phys_state(lchnk))
    end do

    !-------------------------------------------------------------------------------------------
    ! Initialize any variables in physconst which are not temporally and/or spatially constant
    !------------------------------------------------------------------------------------------- 
    call physconst_init()

    ! Initialize debugging a physics column
    call phys_debug_init()

    call pbuf_initialize(pbuf2d)

    !initialize physics update interface routine
    call physics_update_init()

    ! Initialize subcol scheme
    call subcol_init(pbuf2d)

    call setup_moist_indices()

    ! diag_init makes addfld calls for dynamics fields that are output from
    ! the physics decomposition
    call diag_init()

    call check_energy_init()

    call tracers_init()

    ! age of air tracers
    call aoa_tracers_init()

    teout_idx = pbuf_get_index( 'TEOUT')

    ! "addfld" and "add_default" calls for CondiDiag
    call cnd_diag_output_init( pver, cnd_diag_info )

    ! For adiabatic or ideal physics don't need to initialize any of the
    ! parameterizations below:
    if (adiabatic .or. ideal_phys) return

    if (nsrest .eq. 0) then
       call t_startf ('phys_inidat')
       call phys_inidat(cam_out, pbuf2d) 
       call t_stopf ('phys_inidat')
    end if
    
    ! wv_saturation is relatively independent of everything else and
    ! low level, so init it early. Must at least do this before radiation.
    call wv_sat_init

    ! CAM3 prescribed aerosols
    if (cam3_aero_data_on) call cam3_aero_data_init(phys_state)

    ! Initialize rad constituents and their properties
    call t_startf ('rad_cnst_init')
    call rad_cnst_init()
    call t_stopf ('rad_cnst_init')
    
    call aer_rad_props_init()
    call cloud_rad_props_init()

    ! solar irradiance data modules
    call t_startf ('solar_data_init')
    call solar_data_init()
    call t_stopf ('solar_data_init')

    ! Prognostic chemistry.
    call t_startf ('chem_init')
    call chem_init(phys_state,pbuf2d, species_class)
    call t_stopf ('chem_init')

    ! Prescribed tracers
    call prescribed_ozone_init()
    call prescribed_ghg_init()
    call prescribed_aero_init()
    call read_spa_data_init()
    call aerodep_flx_init()
    call aircraft_emit_init(phys_state,pbuf2d)
    !when is_cmip6_volc is true ,cmip6 style volcanic file is read
    !Initialized to .false. here but it gets its values from prescribed_volcaero_init
    is_cmip6_volc = .false. 
    call t_startf ('prescribed_volcaero_init')
    call prescribed_volcaero_init(is_cmip6_volc)
    call t_stopf ('prescribed_volcaero_init')

    ! Initialize ocean data
    if (has_mam_mom) then
       call t_startf ('init_ocean_data')
       call init_ocean_data()
       call t_stopf ('init_ocean_data')
    end if

    ! co2 cycle            
    if (co2_transport()) then
       call co2_init()
    end if
    call co2_diags_init(phys_state)

    ! CAM3 prescribed ozone
    if (cam3_ozone_data_on) call cam3_ozone_data_init(phys_state)

    call gw_init()

    call rayleigh_friction_init()

    call pbl_utils_init(gravit, karman, cpair, rair, zvir)
    if (.not. do_clubb_sgs .and. .not. do_shoc_sgs) call vertical_diffusion_init(pbuf2d)

    if ( waccmx_is('ionosphere') .or. waccmx_is('neutral') ) then
       call mspd_init ()
       ! Initialization of ionosphere module if mode set to ionosphere
       if( waccmx_is('ionosphere') ) then
          call ionos_init()
       endif
    endif

    call tsinti(tmelt, latvap, rair, stebol, latice)

    call t_startf ('radiation_init')
    call radiation_init(phys_state,pbuf2d)
    call t_stopf ('radiation_init')

    call rad_solar_var_init()

    call cloud_diagnostics_init()

    call radheat_init(pref_mid)

    call convect_shallow_init(pref_edge, pbuf2d)

    call cldfrc_init(dp1)! for passing dp1 on to clubb
    call cldfrc2m_init()

    call convect_deep_init(pref_edge, pbuf2d)

    ! If this is the first timestep of an initial run,
    ! set some old-timestep values for dCAPE diagnostics.
    ! In restart/branch/hybrid runs, these values are read from
    ! the restart file.

    call phys_getopts( deep_scheme_out   = deep_scheme )

    if (is_first_step() .and. deep_scheme .eq. 'ZM') then
       do lchnk = begchunk, endchunk
          pbuf1d => pbuf_get_chunk(pbuf2d, lchnk)
          call dcape_diags_init( pbuf1d, pver )
       end do
    end if
    !----

    if( microp_scheme == 'RK' ) then
       call stratiform_init()
    elseif( microp_scheme == 'MG' .or. microp_scheme == 'P3' ) then 
       if (.not. do_clubb_sgs .and. .not. do_shoc_sgs) call macrop_driver_init(pbuf2d)
       call microp_aero_init()
       call microp_driver_init(pbuf2d)
       call conv_water_init
    end if

    ! initiate CLUBB within CAM
    if (do_clubb_sgs) call clubb_ini_cam(pbuf2d,dp1)
    
    ! initiate SHOC within E3SM
    if (do_shoc_sgs) call shoc_init_e3sm(pbuf2d,dp1)

    call qbo_init

    call iondrag_init(pref_mid)

#if ( defined OFFLINE_DYN )
    call metdata_phys_init()
#endif
    call sslt_rebin_init()
    
    call t_startf ('tropopause_init')
    call tropopause_init()
    call t_stopf ('tropopause_init')

    if(do_aerocom_ind3) call output_aerocom_aie_init()

    prec_dp_idx  = pbuf_get_index('PREC_DP')
    snow_dp_idx  = pbuf_get_index('SNOW_DP')
    prec_sh_idx  = pbuf_get_index('PREC_SH')
    snow_sh_idx  = pbuf_get_index('SNOW_SH')

    call phys_getopts(prog_modal_aero_out=prog_modal_aero)

    if (clim_modal_aero) then

       ! If climate calculations are affected by prescribed modal aerosols, the
       ! the initialization routine for the dry mode radius calculation is called
       ! here.  For prognostic MAM the initialization is called from
       ! modal_aero_initialize
       if (.not. prog_modal_aero) then
          call modal_aero_calcsize_init(pbuf2d, species_class)
       endif

       call modal_aero_wateruptake_init(pbuf2d)

    end if

    ! Initialize Nudging Parameters
    !--------------------------------
    if(Nudge_Model) call nudging_init

    
   !BSINGH -  addfld and adddefault calls for perturb growth testing    
    if(pergro_test_active)call add_fld_default_calls()

end subroutine phys_init

  !
  !-----------------------------------------------------------------------
  !

subroutine phys_run1(phys_state, ztodt, phys_tend, pbuf2d,  cam_in, cam_out, phys_diag)
    !----------------------------------------------------------------------- 
    ! 
    ! Purpose: 
    ! First part of atmospheric physics package before updating of surface models
    ! 
    !-----------------------------------------------------------------------
    use time_manager,   only: get_nstep
    use cam_diagnostics,only: diag_allocate, diag_physvar_ic
    use check_energy,   only: check_energy_gmean

    use physics_buffer,         only: physics_buffer_desc, pbuf_get_chunk, pbuf_allocate
#if (defined E3SM_SCM_REPLAY )
    use cam_history,    only: outfld
#endif
    use comsrf,         only: fsns, fsnt, flns, sgh, sgh30, flnt, fsds
    use cam_abortutils,     only: endrun
#if ( defined OFFLINE_DYN )
     use metdata,       only: get_met_srf1
#endif

    !
    ! Input arguments
    !
    real(r8), intent(in) :: ztodt            ! physics time step unless nstep=0
    !
    ! Input/Output arguments
    !
    type(physics_state), intent(inout), dimension(begchunk:endchunk) :: phys_state
    type(physics_tend ), intent(inout), dimension(begchunk:endchunk) :: phys_tend

    type(physics_buffer_desc), pointer, dimension(:,:) :: pbuf2d
    type(cam_in_t),                     dimension(begchunk:endchunk) :: cam_in
    type(cam_out_t),                    dimension(begchunk:endchunk) :: cam_out
    type(cnd_diag_t),    intent(inout), dimension(begchunk:endchunk) :: phys_diag
    !-----------------------------------------------------------------------
    !
    !---------------------------Local workspace-----------------------------
    !
    integer :: c                                 ! indices
    integer :: ncol                              ! number of columns
    integer :: nstep                             ! current timestep number
#if (! defined SPMD)
    integer :: mpicom = 0
#endif
    integer(i8) :: beg_proc_cnt                  ! start time for the process
    integer(i8) :: end_proc_cnt                  ! stop time for the process
    integer(i8) :: beg_chnk_cnt                  ! start time for a chunk
    integer(i8) :: end_chnk_cnt                  ! stop time for a chunk
    integer(i8) :: sysclock_rate                 ! system clock rate
    integer(i8) :: sysclock_max                  ! system clock max value
    real(r8)    :: chunk_cost                    ! measured cost per chunk
    type(physics_buffer_desc), pointer :: phys_buffer_chunk(:)

    call t_startf ('physpkg_st1')
    nstep = get_nstep()

#if ( defined OFFLINE_DYN )
    !
    ! if offline mode set SNOWH and TS for micro-phys
    !
    call get_met_srf1( cam_in )
#endif

    ! The following initialization depends on the import state (cam_in)
    ! being initialized.  This isn't true when cam_init is called, so need
    ! to postpone this initialization to here.
    if (nstep == 0 .and. phys_do_flux_avg()) call flux_avg_init(cam_in,  pbuf2d)

    ! Compute total energy of input state and previous output state
    call t_startf ('chk_en_gmean')
    call check_energy_gmean(phys_state, pbuf2d, ztodt, nstep)
    call t_stopf ('chk_en_gmean')

    
    if ( adiabatic .or. ideal_phys )then
       call t_stopf ('physpkg_st1')

       call t_startf ('bc_physics')
       call phys_run1_adiabatic_or_ideal(ztodt, phys_state, phys_tend,  pbuf2d)
       call t_stopf ('bc_physics')
    else
       call pbuf_allocate(pbuf2d, 'physpkg')
       call diag_allocate()

       !-----------------------------------------------------------------------
       ! Advance time information
       !-----------------------------------------------------------------------

       call t_startf('phys_timestep_init')
       call phys_timestep_init( phys_state, cam_out, pbuf2d)
       call t_stopf('phys_timestep_init')

       call t_stopf ('physpkg_st1')

#ifdef TRACER_CHECK
       call gmean_mass ('before tphysbc DRY', phys_state)
#endif


       !-----------------------------------------------------------------------
       ! Tendency physics before flux coupler invocation
       !-----------------------------------------------------------------------
       !

#if (defined BFB_CAM_SCAM_IOP )
       do c=begchunk, endchunk
          call outfld('Tg',cam_in(c)%ts,pcols   ,c     )
       end do
#endif
       call t_barrierf('sync_bc_physics', mpicom)
       call t_startf ('bc_physics')
       !call t_adj_detailf(+1)

       call system_clock(count=beg_proc_cnt)
       
!$OMP PARALLEL DO SCHEDULE(STATIC,1) &
!$OMP PRIVATE (c, beg_chnk_cnt, phys_buffer_chunk, end_chnk_cnt, sysclock_rate, sysclock_max, chunk_cost)
       do c=begchunk, endchunk

          call system_clock(count=beg_chnk_cnt)

          !
          ! Output physics terms to IC file
          !
          phys_buffer_chunk => pbuf_get_chunk(pbuf2d, c)

          call t_startf ('diag_physvar_ic')
          call diag_physvar_ic ( c,  phys_buffer_chunk, cam_out(c), cam_in(c) )
          call t_stopf ('diag_physvar_ic')

          call tphysbc (ztodt, fsns(1,c), fsnt(1,c), flns(1,c), flnt(1,c), phys_state(c),        &
                       phys_tend(c), phys_buffer_chunk, phys_diag(c), fsds(1,c),                 &
                       sgh(1,c), sgh30(1,c), cam_out(c), cam_in(c) )

          call system_clock(count=end_chnk_cnt, count_rate=sysclock_rate, count_max=sysclock_max)
          if ( end_chnk_cnt < beg_chnk_cnt ) end_chnk_cnt = end_chnk_cnt + sysclock_max
          chunk_cost = real( (end_chnk_cnt-beg_chnk_cnt), r8)/real(sysclock_rate, r8)
          call update_cost_p(c, chunk_cost)

       end do

       call system_clock(count=end_proc_cnt, count_rate=sysclock_rate, count_max=sysclock_max)
       if ( end_proc_cnt < beg_proc_cnt ) end_proc_cnt = end_proc_cnt + sysclock_max
       phys_proc_cost = phys_proc_cost + real( (end_proc_cnt-beg_proc_cnt), r8)/real(sysclock_rate, r8)

       !call t_adj_detailf(-1)
       call t_stopf ('bc_physics')

       ! Don't call the rest in CRM mode
       if(single_column.and.scm_crm_mode) return

#ifdef TRACER_CHECK
       call gmean_mass ('between DRY', phys_state)
#endif
    end if

end subroutine phys_run1

  !
  !-----------------------------------------------------------------------
  !

subroutine phys_run1_adiabatic_or_ideal(ztodt, phys_state, phys_tend,  pbuf2d)
    !----------------------------------------------------------------------- 
    ! 
    ! Purpose: 
    ! Physics for adiabatic or idealized physics case.
    ! 
    !-----------------------------------------------------------------------
    use physics_buffer, only : physics_buffer_desc, pbuf_set_field, pbuf_get_chunk, pbuf_old_tim_idx
    use time_manager,     only: get_nstep
    use cam_diagnostics,  only: diag_phys_writeout
    use check_energy,     only: check_energy_fix, check_energy_chng
    use dycore,           only: dycore_is

    !
    ! Input arguments
    !
    real(r8), intent(in) :: ztodt            ! physics time step unless nstep=0
    !
    ! Input/Output arguments
    !
    type(physics_state), intent(inout), dimension(begchunk:endchunk) :: phys_state
    type(physics_tend ), intent(inout), dimension(begchunk:endchunk) :: phys_tend

    type(physics_buffer_desc), pointer :: pbuf2d(:,:)
    !-----------------------------------------------------------------------
    !---------------------------Local workspace-----------------------------
    !
    integer             :: c               ! indices
    integer             :: nstep           ! current timestep number
    type(physics_ptend) :: ptend(begchunk:endchunk) ! indivdual parameterization tendencies
    real(r8)            :: flx_heat(pcols) ! effective sensible heat flux
    real(r8)            :: zero(pcols)     ! array of zeros

    integer(i8)         :: beg_proc_cnt    ! start time for the process
    integer(i8)         :: end_proc_cnt    ! stop time for the process
    integer(i8)         :: beg_chnk_cnt    ! start time for a chunk
    integer(i8)         :: end_chnk_cnt    ! stop time for a chunk
    integer(i8)         :: sysclock_rate   ! system clock rate
    integer(i8)         :: sysclock_max    ! system clock max value
    real(r8)            :: chunk_cost      ! measured cost per chunk

    character(len=128)  :: ideal_phys_option

    ! physics buffer field for total energy
    real(r8), pointer, dimension(:) :: teout
    logical, SAVE :: first_exec_of_phys_run1_adiabatic_or_ideal  = .TRUE.
    !-----------------------------------------------------------------------

    nstep = get_nstep()
    zero  = 0._r8

    ! Associate pointers with physics buffer fields
    if (first_exec_of_phys_run1_adiabatic_or_ideal) then
       first_exec_of_phys_run1_adiabatic_or_ideal  = .FALSE.
    endif

    call system_clock(count=beg_proc_cnt)

    call phys_getopts(ideal_phys_option_out=ideal_phys_option)

!$OMP PARALLEL DO SCHEDULE(STATIC,1) &
!$OMP PRIVATE (c, beg_chnk_cnt, flx_heat, end_chnk_cnt, sysclock_rate, sysclock_max, chunk_cost)
    do c=begchunk, endchunk

       call system_clock(count=beg_chnk_cnt)

       ! Initialize the physics tendencies to zero.
       call physics_tend_init(phys_tend(c))

       ! Dump dynamics variables to history buffers
       call diag_phys_writeout(phys_state(c))

       if (dycore_is('LR') .or. dycore_is('SE') ) then
          call check_energy_fix(phys_state(c), ptend(c), nstep, flx_heat)
          call physics_update(phys_state(c), ptend(c), ztodt, phys_tend(c))
          call check_energy_chng(phys_state(c), phys_tend(c), "chkengyfix", nstep, ztodt, &
               zero, zero, zero, flx_heat)
          call physics_ptend_dealloc(ptend(c))
       end if

       if ( ideal_phys )then
          call t_startf('tphysidl')
          call tphysidl(ztodt, phys_state(c), phys_tend(c), trim(ideal_phys_option))
          call t_stopf('tphysidl')
       end if

       ! Save total enery after physics for energy conservation checks
       call pbuf_set_field(pbuf_get_chunk(pbuf2d, c), teout_idx, phys_state(c)%te_cur)

       call system_clock(count=end_chnk_cnt, count_rate=sysclock_rate, count_max=sysclock_max)
       if ( end_chnk_cnt < beg_chnk_cnt ) end_chnk_cnt = end_chnk_cnt + sysclock_max
       chunk_cost = real( (end_chnk_cnt-beg_chnk_cnt), r8)/real(sysclock_rate, r8)
       call update_cost_p(c, chunk_cost)

    end do

    call system_clock(count=end_proc_cnt, count_rate=sysclock_rate, count_max=sysclock_max)
    if ( end_proc_cnt < beg_proc_cnt ) end_proc_cnt = end_proc_cnt + sysclock_max
    phys_proc_cost = phys_proc_cost + real( (end_proc_cnt-beg_proc_cnt), r8)/real(sysclock_rate, r8)

end subroutine phys_run1_adiabatic_or_ideal

  !
  !-----------------------------------------------------------------------
  !

subroutine phys_run2(phys_state, ztodt, phys_tend, pbuf2d,  cam_out, &
       cam_in, phys_diag )
    !----------------------------------------------------------------------- 
    ! 
    ! Purpose: 
    ! Second part of atmospheric physics package after updating of surface models
    ! 
    ! Modified by Kai Zhang 2017-03: add IEFLX fixer treatment 
    !-----------------------------------------------------------------------
    use physics_buffer,         only: physics_buffer_desc, pbuf_get_chunk, pbuf_deallocate, pbuf_update_tim_idx
    use mo_lightning,   only: lightning_no_prod


    use cam_diagnostics,only: diag_deallocate, diag_surf
    use comsrf,         only: trefmxav, trefmnav, sgh, sgh30, fsds 
    use physconst,      only: stebol, latvap
#if ( defined OFFLINE_DYN )
    use metdata,        only: get_met_srf2
#endif
    use time_manager,   only: get_nstep, is_first_step, is_end_curr_month, &
                              is_first_restart_step, is_last_step
    use check_energy,   only: ieflx_gmean, check_ieflx_fix 
    use phys_control,   only: ieflx_opt
    use co2_diagnostics,only: get_total_carbon, print_global_carbon_diags, &
                              co2_diags_store_fields, co2_diags_read_fields
    use co2_cycle,      only: co2_transport
    !
    ! Input arguments
    !
    real(r8), intent(in) :: ztodt                       ! physics time step unless nstep=0
    !
    ! Input/Output arguments
    !
    type(physics_state), intent(inout), dimension(begchunk:endchunk) :: phys_state
    type(physics_tend ), intent(inout), dimension(begchunk:endchunk) :: phys_tend
    type(physics_buffer_desc),pointer, dimension(:,:)     :: pbuf2d

    type(cam_out_t),     intent(inout), dimension(begchunk:endchunk) :: cam_out
    type(cam_in_t),      intent(inout), dimension(begchunk:endchunk) :: cam_in
    type(cnd_diag_t),    intent(inout), dimension(begchunk:endchunk) :: phys_diag

    !
    !-----------------------------------------------------------------------
    !---------------------------Local workspace-----------------------------
    !
    integer :: c                                 ! chunk index
    integer :: ncol                              ! number of columns
    integer :: nstep                             ! current timestep number
#if (! defined SPMD)
    integer :: mpicom = 0
#endif
    integer(i8) :: beg_proc_cnt                  ! start time for the process
    integer(i8) :: end_proc_cnt                  ! stop time for the process
    integer(i8) :: beg_chnk_cnt                  ! start time for a chunk
    integer(i8) :: end_chnk_cnt                  ! stop time for a chunk
    integer(i8) :: sysclock_rate                 ! system clock rate
    integer(i8) :: sysclock_max                  ! system clock max value
    real(r8)    :: chunk_cost                    ! measured cost per chunk
    type(physics_buffer_desc),pointer, dimension(:)     :: phys_buffer_chunk
    !
    ! If exit condition just return
    !

    if(single_column.and.scm_crm_mode) return

    if ( adiabatic .or. ideal_phys ) return
    !-----------------------------------------------------------------------
    ! Tendency physics after coupler 
    ! Not necessary at terminal timestep.
    !-----------------------------------------------------------------------
    !
#if ( defined OFFLINE_DYN )
    !
    ! if offline mode set SHFLX QFLX TAUX TAUY for vert diffusion
    !
    call get_met_srf2( cam_in )
#endif
    ! Set lightning production of NO
    call t_startf ('lightning_no_prod')
    call lightning_no_prod( phys_state, pbuf2d,  cam_in )
    call t_stopf ('lightning_no_prod')

    call t_barrierf('sync_ac_physics', mpicom)
    call t_startf ('ac_physics')
    !call t_adj_detailf(+1)

    nstep = get_nstep()


    !! calculate the global mean ieflx 

    if(ieflx_opt>0) then
       call ieflx_gmean(phys_state, phys_tend, pbuf2d, cam_in, cam_out, nstep)
    end if

    ! Get carbon conservation fields from pbuf if restarting
    if ( co2_transport() ) then
       if ( is_first_restart_step() ) then
          call co2_diags_read_fields(phys_state, pbuf2d)
       end if
    end if

    call system_clock(count=beg_proc_cnt)

!$OMP PARALLEL DO SCHEDULE(STATIC,1) &
!$OMP PRIVATE (c, beg_chnk_cnt, ncol, phys_buffer_chunk, end_chnk_cnt, sysclock_rate, sysclock_max, chunk_cost)
    do c=begchunk,endchunk

       call system_clock(count=beg_chnk_cnt)

       ncol = get_ncols_p(c)
       phys_buffer_chunk => pbuf_get_chunk(pbuf2d, c)

       !! 
       !! add the implied internal energy flux to sensible heat flux
       !! 

       if(ieflx_opt>0) then
          call check_ieflx_fix(c, ncol, nstep, cam_in(c)%shf)
       end if

       !
       ! surface diagnostics for history files
       !
       call t_startf('diag_surf')
       call diag_surf(cam_in(c), cam_out(c), phys_state(c)%ps,trefmxav(1,c), trefmnav(1,c))
       call t_stopf('diag_surf')

       call tphysac(ztodt, cam_in(c),  &
            sgh(1,c), sgh30(1,c), cam_out(c),                              &
            phys_state(c), phys_tend(c), phys_buffer_chunk, phys_diag(c),  &
            fsds(1,c))

       call system_clock(count=end_chnk_cnt, count_rate=sysclock_rate, count_max=sysclock_max)
       if ( end_chnk_cnt < beg_chnk_cnt ) end_chnk_cnt = end_chnk_cnt + sysclock_max
       chunk_cost = real( (end_chnk_cnt-beg_chnk_cnt), r8)/real(sysclock_rate, r8)
       call update_cost_p(c, chunk_cost)

    end do                    ! Chunk loop

    call system_clock(count=end_proc_cnt, count_rate=sysclock_rate, count_max=sysclock_max)
    if ( end_proc_cnt < beg_proc_cnt ) end_proc_cnt = end_proc_cnt + sysclock_max
    phys_proc_cost = phys_proc_cost + real( (end_proc_cnt-beg_proc_cnt), r8)/real(sysclock_rate, r8)

    !call t_adj_detailf(-1)
    call t_stopf('ac_physics')

#ifdef TRACER_CHECK
    call gmean_mass ('after tphysac FV:WET)', phys_state)
#endif

    !
    ! Check for carbon conservation
    !
    if ( co2_transport() ) then
       do c = begchunk, endchunk
          call get_total_carbon(phys_state(c), 'wet')
       end do
       call print_global_carbon_diags(phys_state, ztodt, nstep)
       do c = begchunk, endchunk
          ncol = get_ncols_p(c)
          phys_state(c)%tc_prev(:ncol) = phys_state(c)%tc_curr(:ncol)
          if ( is_first_step() ) then
             phys_state(c)%tc_init(:ncol) = phys_state(c)%tc_curr(:ncol)
          end if
          if ( is_end_curr_month() ) then
             phys_state(c)%tc_mnst(:ncol) = phys_state(c)%tc_curr(:ncol)
          end if
       end do
       call co2_diags_store_fields(phys_state, pbuf2d)
    end if

    call t_startf ('physpkg_st2')
    call pbuf_deallocate(pbuf2d, 'physpkg')

    call pbuf_update_tim_idx()
    call diag_deallocate()
    call t_stopf ('physpkg_st2')

end subroutine phys_run2

  !
  !----------------------------------------------------------------------- 
  !

subroutine phys_final( phys_state, phys_tend, pbuf2d, phys_diag )
    use physics_buffer, only : physics_buffer_desc, pbuf_deallocate
    use chemistry, only : chem_final
    use wv_saturation, only : wv_sat_final
    use radiation, only: radiation_final
    !----------------------------------------------------------------------- 
    ! 
    ! Purpose: 
    ! Finalization of physics package
    ! 
    !-----------------------------------------------------------------------
    ! Input/output arguments
    type(physics_state), pointer :: phys_state(:)
    type(physics_tend ), pointer :: phys_tend(:)
    type(physics_buffer_desc), pointer :: pbuf2d(:,:)
    type(cnd_diag_t),          pointer :: phys_diag(:)

    if(associated(pbuf2d)) then
       call pbuf_deallocate(pbuf2d,'global')
       deallocate(pbuf2d)
    end if
    deallocate(phys_state)
    deallocate(phys_tend)
    deallocate(phys_diag)

    call t_startf ('chem_final')
    call chem_final
    call t_stopf ('chem_final')

    call t_startf ('wv_sat_final')
    call wv_sat_final
    call t_stopf ('wv_sat_final')

    call t_startf ('radiation_final')
    call radiation_final()
    call t_stopf ('radiation_final')

    call t_startf ('print_cost_p')
    call print_cost_p
    call t_stopf ('print_cost_p')

end subroutine phys_final


subroutine tphysac (ztodt,   cam_in,  &
       sgh,     sgh30,                                     &
       cam_out,  state,   tend,    pbuf,   diag,           &
       fsds    )
    !----------------------------------------------------------------------- 
    ! 
    ! Purpose: 
    ! Tendency physics after coupling to land, sea, and ice models.
    ! Computes the following:
    !   o Radon surface flux and decay (optional)
    !   o Vertical diffusion and planetary boundary layer
    !   o Multiple gravity wave drag
    ! 
    ! Method: 
    ! <Describe the algorithm(s) used in the routine.> 
    ! <Also include any applicable external references.> 
    ! 
    ! Author: CCM1, CMS Contact: J. Truesdale
    ! 
    !-----------------------------------------------------------------------
    use physics_buffer, only: physics_buffer_desc, pbuf_set_field, pbuf_get_index, pbuf_get_field, pbuf_old_tim_idx
    use shr_kind_mod,       only: r8 => shr_kind_r8
    use chemistry,          only: chem_is_active, chem_timestep_tend, chem_emissions
    use cam_diagnostics,    only: diag_phys_tend_writeout
    use gw_drag,            only: gw_tend
    use vertical_diffusion, only: vertical_diffusion_tend
    use rayleigh_friction,  only: rayleigh_friction_tend
    use physics_types,      only: physics_state, physics_tend, physics_ptend,    &
         physics_dme_adjust, set_dry_to_wet, physics_state_check
    use majorsp_diffusion,  only: mspd_intr  ! WACCM-X major diffusion
    use ionosphere,         only: ionos_intr ! WACCM-X ionosphere
    use tracers,            only: tracers_timestep_tend
    use aoa_tracers,        only: aoa_tracers_timestep_tend
    use physconst,          only: rhoh2o, latvap,latice, rga
    use aero_model,         only: aero_model_drydep
    use check_energy,       only: check_energy_chng, check_water, & 
                                  check_prect, check_qflx , &
                                  check_tracers_data, check_tracers_init, &
                                  check_tracers_chng, check_tracers_fini
    use time_manager,       only: get_nstep, is_first_step, is_end_curr_month
    use cam_abortutils,         only: endrun
    use dycore,             only: dycore_is
    use cam_control_mod,    only: aqua_planet 
    use mo_gas_phase_chemdr,only: map2chm
    use clybry_fam,         only: clybry_fam_set
    use charge_neutrality,  only: charge_fix
    use qbo,                only: qbo_relax
    use iondrag,            only: iondrag_calc, do_waccm_ions
    use clubb_intr,         only: clubb_surface
    use perf_mod
    use flux_avg,           only: flux_avg_run
    use nudging,            only: Nudge_Model,Nudge_ON,nudging_timestep_tend
    use phys_control,       only: use_qqflx_fixer
    use co2_cycle,          only: co2_cycle_set_ptend, co2_transport
    use co2_diagnostics,    only: get_carbon_sfc_fluxes, get_carbon_air_fluxes

    implicit none

    !
    ! Arguments
    !
    real(r8), intent(in) :: ztodt                  ! Two times model timestep (2 delta-t)
    real(r8), intent(in) :: fsds(pcols)            ! down solar flux
    real(r8), intent(in) :: sgh(pcols)             ! Std. deviation of orography for gwd
    real(r8), intent(in) :: sgh30(pcols)           ! Std. deviation of 30s orography for tms

    type(cam_in_t),      intent(inout) :: cam_in
    type(cam_out_t),     intent(inout) :: cam_out
    type(physics_state), intent(inout) :: state
    type(physics_tend ), intent(inout) :: tend
    type(physics_buffer_desc), pointer :: pbuf(:)
    type(cnd_diag_t),    intent(inout) :: diag

    !
    !---------------------------Local workspace-----------------------------
    !
    type(check_tracers_data):: tracerint           ! tracer mass integrals and cummulative boundary fluxes
    type(physics_ptend)     :: ptend               ! indivdual parameterization tendencies

    integer  :: nstep                              ! current timestep number
    real(r8) :: zero(pcols)                        ! array of zeros

    integer :: lchnk                                ! chunk identifier
    integer :: ncol                                 ! number of atmospheric columns
    integer i,k,m                 ! Longitude, level indices
    integer :: yr, mon, day, tod       ! components of a date

    logical :: labort                            ! abort flag

    real(r8) tvm(pcols,pver)           ! virtual temperature
    real(r8) prect(pcols)              ! total precipitation
    real(r8) surfric(pcols)            ! surface friction velocity
    real(r8) obklen(pcols)             ! Obukhov length
    real(r8) :: fh2o(pcols)            ! h2o flux to balance source from methane chemistry
    real(r8) :: tmp_q     (pcols,pver) ! tmp space
    real(r8) :: tmp_cldliq(pcols,pver) ! tmp space
    real(r8) :: tmp_cldice(pcols,pver) ! tmp space
    real(r8) :: tmp_t     (pcols,pver) ! tmp space
    real(r8) :: ftem      (pcols,pver) ! tmp space
    real(r8), pointer, dimension(:) :: static_ener_ac_2d ! Vertically integrated static energy
    real(r8), pointer, dimension(:) :: water_vap_ac_2d   ! Vertically integrated water vapor

    ! physics buffer fields for total energy and mass adjustment
    integer itim_old, ifld

    real(r8), pointer, dimension(:,:) :: tini
    real(r8), pointer, dimension(:,:) :: cld
    real(r8), pointer, dimension(:,:) :: qini
    real(r8), pointer, dimension(:,:) :: cldliqini
    real(r8), pointer, dimension(:,:) :: cldiceini
    real(r8), pointer, dimension(:,:) :: dtcore
    real(r8), pointer, dimension(:,:) :: ast     ! relative humidity cloud fraction 

    logical :: do_clubb_sgs 

    !DCAPE-ULL: physics buffer fields to compute tendencies for dcape
    real(r8), pointer, dimension(:,:) :: t_star   ! temperature
    real(r8), pointer, dimension(:,:) :: q_star   ! moisture

    character(len=16)  :: deep_scheme             ! Default set in phys_control.F90

    ! Debug physics_state.
    logical :: state_debug_checks

    logical :: l_tracer_aero
    logical :: l_vdiff
    logical :: l_rayleigh
    logical :: l_gw_drag
    logical :: l_ac_energy_chk

    !
    !-----------------------------------------------------------------------
    !
    lchnk = state%lchnk
    ncol  = state%ncol

    nstep = get_nstep()
    
    call phys_getopts( do_clubb_sgs_out       = do_clubb_sgs, &
                       do_shoc_sgs_out        = do_shoc_sgs, &
                       state_debug_checks_out = state_debug_checks &
                      ,deep_scheme_out        = deep_scheme        &
                      ,l_tracer_aero_out      = l_tracer_aero      &
                      ,l_vdiff_out            = l_vdiff            &
                      ,l_rayleigh_out         = l_rayleigh         &
                      ,l_gw_drag_out          = l_gw_drag          &
                      ,l_ac_energy_chk_out    = l_ac_energy_chk    &
                     )

    ! Adjust the surface fluxes to reduce instabilities in near sfc layer
    if (phys_do_flux_avg()) then 
       call flux_avg_run(state, cam_in,  pbuf, nstep, ztodt)
    endif

    ! Validate the physics state.
    if (state_debug_checks) &
         call physics_state_check(state, name="before tphysac")

    ! CondiDiag checkpoint before the after-coupling parameterization suite
    call cnd_diag_checkpoint( diag, 'MCTCPL', state, pbuf, cam_in, cam_out )

    call t_startf('tphysac_init')
    ! Associate pointers with physics buffer fields
    itim_old = pbuf_old_tim_idx()


    ifld = pbuf_get_index('DTCORE')
    call pbuf_get_field(pbuf, ifld, dtcore, start=(/1,1,itim_old/), kount=(/pcols,pver,1/) )

    call pbuf_get_field(pbuf, tini_idx, tini)
    call pbuf_get_field(pbuf, qini_idx, qini)
    call pbuf_get_field(pbuf, cldliqini_idx, cldliqini)
    call pbuf_get_field(pbuf, cldiceini_idx, cldiceini)

    ifld = pbuf_get_index('CLD')
    call pbuf_get_field(pbuf, ifld, cld, start=(/1,1,itim_old/),kount=(/pcols,pver,1/))

    ifld = pbuf_get_index('AST')
    call pbuf_get_field(pbuf, ifld, ast, start=(/1,1,itim_old/), kount=(/pcols,pver,1/) )

    !
    ! accumulate fluxes into net flux array for spectral dycores
    ! jrm Include latent heat of fusion for snow
    !
    do i=1,ncol
       tend%flx_net(i) = tend%flx_net(i) + cam_in%shf(i) + (cam_out%precc(i) &
            + cam_out%precl(i))*latvap*rhoh2o &
            + (cam_out%precsc(i) + cam_out%precsl(i))*latice*rhoh2o
    end do

if (l_tracer_aero) then

    ! emissions of aerosols and gas-phase chemistry constituents at surface
    call chem_emissions( state, cam_in )

end if ! l_tracer_aero

    call cnd_diag_checkpoint( diag, 'CHEMEMIS', state, pbuf, cam_in, cam_out )

    ! get nstep and zero array for energy checker
    zero = 0._r8
    nstep = get_nstep()
    call check_tracers_init(state, tracerint)

!!== KZ_WCON

    call check_qflx(state, tend, "PHYAC01", nstep, ztodt, cam_in%cflx(:,1))

    if(.not.use_qqflx_fixer) then 

       ! Check if latent heat flux exceeds the total moisture content of the
       ! lowest model layer, thereby creating negative moisture.

       call qneg4('TPHYSAC '       ,lchnk               ,ncol  ,ztodt ,               &
            state%q(1,pver,1),state%rpdel(1,pver) ,cam_in%shf ,         &
            cam_in%lhf , cam_in%cflx )

    end if 

    call check_qflx(state, tend, "PHYAC02", nstep, ztodt, cam_in%cflx(:,1))

!!== KZ_WCON

    call t_stopf('tphysac_init')
    call cnd_diag_checkpoint( diag, 'PACINI', state, pbuf, cam_in, cam_out )

if (l_tracer_aero) then
    !===================================================
    ! Source/sink terms for advected tracers.
    !===================================================
    call t_startf('adv_tracer_src_snk')
    ! Test tracers

    call tracers_timestep_tend(state, ptend, cam_in%cflx, cam_in%landfrac, ztodt)      
    call physics_update(state, ptend, ztodt, tend)
    call check_tracers_chng(state, tracerint, "tracers_timestep_tend", nstep, ztodt,   &
         cam_in%cflx)

    call aoa_tracers_timestep_tend(state, ptend, cam_in%cflx, cam_in%landfrac, ztodt)      
    call physics_update(state, ptend, ztodt, tend)
    call check_tracers_chng(state, tracerint, "aoa_tracers_timestep_tend", nstep, ztodt,   &
         cam_in%cflx)
    
    ! add tendency from aircraft emissions
    call co2_cycle_set_ptend(state, pbuf, ptend)
    call physics_update(state, ptend, ztodt, tend)
    call get_carbon_air_fluxes(state, pbuf, ztodt)

    ! Chemistry calculation
    if (chem_is_active()) then
       call chem_timestep_tend(state, ptend, cam_in, cam_out, ztodt, &
            pbuf,  fh2o, fsds)

       call physics_update(state, ptend, ztodt, tend)
       call check_energy_chng(state, tend, "chem", nstep, ztodt, fh2o, zero, zero, zero)
       call check_tracers_chng(state, tracerint, "chem_timestep_tend", nstep, ztodt, &
            cam_in%cflx)
    end if
    call t_stopf('adv_tracer_src_snk')

end if ! l_tracer_aero

    call cnd_diag_checkpoint( diag, 'CHEM', state, pbuf, cam_in, cam_out )

    !===================================================
    ! Vertical diffusion/pbl calculation
    ! Call vertical diffusion code (pbl, free atmosphere and molecular)
    !===================================================

    ! If CLUBB (or SHOC) is called, do not call vertical diffusion, but obukov length and
    !   surface friction velocity still need to be computed.  In addition, 
    !   surface fluxes need to be updated here for constituents 
    if (do_clubb_sgs .or. do_shoc_sgs) then

       call clubb_surface ( state, ptend, ztodt, cam_in, surfric, obklen)
       
       ! Update surface flux constituents 
       call physics_update(state, ptend, ztodt, tend)

       call cnd_diag_checkpoint( diag, 'CFLXAPP', state, pbuf, cam_in, cam_out )

    else
    if (l_vdiff) then

       call t_startf('vertical_diffusion_tend')
       call vertical_diffusion_tend (ztodt ,state ,cam_in%wsx, cam_in%wsy,   &
            cam_in%shf     ,cam_in%cflx     ,surfric  ,obklen   ,ptend    ,ast    ,&
            cam_in%ocnfrac  , cam_in%landfrac ,        &
            sgh30    ,pbuf )

    !------------------------------------------
    ! Call major diffusion for extended model
    !------------------------------------------
    if ( waccmx_is('ionosphere') .or. waccmx_is('neutral') ) then
       call mspd_intr (ztodt    ,state    ,ptend)
    endif

       call physics_update(state, ptend, ztodt, tend)
       call t_stopf ('vertical_diffusion_tend')
       call cnd_diag_checkpoint( diag, 'VDIFF', state, pbuf, cam_in, cam_out )
    
    end if ! l_vdiff
    endif

    ! collect surface carbon fluxes
    call get_carbon_sfc_fluxes(state, cam_in, ztodt)


if (l_rayleigh) then
    !===================================================
    ! Rayleigh friction calculation
    !===================================================
    call t_startf('rayleigh_friction')
    call rayleigh_friction_tend( ztodt, state, ptend)
    call physics_update(state, ptend, ztodt, tend)
    call t_stopf('rayleigh_friction')

    if (do_clubb_sgs .or. do_shoc_sgs) then
      call check_energy_chng(state, tend, "vdiff", nstep, ztodt, zero, zero, zero, zero)
    else
      call check_energy_chng(state, tend, "vdiff", nstep, ztodt, cam_in%cflx(:,1), zero, &
           zero, cam_in%shf)
    endif
    
    call check_tracers_chng(state, tracerint, "vdiff", nstep, ztodt, cam_in%cflx)

end if ! l_rayleigh

    call cnd_diag_checkpoint( diag, 'RAYLEIGH', state, pbuf, cam_in, cam_out )

if (l_tracer_aero) then

    !  aerosol dry deposition processes
    call t_startf('aero_drydep')
    call aero_model_drydep( state, pbuf, obklen, surfric, cam_in, ztodt, cam_out, ptend )
    call physics_update(state, ptend, ztodt, tend)
    call t_stopf('aero_drydep')

    !---------------------------------------------------------------------------------
    !	... enforce charge neutrality
    !---------------------------------------------------------------------------------
    call charge_fix( ncol, state%q(:,:,:) )

end if ! l_tracer_aero

    call cnd_diag_checkpoint( diag, 'AERDRYRM', state, pbuf, cam_in, cam_out )

if (l_gw_drag) then
    !===================================================
    ! Gravity wave drag
    !===================================================
    call t_startf('gw_tend')

    call gw_tend(state, sgh, pbuf, ztodt, ptend, cam_in)

    call physics_update(state, ptend, ztodt, tend)
    ! Check energy integrals
    call check_energy_chng(state, tend, "gwdrag", nstep, ztodt, zero, zero, zero, zero)
    call t_stopf('gw_tend')
    call cnd_diag_checkpoint( diag, 'GWDRAG', state, pbuf, cam_in, cam_out )

    ! QBO relaxation
    call qbo_relax(state, pbuf, ptend)
    call physics_update(state, ptend, ztodt, tend)
    ! Check energy integrals
    call check_energy_chng(state, tend, "qborelax", nstep, ztodt, zero, zero, zero, zero)

    ! Ion drag calculation
    call t_startf ( 'iondrag' )

    if ( do_waccm_ions ) then
       call iondrag_calc( lchnk, ncol, state, ptend, pbuf,  ztodt )
    else
       call iondrag_calc( lchnk, ncol, state, ptend)
    endif
    !----------------------------------------------------------------------------
    ! Call ionosphere routines for extended model if mode is set to ionosphere
    !----------------------------------------------------------------------------
    if( waccmx_is('ionosphere') ) then
       call ionos_intr(state, ptend, pbuf, ztodt)
    endif

    call physics_update(state, ptend, ztodt, tend)
    ! Check energy integrals
    call check_energy_chng(state, tend, "iondrag", nstep, ztodt, zero, zero, zero, zero)
    call t_stopf  ( 'iondrag' )

    call cnd_diag_checkpoint( diag, 'IONDRAG', state, pbuf, cam_in, cam_out )

end if ! l_gw_drag

    !===================================================
    ! Update Nudging values, if needed
    !===================================================
    if((Nudge_Model).and.(Nudge_ON)) then
      call nudging_timestep_tend(state,ptend)
      call physics_update(state,ptend,ztodt,tend)
    endif
    call cnd_diag_checkpoint( diag, 'NDG', state, pbuf, cam_in, cam_out )

if (l_ac_energy_chk) then
    !-------------- Energy budget checks vvvvvvvvvvvvvvvvvvvvvvvvvvvvvvvvvvvvvv

    call pbuf_set_field(pbuf, teout_idx, state%te_cur, (/1,itim_old/),(/pcols,1/))       

    tmp_t(:ncol,:pver) = state%t(:ncol,:pver)

    ! store dse after tphysac in buffer
    do k = 1,pver
       dtcore(:ncol,k) = state%t(:ncol,k)
    end do

    !
    ! FV: convert dry-type mixing ratios to moist here because physics_dme_adjust
    !     assumes moist. This is done in p_d_coupling for other dynamics. Bundy, Feb 2004.


    if ( dycore_is('LR') .or. dycore_is('SE')) call set_dry_to_wet(state)    ! Physics had dry, dynamics wants moist


    ! Scale dry mass and energy (does nothing if dycore is EUL or SLD)
    tmp_q     (:ncol,:pver) = state%q(:ncol,:pver,1)
    tmp_cldliq(:ncol,:pver) = state%q(:ncol,:pver,icldliq)
    tmp_cldice(:ncol,:pver) = state%q(:ncol,:pver,icldice)
    call physics_dme_adjust(state, tend, qini, ztodt)
!!!   REMOVE THIS CALL, SINCE ONLY Q IS BEING ADJUSTED. WON'T BALANCE ENERGY. TE IS SAVED BEFORE THIS
!!!   call check_energy_chng(state, tend, "drymass", nstep, ztodt, zero, zero, zero, zero)

    !-------------- Energy budget checks ^^^^^^^^^^^^^^^^^^^^^^^^^^^^^^^^^^^^^^
end if ! l_ac_energy_chk

    call cnd_diag_checkpoint( diag, 'DRYWET', state, pbuf, cam_in, cam_out )

    if (aqua_planet) then
       labort = .false.
       do i=1,ncol
          if (cam_in%ocnfrac(i) /= 1._r8) labort = .true.
       end do
       if (labort) then
          call endrun ('TPHYSAC error:  grid contains non-ocean point')
       endif
    endif

    call diag_phys_tend_writeout (state, pbuf,  tend, ztodt, tmp_q, tmp_cldliq, tmp_cldice, &
         tmp_t, qini, cldliqini, cldiceini)

    ! DCAPE-ULL: record current state of T and q for computing dynamical tendencies
    !            the calculation follows the same format as in diag_phys_tend_writeout
    if (deep_scheme .eq. 'ZM' .and. (do_zmconv_dcape_ull .or. do_zmconv_dcape_only)) then
      ifld = pbuf_get_index('T_STAR')
      call pbuf_get_field(pbuf, ifld, t_star, (/1,1/),(/pcols,pver/))
      ifld = pbuf_get_index('Q_STAR')
      call pbuf_get_field(pbuf, ifld, q_star, (/1,1/),(/pcols,pver/))
      do k=1,pver
         q_star(:ncol,k) = state%q(:ncol,k,1)
         t_star(:ncol,k) = state%t(:ncol,k)
      enddo
    endif

    call clybry_fam_set( ncol, lchnk, map2chm, state%q, pbuf )

    static_ener_ac_idx = pbuf_get_index('static_ener_ac')
    call pbuf_get_field(pbuf, static_ener_ac_idx, static_ener_ac_2d )
    water_vap_ac_idx   = pbuf_get_index('water_vap_ac')
    call pbuf_get_field(pbuf, water_vap_ac_idx, water_vap_ac_2d )

    !Integrate column static energy
    ftem(:ncol,:) = (state%s(:ncol,:) + latvap*state%q(:ncol,:,1)) * state%pdel(:ncol,:)*rga
    do k=2,pver
       ftem(:ncol,1) = ftem(:ncol,1) + ftem(:ncol,k)
    end do
    static_ener_ac_2d(:ncol) = ftem(:ncol,1)

    !Integrate water vapor
    ftem(:ncol,:) = state%q(:ncol,:,1)*state%pdel(:ncol,:)*rga
    do k=2,pver
       ftem(:ncol,1) = ftem(:ncol,1) + ftem(:ncol,k)
    end do
    water_vap_ac_2d(:ncol) = ftem(:ncol,1)

    call check_tracers_fini(tracerint)
    call cnd_diag_checkpoint( diag, 'PACEND', state, pbuf, cam_in, cam_out )

end subroutine tphysac

subroutine tphysbc (ztodt,               &
       fsns,    fsnt,    flns,    flnt,    state,   &
       tend,    pbuf,    diag,    fsds,             &
       sgh, sgh30, cam_out, cam_in )
    !----------------------------------------------------------------------- 
    ! 
    ! Purpose: 
    ! Evaluate and apply physical processes that are calculated BEFORE 
    ! coupling to land, sea, and ice models.  
    !
    ! Processes currently included are: 
    ! dry adjustment, moist convection, stratiform, wet deposition, radiation
    !
    ! Pass surface fields for separate surface flux calculations
    ! Dump appropriate fields to history file.
    ! 
    ! Method: 
    !
    ! Each parameterization should be implemented with this sequence of calls:
    !  1)  Call physics interface
    !  2)  Check energy
    !  3)  Call physics_update
    ! See Interface to Column Physics and Chemistry Packages 
    !   http://www.ccsm.ucar.edu/models/atm-cam/docs/phys-interface/index.html
    ! 
    ! Author: CCM1, CMS Contact: J. Truesdale
    !         modified by A. Gettelman and C. Craig Nov 2010 to separate micro/macro physics
    ! 
    !-----------------------------------------------------------------------

    use physics_buffer,          only : physics_buffer_desc, pbuf_get_field
    use physics_buffer,          only : pbuf_get_index, pbuf_old_tim_idx
    use physics_buffer,          only : col_type_subcol, dyn_time_lvls
    use shr_kind_mod,    only: r8 => shr_kind_r8

    use stratiform,      only: stratiform_tend
    use microp_driver,   only: microp_driver_tend
    use microp_aero,     only: microp_aero_run
    use macrop_driver,   only: macrop_driver_tend
    use physics_types,   only: physics_state, physics_tend, physics_ptend, &
         physics_ptend_init, physics_ptend_sum, physics_state_check, physics_ptend_scale
    use cam_diagnostics, only: diag_conv_tend_ini, diag_phys_writeout, diag_conv, diag_export, diag_state_b4_phys_write
    use cam_history,     only: outfld, fieldname_len
    use physconst,       only: cpair, latvap, gravit, rga
    use constituents,    only: pcnst, qmin, cnst_get_ind
    use convect_deep,    only: convect_deep_tend, convect_deep_tend_2, deep_scheme_does_scav_trans
    use time_manager,    only: get_nstep
    use convect_shallow, only: convect_shallow_tend
    use check_energy,    only: check_energy_chng, check_energy_fix, &
                               check_qflx, check_water, check_prect, & 
                               check_energy_timestep_init, &
                               check_tracers_data, check_tracers_init, &
                               check_tracers_chng, check_tracers_fini
    use dycore,          only: dycore_is
    use aero_model,      only: aero_model_wetdep
    use froude,          only: calc_uovern
    use radiation,       only: radiation_tend
    use cloud_diagnostics, only: cloud_diagnostics_calc
    use perf_mod
    use mo_gas_phase_chemdr,only: map2chm
    use clybry_fam,         only: clybry_fam_adj
    use clubb_intr,      only: clubb_tend_cam
    use shoc_intr,       only: shoc_tend_e3sm
    use sslt_rebin,      only: sslt_rebin_adv
    use tropopause,      only: tropopause_output
    use output_aerocom_aie, only: do_aerocom_ind3, cloud_top_aerocom
    use cam_abortutils,      only: endrun
    use subcol,          only: subcol_gen, subcol_ptend_avg
    use subcol_utils,    only: subcol_ptend_copy, is_subcol_on
    use phys_control,    only: use_qqflx_fixer, use_mass_borrower
    use nudging,         only: Nudge_Model,Nudge_Loc_PhysOut,nudging_calc_tend
    use debug_info,      only: get_debug_chunk, get_debug_macmiciter
    use lnd_infodata,    only: precip_downscaling_method

    implicit none

    !
    ! Arguments
    !
    real(r8), intent(in) :: ztodt                            ! 2 delta t (model time increment)
    real(r8), intent(inout) :: fsns(pcols)                   ! Surface solar absorbed flux
    real(r8), intent(inout) :: fsnt(pcols)                   ! Net column abs solar flux at model top
    real(r8), intent(inout) :: flns(pcols)                   ! Srf longwave cooling (up-down) flux
    real(r8), intent(inout) :: flnt(pcols)                   ! Net outgoing lw flux at model top
    real(r8), intent(inout) :: fsds(pcols)                   ! Surface solar down flux
    real(r8), intent(in) :: sgh(pcols)                       ! Std. deviation of orography
    real(r8), intent(in) :: sgh30(pcols)                     ! Std. deviation of 30 s orography for tms

    type(physics_state), intent(inout) :: state
    type(physics_tend ), intent(inout) :: tend
    type(physics_buffer_desc), pointer :: pbuf(:)
    type(cnd_diag_t),    intent(inout) :: diag

    type(cam_out_t),     intent(inout) :: cam_out
    type(cam_in_t),      intent(in)    :: cam_in


    !
    !---------------------------Local workspace-----------------------------
    !

    type(physics_ptend)   :: ptend            ! indivdual parameterization tendencies
    type(physics_state)   :: state_sc         ! state for sub-columns
    type(physics_ptend)   :: ptend_sc         ! ptend for sub-columns
    type(physics_ptend)   :: ptend_aero       ! ptend for microp_aero
    type(physics_ptend)   :: ptend_aero_sc    ! ptend for microp_aero on sub-columns
    type(physics_tend)    :: tend_sc          ! tend for sub-columns

    integer :: nstep                          ! current timestep number

    real(r8) :: net_flx(pcols)

    real(r8) :: zdu(pcols,pver)               ! detraining mass flux from deep convection
    real(r8) :: cmfmc(pcols,pverp)            ! Convective mass flux--m sub c

    real(r8) cmfcme(pcols,pver)                ! cmf condensation - evaporation
    real(r8) cmfmc2(pcols,pverp)               ! Moist convection cloud mass flux
    real(r8) dlf(pcols,pver)                   ! Detraining cld H20 from shallow + deep convections
    real(r8) dlf2(pcols,pver)                  ! Detraining cld H20 from shallow convections
    real(r8) pflx(pcols,pverp)                 ! Conv rain flux thru out btm of lev
    real(r8) rtdt                              ! 1./ztodt

    integer lchnk                              ! chunk identifier
    integer ncol                               ! number of atmospheric columns
    integer ierr

    integer  i,k,m,ihist                       ! Longitude, level, constituent indices
    ! for macro/micro co-substepping
    integer :: macmic_it                       ! iteration variables
    real(r8) :: cld_macmic_ztodt               ! modified timestep
    character(len=2) :: char_macmic_it

    ! physics buffer fields to compute tendencies for stratiform package
    integer itim_old, ifld
    real(r8), pointer, dimension(:,:) :: cld        ! cloud fraction

    character(len=16)  :: deep_scheme      ! Default set in phys_control.F90

    ! physics buffer fields for total energy and mass adjustment
    real(r8), pointer, dimension(:  ) :: teout
    real(r8), pointer, dimension(:,:) :: tini
    real(r8), pointer, dimension(:,:) :: qini
    real(r8), pointer, dimension(:,:) :: cldliqini
    real(r8), pointer, dimension(:,:) :: cldiceini
    real(r8), pointer, dimension(:,:) :: dtcore

    real(r8), pointer, dimension(:,:,:) :: fracis  ! fraction of transported species that are insoluble

    ! convective precipitation variables
    real(r8),pointer :: prec_dp(:)                ! total precipitation from ZM convection
    real(r8),pointer :: snow_dp(:)                ! snow from ZM convection
    real(r8),pointer :: prec_sh(:)                ! total precipitation from Hack convection
    real(r8),pointer :: snow_sh(:)                ! snow from Hack convection

    ! stratiform precipitation variables
    real(r8),pointer :: prec_str(:)    ! sfc flux of precip from stratiform (m/s)
    real(r8),pointer :: snow_str(:)     ! sfc flux of snow from stratiform   (m/s)
    real(r8),pointer :: prec_str_sc(:)  ! sfc flux of precip from stratiform (m/s) -- for subcolumns
    real(r8),pointer :: snow_str_sc(:)  ! sfc flux of snow from stratiform   (m/s) -- for subcolumns
    real(r8),pointer :: prec_pcw(:)     ! total precip from prognostic cloud scheme
    real(r8),pointer :: snow_pcw(:)     ! snow from prognostic cloud scheme
    real(r8),pointer :: prec_sed(:)     ! total precip from cloud sedimentation
    real(r8),pointer :: snow_sed(:)     ! snow from cloud ice sedimentation
    real(r8) :: sh_e_ed_ratio(pcols,pver)       ! shallow conv [ent/(ent+det)] ratio  


    ! Local copies for substepping
    real(r8) :: prec_pcw_macmic(pcols)
    real(r8) :: snow_pcw_macmic(pcols)
    real(r8) :: prec_sed_macmic(pcols)
    real(r8) :: snow_sed_macmic(pcols)

    ! energy checking variables
    real(r8) :: zero(pcols)                    ! array of zeros
    real(r8) :: zero_sc(pcols*psubcols)        ! array of zeros
    real(r8) :: rliq(pcols)                    ! vertical integral of liquid not yet in q(ixcldliq)
    real(r8) :: rliq2(pcols)                   ! vertical integral of liquid from shallow scheme
    real(r8) :: det_s  (pcols)                 ! vertical integral of detrained static energy from ice
    real(r8) :: det_ice(pcols)                 ! vertical integral of detrained ice
    real(r8) :: flx_cnd(pcols)
    real(r8) :: flx_heat(pcols)
    type(check_tracers_data):: tracerint             ! energy integrals and cummulative boundary fluxes
    real(r8) :: zero_tracers(pcols,pcnst)

    logical   :: lq(pcnst)

    character(len=fieldname_len)   :: varname, vsuffix
    !BSINGH - Following variables are from zm_conv_intr, which are moved here as they are now used
    ! by aero_model_wetdep subroutine. 

    real(r8):: mu(pcols,pver) 
    real(r8):: eu(pcols,pver)
    real(r8):: du(pcols,pver)
    real(r8):: md(pcols,pver)
    real(r8):: ed(pcols,pver)
    real(r8):: dp(pcols,pver)
    
    ! wg layer thickness in mbs (between upper/lower interface).
    real(r8):: dsubcld(pcols)
    
    ! wg layer thickness in mbs between lcl and maxi.    
    integer :: jt(pcols)
    
    ! wg top  level index of deep cumulus convection.
    integer :: maxg(pcols)
    
    ! wg gathered values of maxi.
    integer :: ideep(pcols)
    
    ! w holds position of gathered points vs longitude index
    integer :: lengath

    real(r8)  :: lcldo(pcols,pver)              !Pass old liqclf from macro_driver to micro_driver

    real(r8) :: ftem(pcols,pver)         ! tmp space
    real(r8), pointer, dimension(:) :: static_ener_ac_2d ! Vertically integrated static energy
    real(r8), pointer, dimension(:) :: water_vap_ac_2d   ! Vertically integrated water vapor
    real(r8) :: CIDiff(pcols)            ! Difference in vertically integrated static energy

    !HuiWan (2014/15): added for a short-term time step convergence test ++ 
    logical :: l_bc_energy_fix
    logical :: l_dry_adj
    logical :: l_tracer_aero
    logical :: l_st_mac
    logical :: l_st_mic
    logical :: l_rad
    !HuiWan (2014/15): added for a short-term time step convergence test ==

    !-----------------------------------------------------------------------
    call cnd_diag_checkpoint( diag, 'DYNEND', state, pbuf, cam_in, cam_out )
    !-----------------------------------------------------------------------

    call phys_getopts( microp_scheme_out      = microp_scheme, &
                       macrop_scheme_out      = macrop_scheme, &
                       use_subcol_microp_out  = use_subcol_microp, &
                       deep_scheme_out        = deep_scheme,       &
                       state_debug_checks_out = state_debug_checks &
                      ,l_bc_energy_fix_out    = l_bc_energy_fix    &
                      ,l_dry_adj_out          = l_dry_adj          &
                      ,l_tracer_aero_out      = l_tracer_aero      &
                      ,l_st_mac_out           = l_st_mac           &
                      ,l_st_mic_out           = l_st_mic           &
                      ,l_rad_out              = l_rad              &
                      )
    
    !-----------------------------------------------------------------------
    call t_startf('bc_init')

    zero = 0._r8
    zero_tracers(:,:) = 0._r8
    zero_sc(:) = 0._r8

    lchnk = state%lchnk
    ncol  = state%ncol

    call get_debug_chunk(lchnk)

    rtdt = 1._r8/ztodt

    nstep = get_nstep()

    if (pergro_test_active) then 
       !call outfld calls
       do ihist = 1 , nvars_prtrb_hist
          vsuffix  = trim(adjustl(hist_vars(ihist)))
          varname  = trim(adjustl(vsuffix))//'_topphysbc' ! form variable name
          call outfld( trim(adjustl(varname)),get_var(state,vsuffix), pcols , lchnk )
       enddo
    endif

    static_ener_ac_idx = pbuf_get_index('static_ener_ac')
    call pbuf_get_field(pbuf, static_ener_ac_idx, static_ener_ac_2d )
    water_vap_ac_idx   = pbuf_get_index('water_vap_ac')
    call pbuf_get_field(pbuf, water_vap_ac_idx, water_vap_ac_2d )

    ! Integrate and compute the difference
    ! CIDiff = difference of column integrated values
    if( nstep == 0 ) then
       CIDiff(:ncol) = 0.0_r8
       call outfld('DTENDTH', CIDiff, pcols, lchnk )
       call outfld('DTENDTQ', CIDiff, pcols, lchnk )
    else
       ! MSE first
       ftem(:ncol,:) = (state%s(:ncol,:) + latvap*state%q(:ncol,:,1)) * state%pdel(:ncol,:)*rga
       do k=2,pver
          ftem(:ncol,1) = ftem(:ncol,1) + ftem(:ncol,k)
       end do
       CIDiff(:ncol) = (ftem(:ncol,1) - static_ener_ac_2d(:ncol))*rtdt

       call outfld('DTENDTH', CIDiff, pcols, lchnk )
       ! Water vapor second
       ftem(:ncol,:) = state%q(:ncol,:,1)*state%pdel(:ncol,:)*rga
       do k=2,pver
          ftem(:ncol,1) = ftem(:ncol,1) + ftem(:ncol,k)
       end do
       CIDiff(:ncol) = (ftem(:ncol,1) - water_vap_ac_2d(:ncol))*rtdt

       call outfld('DTENDTQ', CIDiff, pcols, lchnk )
    end if

    ! Associate pointers with physics buffer fields
    itim_old = pbuf_old_tim_idx()
    ifld = pbuf_get_index('CLD')
    call pbuf_get_field(pbuf, ifld, cld, (/1,1,itim_old/),(/pcols,pver,1/))

    call pbuf_get_field(pbuf, teout_idx, teout, (/1,itim_old/), (/pcols,1/))

    call pbuf_get_field(pbuf, tini_idx, tini)
    call pbuf_get_field(pbuf, qini_idx, qini)
    call pbuf_get_field(pbuf, cldliqini_idx, cldliqini)
    call pbuf_get_field(pbuf, cldiceini_idx, cldiceini)

    ifld   =  pbuf_get_index('DTCORE')
    call pbuf_get_field(pbuf, ifld, dtcore, start=(/1,1,itim_old/), kount=(/pcols,pver,1/) )

    ifld    = pbuf_get_index('FRACIS')
    call pbuf_get_field(pbuf, ifld, fracis, start=(/1,1,1/), kount=(/pcols, pver, pcnst/)  )
    fracis (:ncol,:,1:pcnst) = 1._r8

    ! Set physics tendencies to 0
    tend %dTdt(:ncol,:pver)  = 0._r8
    tend %dudt(:ncol,:pver)  = 0._r8
    tend %dvdt(:ncol,:pver)  = 0._r8

!!== KZ_WCON
    call check_qflx (state, tend, "PHYBC01", nstep, ztodt, cam_in%cflx(:,1))
    call check_water(state, tend, "PHYBC01", nstep, ztodt)


    if(use_mass_borrower) then 

      !! printout diagnostic information
      !!.................................................................
       call qneg3('TPHYSBCb',lchnk  ,ncol    ,pcols   ,pver    , &
            1, pcnst, qmin  ,state%q, .False.)

      !! tracer borrower for mass conservation 
      !!.................................................................

       do m = 1, pcnst 
          call massborrow("PHYBC01",lchnk,ncol,state%psetcols,m,m,qmin(m),state%q(1,1,m),state%pdel)
       end do

!!      call qneg3('TPHYSBCb',lchnk  ,ncol    ,pcols   ,pver    , &
!!           1, pcnst, qmin  ,state%q, .True. )
    else

      !! original fixer to make sure tracers are all positive
      !!.................................................................

      call qneg3('TPHYSBCb',lchnk  ,ncol    ,pcols   ,pver    , &
           1, pcnst, qmin  ,state%q, .True. )

    end if 

!!== KZ_WCON

    ! Validate state coming from the dynamics.
    if (state_debug_checks) &
         call physics_state_check(state, name="before tphysbc (dycore?)")

    call clybry_fam_adj( ncol, lchnk, map2chm, state%q, pbuf )

!!== KZ_WCON

    if(use_mass_borrower) then

       !! if use_mass_borrower = True, only printout diagnostic information
       !!.................................................................

       call qneg3('TPHYSBCc',lchnk  ,ncol    ,pcols   ,pver    , &
            1, pcnst, qmin  ,state%q, .False. )

       !! tracer borrower for mass conservation 
       !!.................................................................
       do m = 1, pcnst
          call massborrow("PHYBC02",lchnk,ncol,state%psetcols,m,m,qmin(m),state%q(1,1,m),state%pdel)
       end do

!!       call qneg3('TPHYSBCc',lchnk  ,ncol    ,pcols   ,pver    , &
!!            1, pcnst, qmin  ,state%q, .True. )

    else

       !! original fixer to make sure tracers are all positive
       !!.................................................................

       call qneg3('TPHYSBCc',lchnk  ,ncol    ,pcols   ,pver    , &
            1, pcnst, qmin  ,state%q, .True. )

    end if


    call check_water(state, tend, "PHYBC02", nstep, ztodt)
!!== KZ_WCON

    ! Validate output of clybry_fam_adj.
    if (state_debug_checks) &
         call physics_state_check(state, name="clybry_fam_adj")

    !
    ! Dump out "before physics" state
    !
    call diag_state_b4_phys_write (state)

    ! compute mass integrals of input tracers state
    call check_tracers_init(state, tracerint)

    call t_stopf('bc_init')

    !===================================================
    ! Global mean total energy fixer
    !===================================================
if (l_bc_energy_fix) then

    call t_startf('energy_fixer')

    tini(:ncol,:pver) = state%t(:ncol,:pver)
    if (dycore_is('LR') .or. dycore_is('SE'))  then
       call check_energy_fix(state, ptend, nstep, flx_heat)
       call physics_update(state, ptend, ztodt, tend)
       call check_energy_chng(state, tend, "chkengyfix", nstep, ztodt, zero, zero, zero, flx_heat)
    end if
    ! Save state for convective tendency calculations.
    call diag_conv_tend_ini(state, pbuf)

    qini     (:ncol,:pver) = state%q(:ncol,:pver,       1)
    cldliqini(:ncol,:pver) = state%q(:ncol,:pver,icldliq)
    cldiceini(:ncol,:pver) = state%q(:ncol,:pver,icldice)


    call outfld('TEOUT', teout       , pcols, lchnk   )
    call outfld('TEINP', state%te_ini, pcols, lchnk   )
    call outfld('TEFIX', state%te_cur, pcols, lchnk   )

    ! set and output the dse change due to dynpkg
    if( nstep > dyn_time_lvls-1 ) then
       do k = 1,pver
          dtcore(:ncol,k) = (tini(:ncol,k) - dtcore(:ncol,k))/(ztodt) + tend%dTdt(:ncol,k)
       end do
       call outfld( 'DTCORE', dtcore, pcols, lchnk )
    end if

    call t_stopf('energy_fixer')

end if

    call cnd_diag_checkpoint( diag, 'PBCINI', state, pbuf, cam_in, cam_out )

    !
    !===================================================
    ! Dry adjustment
    ! This code block is not a good example of interfacing a parameterization
    !===================================================
if (l_dry_adj) then

    call t_startf('dry_adjustment')

    ! Copy state info for input to dadadj
    ! This is a kludge, so that dadadj does not have to be correctly reformulated in dry static energy

    lq(:) = .FALSE.
    lq(1) = .TRUE.
    call physics_ptend_init(ptend, state%psetcols, 'dadadj', ls=.true., lq=lq)
    ptend%s(:ncol,:pver)   = state%t(:ncol,:pver)
    ptend%q(:ncol,:pver,1) = state%q(:ncol,:pver,1)

    call dadadj (lchnk, ncol, state%pmid,  state%pint,  state%pdel,  &
         ptend%s, ptend%q(1,1,1))
    ptend%s(:ncol,:)   = (ptend%s(:ncol,:)   - state%t(:ncol,:)  )/ztodt * cpair
    ptend%q(:ncol,:,1) = (ptend%q(:ncol,:,1) - state%q(:ncol,:,1))/ztodt
    call physics_update(state, ptend, ztodt, tend)

    call t_stopf('dry_adjustment')

end if
    call cnd_diag_checkpoint( diag, 'DRYADJ', state, pbuf, cam_in, cam_out )

    !
    !===================================================
    ! Moist convection
    !===================================================
    call t_startf('moist_convection')
    !
    ! Since the PBL doesn't pass constituent perturbations, they
    ! are zeroed here for input to the moist convection routine
    !
    call t_startf ('convect_deep_tend')
    call convect_deep_tend(  &
         cmfmc,      cmfcme,             &
         dlf,        pflx,    zdu,       &
         rliq,    &
         ztodt,   &
         state,   ptend, cam_in%landfrac, pbuf, mu, eu, du, md, ed, dp,   &
         dsubcld, jt, maxg, ideep, lengath) 
    call t_stopf('convect_deep_tend')

    call physics_update(state, ptend, ztodt, tend)

    call pbuf_get_field(pbuf, prec_dp_idx, prec_dp )
    call pbuf_get_field(pbuf, snow_dp_idx, snow_dp )
    call pbuf_get_field(pbuf, prec_sh_idx, prec_sh )
    call pbuf_get_field(pbuf, snow_sh_idx, snow_sh )
    call pbuf_get_field(pbuf, prec_str_idx, prec_str)
    call pbuf_get_field(pbuf, snow_str_idx, snow_str)
    call pbuf_get_field(pbuf, prec_sed_idx, prec_sed)
    call pbuf_get_field(pbuf, snow_sed_idx, snow_sed)
    call pbuf_get_field(pbuf, prec_pcw_idx, prec_pcw )
    call pbuf_get_field(pbuf, snow_pcw_idx, snow_pcw )

    if (use_subcol_microp) then
      call pbuf_get_field(pbuf, prec_str_idx, prec_str_sc, col_type=col_type_subcol)
      call pbuf_get_field(pbuf, snow_str_idx, snow_str_sc, col_type=col_type_subcol)
    end if

    ! Check energy integrals, including "reserved liquid"
    flx_cnd(:ncol) = prec_dp(:ncol) + rliq(:ncol)
    call check_energy_chng(state, tend, "convect_deep", nstep, ztodt, zero, flx_cnd, snow_dp, zero)

    call cnd_diag_checkpoint( diag, 'DEEPCU', state, pbuf, cam_in, cam_out )

    !
    ! Call Hack (1994) convection scheme to deal with shallow/mid-level convection
    !
    call t_startf ('convect_shallow_tend')

    call convect_shallow_tend (ztodt   , cmfmc,  cmfmc2  ,&
         dlf        , dlf2   ,  rliq   , rliq2, & 
         state      , ptend  ,  pbuf   , sh_e_ed_ratio   , sgh, sgh30, cam_in) 
    call t_stopf ('convect_shallow_tend')

    call physics_update(state, ptend, ztodt, tend)

    flx_cnd(:ncol) = prec_sh(:ncol) + rliq2(:ncol)
    call check_energy_chng(state, tend, "convect_shallow", nstep, ztodt, zero, flx_cnd, snow_sh, zero)

    call check_tracers_chng(state, tracerint, "convect_shallow", nstep, ztodt, zero_tracers)

    call cnd_diag_checkpoint( diag, 'SHCU', state, pbuf, cam_in, cam_out )

    call t_stopf('moist_convection')

if (l_tracer_aero) then

    ! Rebin the 4-bin version of sea salt into bins for coarse and accumulation
    ! modes that correspond to the available optics data.  This is only necessary
    ! for CAM-RT.  But it's done here so that the microphysics code which is called
    ! from the stratiform interface has access to the same aerosols as the radiation
    ! code.
    call sslt_rebin_adv(pbuf,  state)
    
end if


    if( microp_scheme == 'RK' ) then

     if (l_st_mac.or.l_st_mic) then
       !===================================================
       ! Calculate stratiform tendency (sedimentation, detrain, cloud fraction and microphysics )
       !===================================================
       call t_startf('stratiform_tend')

       call stratiform_tend(state, ptend, pbuf, ztodt, &
            cam_in%icefrac, cam_in%landfrac, cam_in%ocnfrac, &
            cam_in%snowhland, & ! sediment
            dlf, dlf2, & ! detrain
            rliq  , & ! check energy after detrain
            cmfmc,   cmfmc2, &
            cam_in%ts,      cam_in%sst,        zdu)

       call physics_update(state, ptend, ztodt, tend)
       call check_energy_chng(state, tend, "cldwat_tend", nstep, ztodt, zero, prec_str(:ncol), snow_str(:ncol), zero)

       call t_stopf('stratiform_tend')
     end if !l_st_mac

    elseif( microp_scheme == 'MG' .or. microp_scheme == 'P3' ) then
       ! Start co-substepping of macrophysics and microphysics
       cld_macmic_ztodt = ztodt/cld_macmic_num_steps

       ! Clear precip fields that should accumulate.
       prec_sed_macmic = 0._r8
       snow_sed_macmic = 0._r8
       prec_pcw_macmic = 0._r8
       snow_pcw_macmic = 0._r8

       do macmic_it = 1, cld_macmic_num_steps

<<<<<<< HEAD
          call get_debug_macmiciter(macmic_it)
=======
        write(char_macmic_it,'(i2.2)') macmic_it
>>>>>>> a61296cf

        if (l_st_mac) then

          if (micro_do_icesupersat) then 

            !===================================================
            ! Aerosol Activation
            !===================================================
            call t_startf('microp_aero_run')
            call microp_aero_run(state, ptend, cld_macmic_ztodt, pbuf, lcldo)
            call t_stopf('microp_aero_run')

            call physics_ptend_scale(ptend, 1._r8/cld_macmic_num_steps, ncol)

            call physics_update(state, ptend, ztodt, tend)
            call check_energy_chng(state, tend, "mp_aero_tend", nstep, ztodt, zero, zero, zero, zero)      

          endif
          !===================================================
          ! Calculate macrophysical tendency (sedimentation, detrain, cloud fraction)
          !===================================================

          call t_startf('macrop_tend')

          ! don't call Park macrophysics if CLUBB is called
          if (macrop_scheme .ne. 'CLUBB_SGS' .and. macrop_scheme .ne. 'SHOC_SGS') then

             call macrop_driver_tend( &
                  state,           ptend,          cld_macmic_ztodt, &
                  cam_in%landfrac, cam_in%ocnfrac, cam_in%snowhland, & ! sediment
                  dlf,             dlf2,                             & ! detrain
                  cmfmc,           cmfmc2,                           &
                  cam_in%ts,       cam_in%sst,     zdu,              &
                  pbuf,            det_s,          det_ice,          &
                  lcldo)

             !  Since we "added" the reserved liquid back in this routine, we need 
             !    to account for it in the energy checker
             flx_cnd(:ncol) = -1._r8*rliq(:ncol) 
             flx_heat(:ncol) = det_s(:ncol)

             ! Unfortunately, physics_update does not know what time period
             ! "tend" is supposed to cover, and therefore can't update it
             ! with substeps correctly. For now, work around this by scaling
             ! ptend down by the number of substeps, then applying it for
             ! the full time (ztodt).
             call physics_ptend_scale(ptend, 1._r8/cld_macmic_num_steps, ncol)          
             call physics_update(state, ptend, ztodt, tend)
             call check_energy_chng(state, tend, "macrop_tend", nstep, ztodt, &
                  zero, flx_cnd/cld_macmic_num_steps, &
                  det_ice/cld_macmic_num_steps, flx_heat/cld_macmic_num_steps)
       
          else ! Calculate CLUBB macrophysics


!!== KZ_WATCON 

    !! qqflx fixer to avoid negative water vapor in the surface layer
    !! due to strong negative qflx  
    !!.................................................................

    if(use_qqflx_fixer) then
       call qqflx_fixer('TPHYSBC ', lchnk, ncol, cld_macmic_ztodt, &
            state%q(1,1,1), state%rpdel(1,1), cam_in%shf, &
            cam_in%lhf , cam_in%cflx/cld_macmic_num_steps )

    end if
!!== KZ_WATCON 

             ! =====================================================
             !    CLUBB call (PBL, shallow convection, macrophysics)
             ! =====================================================  
<<<<<<< HEAD
           if (do_clubb_sgs) then
             call clubb_tend_cam(state,ptend,pbuf,cld_macmic_ztodt,&
                cmfmc, cam_in, sgh30, macmic_it, cld_macmic_num_steps, & 
=======
   
             call clubb_tend_cam(state,ptend,pbuf,diag,cld_macmic_ztodt,&
                cmfmc, cam_in, cam_out, sgh30, macmic_it, cld_macmic_num_steps, &
>>>>>>> a61296cf
                dlf, det_s, det_ice, lcldo)
	   endif
	   
	   if (do_shoc_sgs) then
             call shoc_tend_e3sm(state,ptend,pbuf,cld_macmic_ztodt,&
                cmfmc, cam_in, sgh30, macmic_it, cld_macmic_num_steps, & 
                dlf, det_s, det_ice, lcldo)
	   endif	   

                !  Since we "added" the reserved liquid back in this routine, we need 
                !    to account for it in the energy checker
                flx_cnd(:ncol) = -1._r8*rliq(:ncol) 
                flx_heat(:ncol) = cam_in%shf(:ncol) + det_s(:ncol)

                ! Unfortunately, physics_update does not know what time period
                ! "tend" is supposed to cover, and therefore can't update it
                ! with substeps correctly. For now, work around this by scaling
                ! ptend down by the number of substeps, then applying it for
                ! the full time (ztodt).
                call physics_ptend_scale(ptend, 1._r8/cld_macmic_num_steps, ncol)
                !    Update physics tendencies and copy state to state_eq, because that is 
                !      input for microphysics              
                call physics_update(state, ptend, ztodt, tend)
                call check_energy_chng(state, tend, "clubb_tend", nstep, ztodt, &
                     cam_in%cflx(:,1)/cld_macmic_num_steps, flx_cnd/cld_macmic_num_steps, &
                     det_ice/cld_macmic_num_steps, flx_heat/cld_macmic_num_steps)
		     
	
 
          endif

          call t_stopf('macrop_tend')
        end if ! l_st_mac
        call cnd_diag_checkpoint( diag, 'CLDMAC'//char_macmic_it, state, pbuf, cam_in, cam_out )

          !===================================================
          ! Calculate cloud microphysics 
          !===================================================
        if (l_st_mic) then

          if (is_subcol_on()) then
             ! Allocate sub-column structures. 
             call physics_state_alloc(state_sc, lchnk, psubcols*pcols)
             call physics_tend_alloc(tend_sc, psubcols*pcols)

             ! Generate sub-columns using the requested scheme
             call subcol_gen(state, tend, state_sc, tend_sc, pbuf)

             !Initialize check energy for subcolumns
             call check_energy_timestep_init(state_sc, tend_sc, pbuf, col_type_subcol)
          end if

          if (.not. micro_do_icesupersat) then 

            call t_startf('microp_aero_run')
            call microp_aero_run(state, ptend_aero, cld_macmic_ztodt, pbuf, lcldo)
            call t_stopf('microp_aero_run')

          endif
          call cnd_diag_checkpoint( diag, 'CLDAER'//char_macmic_it, state, pbuf, cam_in, cam_out )


          call t_startf('microp_tend')


          if (use_subcol_microp) then
             call microp_driver_tend(state_sc, ptend_sc, cld_macmic_ztodt, pbuf)

             ! Average the sub-column ptend for use in gridded update - will not contain ptend_aero
             call subcol_ptend_avg(ptend_sc, state_sc%ngrdcol, lchnk, ptend)

             ! Copy ptend_aero field to one dimensioned by sub-columns before summing with ptend
             call subcol_ptend_copy(ptend_aero, state_sc, ptend_aero_sc)
             call physics_ptend_sum(ptend_aero_sc, ptend_sc, state_sc%ncol)
             call physics_ptend_dealloc(ptend_aero_sc)

             ! Have to scale and apply for full timestep to get tend right
             ! (see above note for macrophysics).
             call physics_ptend_scale(ptend_sc, 1._r8/cld_macmic_num_steps, ncol)

             call physics_update (state_sc, ptend_sc, ztodt, tend_sc)
             call check_energy_chng(state_sc, tend_sc, "microp_tend_subcol", &
                  nstep, ztodt, zero_sc, prec_str_sc(:ncol)/cld_macmic_num_steps, &
                  snow_str_sc(:ncol)/cld_macmic_num_steps, zero_sc)

             call physics_state_dealloc(state_sc)
             call physics_tend_dealloc(tend_sc)
             call physics_ptend_dealloc(ptend_sc)
          else
             call microp_driver_tend(state, ptend, cld_macmic_ztodt, pbuf)
          end if
          ! combine aero and micro tendencies for the grid
          if (.not. micro_do_icesupersat) then
             call physics_ptend_sum(ptend_aero, ptend, ncol)
             call physics_ptend_dealloc(ptend_aero)
          endif

          ! Have to scale and apply for full timestep to get tend right
          ! (see above note for macrophysics).
          call physics_ptend_scale(ptend, 1._r8/cld_macmic_num_steps, ncol)

          call physics_update (state, ptend, ztodt, tend)
          call check_energy_chng(state, tend, "microp_tend", nstep, ztodt, &
               zero, prec_str(:ncol)/cld_macmic_num_steps, &
               snow_str(:ncol)/cld_macmic_num_steps, zero)

          call t_stopf('microp_tend')

        else 
        ! If microphysics is off, set surface cloud liquid/ice and rain/snow fluxes to zero

          prec_sed = 0._r8
          snow_sed = 0._r8
          prec_pcw = 0._r8
          snow_pcw = 0._r8

        end if ! l_st_mic

          prec_sed_macmic(:ncol) = prec_sed_macmic(:ncol) + prec_sed(:ncol)
          snow_sed_macmic(:ncol) = snow_sed_macmic(:ncol) + snow_sed(:ncol)
          prec_pcw_macmic(:ncol) = prec_pcw_macmic(:ncol) + prec_pcw(:ncol)
          snow_pcw_macmic(:ncol) = snow_pcw_macmic(:ncol) + snow_pcw(:ncol)

          call cnd_diag_checkpoint( diag, 'CLDMIC'//char_macmic_it, state, pbuf, cam_in, cam_out )

       end do ! end substepping over macrophysics/microphysics

       prec_sed(:ncol) = prec_sed_macmic(:ncol)/cld_macmic_num_steps
       snow_sed(:ncol) = snow_sed_macmic(:ncol)/cld_macmic_num_steps
       prec_pcw(:ncol) = prec_pcw_macmic(:ncol)/cld_macmic_num_steps
       snow_pcw(:ncol) = snow_pcw_macmic(:ncol)/cld_macmic_num_steps
       prec_str(:ncol) = prec_pcw(:ncol) + prec_sed(:ncol)
       snow_str(:ncol) = snow_pcw(:ncol) + snow_sed(:ncol)

     end if !microp_scheme

     call cnd_diag_checkpoint( diag, 'STCLD', state, pbuf, cam_in, cam_out )
     !----------------------------------------------------------------------

   if (l_tracer_aero) then
      if ( .not. deep_scheme_does_scav_trans() ) then

         !======================================================================
         ! Aerosol wet chemistry determines scavenging and transformations.
         ! This is followed by convective transport of all trace species except
         ! water vapor and condensate. Scavenging needs to occur prior to
         ! transport in order to determine interstitial fraction.
         !======================================================================

         call t_startf('tphysbc_aerosols')

         if (do_clubb_sgs .or. do_shoc_sgs) then
            sh_e_ed_ratio = 0.0_r8
         endif

         ! Aerosol wet removal (including aerosol water uptake)
         call aero_model_wetdep( ztodt, dlf, dlf2, cmfmc2, state,  & ! inputs
                sh_e_ed_ratio, mu, md, du, eu, ed, dp, dsubcld,    &
                jt, maxg, ideep, lengath, species_class,           &
                cam_out, pbuf, ptend )                               ! outputs
         call physics_update(state, ptend, ztodt, tend)

         ! deep convective aerosol transport
         call convect_deep_tend_2( state, ptend, ztodt, pbuf, &
                mu, eu, du, md, ed, dp, dsubcld, jt, maxg,    &
                ideep, lengath, species_class )
         call physics_update(state, ptend, ztodt, tend)

         ! check tracer integrals
         call check_tracers_chng(state, tracerint, "cmfmca", nstep, ztodt,  zero_tracers)

         call t_stopf('tphysbc_aerosols')

      end if
   end if ! l_tracer_aero

    call cnd_diag_checkpoint( diag, 'AERWETRM', state, pbuf, cam_in, cam_out )

    !===================================================
    ! Moist physical parameteriztions complete: 
    ! send dynamical variables, and derived variables to history file
    !===================================================

    call t_startf('bc_history_write')
    call diag_phys_writeout(state, cam_out%psl)
    call diag_conv(state, ztodt, pbuf)

    call t_stopf('bc_history_write')

    !===================================
    ! Update Nudging tendency if needed
    !===================================
    if (Nudge_Model .and. Nudge_Loc_PhysOut) then
       call nudging_calc_tend(state)
    endif

    !===================================================
    ! Write cloud diagnostics on history file
    !===================================================

    call t_startf('bc_cld_diag_history_write')

    call cloud_diagnostics_calc(state, pbuf)

    call t_stopf('bc_cld_diag_history_write')

    call cnd_diag_checkpoint( diag, 'PBCDIAG', state, pbuf, cam_in, cam_out )

if (l_rad) then
    !===================================================
    ! Radiation computations
    !===================================================
    call t_startf('radiation')


    call radiation_tend(state,ptend, pbuf, &
         cam_out, cam_in, &
         cam_in%landfrac, cam_in%icefrac, cam_in%snowhland, &
         fsns,    fsnt, flns,    flnt,  &
         fsds, net_flx,is_cmip6_volc, ztodt)

    ! Set net flux used by spectral dycores
    do i=1,ncol
       tend%flx_net(i) = net_flx(i)
    end do
    call physics_update(state, ptend, ztodt, tend)
    call check_energy_chng(state, tend, "radheat", nstep, ztodt, zero, zero, zero, net_flx)

    call t_stopf('radiation')

end if ! l_rad

    call cnd_diag_checkpoint( diag, 'RAD', state, pbuf, cam_in, cam_out )

    if(do_aerocom_ind3) then
       call cloud_top_aerocom(state, pbuf) 
    end if

    if (trim(adjustl(precip_downscaling_method)) == "FNM") then
       !if the land model's precip downscaling method is FNM, compute uovern
       call calc_uovern(state,cam_out)
    end if

    ! Diagnose the location of the tropopause and its location to the history file(s).
    call t_startf('tropopause')
    call tropopause_output(state)
    call t_stopf('tropopause')

    ! Save atmospheric fields to force surface models
    call t_startf('cam_export')
    call cam_export (state,cam_out,pbuf)
    call t_stopf('cam_export')

    ! Write export state to history file
    call t_startf('diag_export')
    call diag_export(cam_out)
    call t_stopf('diag_export')

    call check_tracers_fini(tracerint)

    call cnd_diag_checkpoint( diag, 'PBCEND', state, pbuf, cam_in, cam_out )

end subroutine tphysbc

subroutine phys_timestep_init(phys_state, cam_out, pbuf2d)
!-----------------------------------------------------------------------------------
!
! Purpose: The place for parameterizations to call per timestep initializations.
!          Generally this is used to update time interpolated fields from boundary
!          datasets.
!
!-----------------------------------------------------------------------------------
  use shr_kind_mod,        only: r8 => shr_kind_r8
  use chemistry,           only: chem_timestep_init
  use chem_surfvals,       only: chem_surfvals_set
  use physics_types,       only: physics_state
  use physics_buffer,      only: physics_buffer_desc
  use ghg_data,            only: ghg_data_timestep_init
  use cam3_aero_data,      only: cam3_aero_data_on, cam3_aero_data_timestep_init
  use cam3_ozone_data,     only: cam3_ozone_data_on, cam3_ozone_data_timestep_init
  use radiation,           only: radiation_do
  use tracers,             only: tracers_timestep_init
  use aoa_tracers,         only: aoa_tracers_timestep_init
  use vertical_diffusion,  only: vertical_diffusion_ts_init
  use radheat,             only: radheat_timestep_init
  use solar_data,          only: solar_data_advance
  use qbo,                 only: qbo_timestep_init
  use efield,              only: get_efield
  use iondrag,             only: do_waccm_ions
  use perf_mod

  use prescribed_ozone,    only: prescribed_ozone_adv
  use prescribed_ghg,      only: prescribed_ghg_adv
  use prescribed_aero,     only: prescribed_aero_adv
  use read_spa_data,       only: read_spa_data_adv
  use aerodep_flx,         only: aerodep_flx_adv
  use aircraft_emit,       only: aircraft_emit_adv
  use prescribed_volcaero, only: prescribed_volcaero_adv
  use nudging,             only: Nudge_Model,nudging_timestep_init

  use seasalt_model,       only: advance_ocean_data, has_mam_mom

  implicit none

  type(physics_state), intent(inout), dimension(begchunk:endchunk) :: phys_state
  type(cam_out_t),     intent(inout), dimension(begchunk:endchunk) :: cam_out
  
  type(physics_buffer_desc), pointer                 :: pbuf2d(:,:)

  !-----------------------------------------------------------------------------

  ! Chemistry surface values
  call chem_surfvals_set()

  ! Solar irradiance
  call solar_data_advance()

  ! Time interpolate for chemistry.
  call t_startf('chem_timestep_init')
  call chem_timestep_init(phys_state, pbuf2d)
  call t_stopf('chem_timestep_init')

  ! Prescribed tracers
  call prescribed_ozone_adv(phys_state, pbuf2d)
  call prescribed_ghg_adv(phys_state, pbuf2d)
  call prescribed_aero_adv(phys_state, pbuf2d)
  call read_spa_data_adv(phys_state, pbuf2d)
  call aircraft_emit_adv(phys_state, pbuf2d)

  call t_startf('prescribed_volcaero_adv')
  call prescribed_volcaero_adv(phys_state, pbuf2d)
  call t_stopf('prescribed_volcaero_adv')

  if (has_mam_mom) then
     call t_startf('advance_ocean_data')
     call advance_ocean_data(phys_state, pbuf2d)
     call t_stopf('advance_ocean_data')
  end if

  ! prescribed aerosol deposition fluxes
  call aerodep_flx_adv(phys_state, pbuf2d, cam_out)

  ! CAM3 prescribed aerosol masses
  if (cam3_aero_data_on) call cam3_aero_data_timestep_init(pbuf2d,  phys_state)

  ! CAM3 prescribed ozone data
  if (cam3_ozone_data_on) call cam3_ozone_data_timestep_init(pbuf2d,  phys_state)

  ! Time interpolate data models of gasses in pbuf2d
  call ghg_data_timestep_init(pbuf2d,  phys_state)

  ! Upper atmosphere radiative processes
  call radheat_timestep_init(phys_state, pbuf2d)
 
  ! Time interpolate for vertical diffusion upper boundary condition
  call vertical_diffusion_ts_init(pbuf2d, phys_state)

  !----------------------------------------------------------------------
  ! update QBO data for this time step
  !----------------------------------------------------------------------
  call qbo_timestep_init

  if (do_waccm_ions) then
     ! Compute the electric field
     call t_startf ('efield')
     call get_efield
     call t_stopf ('efield')
  endif

  ! Time interpolate for tracers, if appropriate
  call tracers_timestep_init(phys_state)

  ! age of air tracers
  call aoa_tracers_timestep_init(phys_state)

  ! Update Nudging values, if needed
  !----------------------------------
  if(Nudge_Model) call nudging_timestep_init(phys_state)

end subroutine phys_timestep_init


subroutine add_fld_default_calls()
  !BSINGH -  For adding addfld and add defualt calls
  use cam_history,        only: addfld, add_default, fieldname_len

  implicit none

  !Add all existing ptend names for the addfld calls
  character(len=20), parameter :: vlist(27) = (/     'topphysbc           '                       ,&
       'chkenergyfix        ','dadadj              ','zm_convr            ','zm_conv_evap        ',&
       'momtran             ','zm_conv_tend        ','UWSHCU              ','convect_shallow     ',&
       'pcwdetrain_mac      ','macro_park          ','macrop              ','micro_mg            ',&
       'cldwat_mic          ','aero_model_wetdep_ma','convtran2           ','cam_radheat         ',&
       'chemistry           ','vdiff               ','rayleigh_friction   ','aero_model_drydep_ma',&
       'Grav_wave_drag      ','convect_shallow_off ','clubb_ice1          ','clubb_det           ',&
       'clubb_ice4          ','clubb_srf           ' /)



  character(len=fieldname_len) :: varname
  character(len=1000)          :: s_lngname,stend_lngname,qv_lngname,qvtend_lngname,t_lngname
  
  integer :: iv, ntot, ihist

  ntot = size(vlist)

  do ihist = 1 , nvars_prtrb_hist
     do iv = 1, ntot   
        
        varname  = trim(adjustl(hist_vars(ihist)))//'_'//trim(adjustl(vlist(iv))) ! form variable name

        call addfld (trim(adjustl(varname)), (/ 'lev' /), 'A', 'prg_test_units', 'pergro_longname',flag_xyfill=.true.)!The units and longname are dummy as it is for a test only
        call add_default (trim(adjustl(varname)), 1, ' ')        
     enddo
  enddo

end subroutine add_fld_default_calls

end module physpkg<|MERGE_RESOLUTION|>--- conflicted
+++ resolved
@@ -2552,11 +2552,8 @@
 
        do macmic_it = 1, cld_macmic_num_steps
 
-<<<<<<< HEAD
-          call get_debug_macmiciter(macmic_it)
-=======
+        call get_debug_macmiciter(macmic_it)
         write(char_macmic_it,'(i2.2)') macmic_it
->>>>>>> a61296cf
 
         if (l_st_mac) then
 
@@ -2629,23 +2626,17 @@
              ! =====================================================
              !    CLUBB call (PBL, shallow convection, macrophysics)
              ! =====================================================  
-<<<<<<< HEAD
            if (do_clubb_sgs) then
-             call clubb_tend_cam(state,ptend,pbuf,cld_macmic_ztodt,&
-                cmfmc, cam_in, sgh30, macmic_it, cld_macmic_num_steps, & 
-=======
-   
              call clubb_tend_cam(state,ptend,pbuf,diag,cld_macmic_ztodt,&
                 cmfmc, cam_in, cam_out, sgh30, macmic_it, cld_macmic_num_steps, &
->>>>>>> a61296cf
                 dlf, det_s, det_ice, lcldo)
 	   endif
-	   
-	   if (do_shoc_sgs) then
+   
+           if (do_shoc_sgs) then
              call shoc_tend_e3sm(state,ptend,pbuf,cld_macmic_ztodt,&
                 cmfmc, cam_in, sgh30, macmic_it, cld_macmic_num_steps, & 
                 dlf, det_s, det_ice, lcldo)
-	   endif	   
+           endif   
 
                 !  Since we "added" the reserved liquid back in this routine, we need 
                 !    to account for it in the energy checker
