module modal_aero_calcsize

!   RCE 07.04.13:  Adapted from MIRAGE2 code

use shr_kind_mod,     only: r8 => shr_kind_r8, cs => shr_kind_cs
use spmd_utils,       only: masterproc
use physconst,        only: pi, gravit

use ppgrid,           only: pcols, pver
use physics_types,    only: physics_state, physics_ptend
use physics_buffer,   only: physics_buffer_desc, pbuf_get_field

use phys_control,     only: phys_getopts
use rad_constituents, only: rad_cnst_get_info, rad_cnst_get_aer_mmr, rad_cnst_get_aer_props, &
                            rad_cnst_get_mode_props, rad_cnst_get_mode_num, N_DIAG, rad_cnst_get_mode_idx

use cam_logfile,      only: iulog
use cam_abortutils,   only: endrun
use shr_log_mod ,     only: errMsg => shr_log_errMsg
use cam_history,      only: addfld, horiz_only, add_default, fieldname_len, outfld
use constituents,     only: pcnst, cnst_name, cnst_get_ind

use ref_pres,         only: top_lev => clim_modal_aero_top_lev

use shr_log_mod ,     only: errMsg => shr_log_errMsg

#ifdef MODAL_AERO

use modal_aero_data, only: ntot_amode, numptr_amode, modename_amode
use modal_aero_data,  only: numptrcw_amode, mprognum_amode, qqcw_get_field, &
     modeptr_accum, modeptr_aitken, ntot_aspectype, cnst_name_cw

#endif
!---------------------------------------------------------------------------------------------------------
!---------------------------------------------------------------------------------------------------------
!BSINGH: THINGS TO DO (TODO):
!1. Find out if we can remove the "if (masterproc)" from the subroutines called during time stepping
!2. cloud borne and interstitial species processes can be combined and refactored into one subroutine.(aitken_accum_exchange)
!3. init and register routine should be re-worked/streamlined to remove redundant logics
!---------------------------------------------------------------------------------------------------------
!---------------------------------------------------------------------------------------------------------

implicit none
private
save

public :: modal_aero_calcsize_init, modal_aero_calcsize_sub, modal_aero_calcsize_diag
public :: modal_aero_calcsize_reg


!Mimic enumerators for aerosol types
integer, parameter:: inter_aero   = 1 !interstitial aerosols
integer, parameter:: cld_brn_aero = 2 !cloud borne species

integer :: dgnum_idx = -1 !pbuf id for dgnum

integer, parameter :: maxpair_csizxf = N_DIAG
#ifdef MODAL_AERO
integer, parameter :: maxspec_csizxf = ntot_aspectype
#else
! TODO: this is a kludge.  This value should probably be assigned
! elsewhere for the non-modal case.  S.M. Burrows.
integer, parameter :: maxspec_csizxf = 8
#endif

real(r8), parameter :: third   = 1.0_r8/3.0_r8
real(r8), parameter :: r8_huge = huge(1.0_r8)

!---------------------------------------------------------------------------------
!Note: For diagnostic calls, users can ask for any diagnostics like rad_diag_1
!      and rad_diag_3 (e.g. skipping rad_diag_2). Therefore the arrays should
!      have a length of N_DIAG (unless we define another array which maps info
!      such as to include info about the missing diagnostics)
!---------------------------------------------------------------------------------
integer, parameter :: npair_csizxf = N_DIAG           !total number of possible diagnostic calls

logical :: do_adjust_allowed                          !flag to turn on/off  aerosol size adjustment process

!flag to turn on/off  aerosol aitken<->accumulation transfer process
logical :: do_aitacc_transfer_allowed(0:npair_csizxf) ! This is an array as it can be different for each radiatio diagnostic call

!--------------------------------------------------------------------------------
!Naming convention:
!"*_csizxf": variables for transfering ("xf") species from one mode to another
!"*frm*"   : "From" mode, the mode from where the species are coming from
!*to*      : "To" mode, the mode which is receiving the species
!
! All ararys will start with a zero index as 0 index is reserved for prognostic
! radiation calls
!--------------------------------------------------------------------------------

!"modefrm_csizxf" stores mode number "from" which species will be moved
!to a mode stored in "modetoo_csizxf".
![E.g. if modefrm_csizxf(3)=2 and modetoo_csizxf(3)=1, for rad_diag_3 (notice that
!these arrays are indexed "3" as rad_diag is rad_diag_3), species will be moved
!from 2nd mode to the 1st mode.]
integer :: modefrm_csizxf(0:maxpair_csizxf)
integer :: modetoo_csizxf(0:maxpair_csizxf)

!Total number of species in the "from" mode.
![ E.g. for rad_diag_3, if nspecfrm_csizxf(3)=7,
!it means 7 species exist in modefrm_csizxf(3).
!In this case, if modefrm_csizxf(3)=2,
!it means 2nd mode has 7 species]
integer :: nspecfrm_csizxf(0:maxpair_csizxf)

!"lspec*" are the indices in constituent(cnst_name) and state Q array
! (state%q) arrays.
!These arrays hold species index for "from" and "to" for each pair [to-from pair
!(from-to pair is same as to-from) for transfering species between modes]

![E.g. for rad_diag_3:
!"lspecfrm*_csizxf" will hold index of a specie of the mode modefrm_csizxf(3)
!"lspecto*_csizxf" will hold index of a specie of the mode modetoo_csizxf(3)
!"*a_*" and "*c_* refers to interstitial and cloud borne species
integer :: lspecfrmc_csizxf(maxspec_csizxf, 0:maxpair_csizxf)
integer :: lspecfrma_csizxf(maxspec_csizxf, 0:maxpair_csizxf)
integer :: lspectooc_csizxf(maxspec_csizxf, 0:maxpair_csizxf)
integer :: lspectooa_csizxf(maxspec_csizxf, 0:maxpair_csizxf)

!===============================================================================
contains
!===============================================================================

subroutine modal_aero_calcsize_reg()
  use physics_buffer,   only: pbuf_add_field, dtype_r8
  use rad_constituents, only: rad_cnst_get_info

  integer :: nmodes

  !find out number of modes (nmodes) in radiation climate list
  call rad_cnst_get_info(0, nmodes=nmodes)

  !register dgnum field
  call pbuf_add_field('DGNUM', 'global',  dtype_r8, (/pcols, pver, nmodes/), dgnum_idx)

end subroutine modal_aero_calcsize_reg

!===============================================================================
!===============================================================================

subroutine modal_aero_calcsize_init( pbuf2d, species_class)
   use time_manager,   only: is_first_step
   use physics_buffer, only: pbuf_set_field

   !-----------------------------------------------------------------------
   !
   ! Purpose:
   !    set do_adjust_allowed and do_aitacc_transfer_allowed flags
   !    create history fields for column tendencies associated with
   !       modal_aero_calcsize
   !
   ! Author: R. Easter (refactored by Balwinder Singh)
   !
   !-----------------------------------------------------------------------

   type(physics_buffer_desc), pointer :: pbuf2d(:,:)
   integer, intent(in) :: species_class(:)

   ! local
   integer  :: iq, ilist, iacc, iait, imode, icnst
   integer  :: nspec_ait, nspec_acc, imode_ait, imode_acc, ispec_acc, ispec_ait
   integer  :: aer_type, ind_ait, ind_acc, icnt
   integer  :: lsfrm, lstoo
   integer  :: nacc, nait
   logical  :: history_aerosol
   logical  :: history_verbose
   logical  :: accum_exists, aitken_exists

   character(len=fieldname_len)   :: tmpnamea, tmpnameb
   character(len=fieldname_len+3) :: fieldname
   character(128)                 :: long_name
   character(8)                   :: unit
   character(len=32)              :: spec_name_ait, spec_name_acc
   character(len=32)              :: spec_name_ait_cw, spec_name_acc_cw
   character(len=32)              :: spec_cnst_name_acc, spec_cnst_name_ait
   character(len=32)              :: num_name_acc, num_name_ait
   character(len=32)              :: num_name_acc_cw, num_name_ait_cw
   character(len=32)              :: mass_name_ait_cw, mass_name_acc_cw
   !-----------------------------------------------------------------------

   call phys_getopts(history_aerosol_out=history_aerosol, &
                     history_verbose_out=history_verbose)

   ! init entities required for both prescribed and prognostic modes

   if (is_first_step()) then ! bsingh- Do we need this conditional in a init routine?
      ! initialize fields in physics buffer
      call pbuf_set_field(pbuf2d, dgnum_idx, 0.0_r8)
   endif

   !initialize
   !(0 index 0f modefrm_csizxf and  modetoo_csizxf is reserved for the prognostic call)
   do ilist = 0, npair_csizxf
      modefrm_csizxf(ilist) = -1
      modetoo_csizxf(ilist) = -1
   enddo

#ifndef MODAL_AERO
   do_adjust_allowed          = .false.
   do_aitacc_transfer_allowed = .false.
#else
   !  do_adjust_allowed allows aerosol size  adjustment to be turned on/off
   do_adjust_allowed = .true.

   !------------------------------------------------------------------------------------------
   !  "do_aitacc_transfer_allowed" allows aitken <--> accum mode transfer to be turned on/off
   !  NOTE: it can only be true when aitken & accum modes are both present
   !      and have prognosed number and diagnosed surface/sigmag
   !------------------------------------------------------------------------------------------

   !find out mode index for accum and aitken modes in the prognostic radiation list (rad_climate)
   !These are used to get strings stored for these modes in modename_amode array
   nait = modeptr_aitken !mode number of accumulation mode
   nacc = modeptr_accum  !mode number of aitken mode

   !Go through the radiation list and decide on do_aitacc_transfer_allowed value(true/false)
   do ilist = 0, npair_csizxf

      !find out accumulation and aitken modes in the radiation list
      iacc = rad_cnst_get_mode_idx(ilist, modename_amode(nacc))
      iait = rad_cnst_get_mode_idx(ilist, modename_amode(nait))

      !find out if aitken or accumulation modes exist in the radiation list
      !(a positive value means that the mode exists)
      accum_exists  = ( iacc > 0)
      aitken_exists = ( iait > 0)

      do_aitacc_transfer_allowed(ilist)=.false.
      if(accum_exists .and. aitken_exists .and. iacc .ne. iait) then
         do_aitacc_transfer_allowed(ilist)=.true.
         modefrm_csizxf(ilist) = iait
         modetoo_csizxf(ilist) = nacc
      endif
   enddo

   !if num mixing ratio is set *not* to be prognosed, turn aitken<->accumm transfer off for all radiation lists
   if (mprognum_amode(nait) <= 0) do_aitacc_transfer_allowed(:) = .false.
   if (mprognum_amode(nacc) <= 0) do_aitacc_transfer_allowed(:) = .false.

   !-------------------------------------------------------------------------------
   !Find mapping between the corresponding species of aitken and accumulation nodes
   !
   ! For example, soa may exist in accumulation and aitken modes. Here were are
   ! finding mapping between their indices so that if we need to move soa from
   ! accumulation to aitken, we can do that using this mapping
   !-------------------------------------------------------------------------------


   ! Only find the mapping if atleast one of the do_aitacc_transfer_allowed is true
   if (any(do_aitacc_transfer_allowed(:))) then

      !Go through the radiation list and find "aitken<-->accumulation" mapping for each list
      do ilist = 0, npair_csizxf
         if(do_aitacc_transfer_allowed(ilist)) then
            icnt = 0
            imode_ait = modefrm_csizxf(ilist) !aitken  mode of this list
            imode_acc = modetoo_csizxf(ilist) !accumulation mode of this list

            !--------------------------------------------------------------------------------------
            !find aerosol *number* indices mapping between aitken and accumulation modes in this list
            !--------------------------------------------------------------------------------------

            !For aitken mode
            call rad_cnst_get_info(ilist, imode_ait, num_name=num_name_ait)
            call cnst_get_ind(num_name_ait, ind_ait)

            !For accumulation mode
            call rad_cnst_get_info(ilist, imode_acc, num_name=num_name_acc)
            call cnst_get_ind(num_name_acc, ind_acc)

            icnt = icnt + 1
            lspecfrma_csizxf(icnt,ilist) = ind_ait
            lspectooa_csizxf(icnt,ilist) = ind_acc

            !index for cloudborne species (qqcw_get_field array) is same as interstitial species
            lspecfrmc_csizxf(icnt,ilist) = ind_ait
            lspectooc_csizxf(icnt,ilist) = ind_acc

            !--------------------------------------------------------------------------------------
            !find aerosol *mass* indices mapping between aitken and accumulation modes in this list
            !--------------------------------------------------------------------------------------
            !find number of species in the aitken mode of this ilist
            call rad_cnst_get_info(ilist, imode_ait, nspec = nspec_ait) !output:nspec_ait
            !find number of species in the accumulation mode of this list
            call rad_cnst_get_info(ilist, imode_acc, nspec = nspec_acc) !output:nspec_acc

            !loop through speices of aitken mode and find corresponding species in the accumulation mode
            do ispec_ait = 1, nspec_ait
               !find specie name
               call rad_cnst_get_info(ilist, imode_ait, ispec_ait,spec_name=spec_name_ait) !output:spec_name_ait

               !extract constituent name from the specie name (e.g for soa_a1, constituent name would be "soa")
               spec_cnst_name_ait  = extract_cnst_name(spec_name_ait)

               !Now find this specie index in the "to" mode

               !loop through speices of the "to" mode
               do ispec_acc = 1, nspec_acc
                  !find species name
                  call rad_cnst_get_info(ilist, imode_acc, ispec_acc,spec_name=spec_name_acc) !output:spec_name_acc

                  !extract constituent name from the specie name (e.g for soa_a1, constituent name would be "soa")
                  spec_cnst_name_acc  = extract_cnst_name(spec_name_acc)

                  !find if specie in acc mode is same as ait or not
                  if(trim(spec_cnst_name_acc) == trim(spec_cnst_name_ait)) then
                     !if there is a match, find indices of species in cnst array
                     call cnst_get_ind(spec_name_ait, ind_ait)
                     call cnst_get_ind(spec_name_acc, ind_acc)

                     icnt = icnt + 1
                     lspecfrma_csizxf(icnt,ilist) = ind_ait
                     lspectooa_csizxf(icnt,ilist) = ind_acc

                     !index for cloudborne species (qqcw_get_field array) is same as interstitial species
                     lspecfrmc_csizxf(icnt,ilist) = ind_ait
                     lspectooc_csizxf(icnt,ilist) = ind_acc
                  endif
               enddo !ispec_acc
            enddo!ispec_ait
            nspecfrm_csizxf(ilist) = icnt !count total number of matching species in each list
         endif!do_aitacc_transfer_allowed
      enddo!ilist
   endif !any(do_aitacc_transfer_allowed)

   !--------------------------------------------------------------------------------
   ! Define history fields for number-adjust source-sink for all modes
   ! NOTE: This is only done for prognostic radiation list (ilist = 0)
   !
   ! BSINGH: Did not modify the following code, it should be refactored
   ! by removing the do-loops
   !--------------------------------------------------------------------------------
9310  format( / 'subr. modal_aero_calcsize_init' / 'do_adjust_allowed, do_aitacc_transfer_allowed = ', 2l10 )
9320  format( 'pair', i3, 5x, 'mode', i3, ' ---> mode', i3 )
9330  format( 5x, 'spec', i3, '=', a, ' ---> spec', i3, '=', a )
9340  format( 5x, 'spec', i3, '=', a, ' ---> LOSS' )
9350  format( 5x, 'no corresponding activated species' )


!  define history fields for number-adjust source-sink for all modes
do_adjust_if_block2: &
      if ( do_adjust_allowed ) then

   do imode = 1, ntot_amode
      if (mprognum_amode(imode) <= 0) cycle

      do aer_type = 1, 2
         if (aer_type == inter_aero) then
            tmpnamea = cnst_name(numptr_amode(imode))
         else
            tmpnamea = cnst_name_cw(numptrcw_amode(imode))
         end if
         unit = '#/m2/s'
         fieldname = trim(tmpnamea) // '_sfcsiz1'
         long_name = trim(tmpnamea) // ' calcsize number-adjust column source'
         call addfld( fieldname, horiz_only, 'A', unit, long_name )
         if (history_aerosol .and. history_verbose) then
            call add_default(fieldname, 1, ' ')
         end if
         if ( masterproc ) write(iulog,'(2a)') 'calcsize addfld - ', fieldname

         fieldname = trim(tmpnamea) // '_sfcsiz2'
         long_name = trim(tmpnamea) // ' calcsize number-adjust column sink'
         call addfld( fieldname, horiz_only, 'A', unit, long_name )
         if (history_aerosol .and. history_verbose) then
            call add_default(fieldname, 1, ' ')
         end if
         if ( masterproc ) write(iulog,'(2a)') 'calcsize addfld - ', fieldname
      end do   ! aer_type = ...

   end do   ! n = ...


!  define history fields for aitken-accum transfer [Only for list_idx = 0 (radiation climate list)]
ilist = 0
do_aitacc_transfer_if_block2: &
      if ( do_aitacc_transfer_allowed(ilist) ) then

! check that calcsize transfer ilist=0 ("radiation_climate" list) is aitken-->accum
      if ((modefrm_csizxf(ilist) .ne. nait) .or.   &
          (modetoo_csizxf(ilist) .ne. nacc)) then
         write( iulog, '(//2a//)' ) '*** modal_aero_calcaersize_init error -- modefrm/too_csizxf(1) are wrong'
         call endrun( 'modal_aero_calcaersize_init error' )
      end if

      do iq = 1, nspecfrm_csizxf(ilist)

! aer_type=1 does interstitial ("_a"); aer_type=2 does activated ("_c");
         do aer_type = 1, 2

! the lspecfrma_csizxf (and lspecfrmc_csizxf) are aitken species
! the lspectooa_csizxf (and lspectooc_csizxf) are accum  species
            if (aer_type .eq. inter_aero) then
               lsfrm = lspecfrma_csizxf(iq,ilist)
               lstoo = lspectooa_csizxf(iq,ilist)
            else
               lsfrm = lspecfrmc_csizxf(iq,ilist)
               lstoo = lspectooc_csizxf(iq,ilist)
            end if
            if ((lsfrm <= 0) .or. (lstoo <= 0)) cycle

            if (aer_type .eq. inter_aero) then
               tmpnamea = cnst_name(lsfrm)
               tmpnameb = cnst_name(lstoo)
            else
               tmpnamea = cnst_name_cw(lsfrm)
               tmpnameb = cnst_name_cw(lstoo)
            end if

            unit = 'kg/m2/s'
            if ((tmpnamea(1:3) == 'num') .or. &
               (tmpnamea(1:3) == 'NUM')) unit = '#/m2/s'
            fieldname = trim(tmpnamea) // '_sfcsiz3'
            long_name = trim(tmpnamea) // ' calcsize aitken-to-accum adjust column tendency'
            call addfld( fieldname, horiz_only, 'A', unit, long_name )
            if (history_aerosol .and. history_verbose) then
               call add_default(fieldname, 1, ' ')
            end if
            if ( masterproc ) write(iulog,'(2a)') 'calcsize addfld - ', fieldname

            fieldname = trim(tmpnameb) // '_sfcsiz3'
            long_name = trim(tmpnameb) // ' calcsize aitken-to-accum adjust column tendency'
            call addfld( fieldname, horiz_only, 'A', unit, long_name )
            if (history_aerosol .and. history_verbose) then
               call add_default(fieldname, 1, ' ')
            end if
            if ( masterproc ) write(iulog,'(2a)') 'calcsize addfld - ', fieldname

            fieldname = trim(tmpnamea) // '_sfcsiz4'
            long_name = trim(tmpnamea) // ' calcsize accum-to-aitken adjust column tendency'
            call addfld( fieldname, horiz_only, 'A', unit, long_name )
            if (history_aerosol .and. history_verbose) then
               call add_default(fieldname, 1, ' ')
            end if
            if ( masterproc ) write(iulog,'(2a)') 'calcsize addfld - ', fieldname

            fieldname = trim(tmpnameb) // '_sfcsiz4'
            long_name = trim(tmpnameb) // ' calcsize accum-to-aitken adjust column tendency'
            call addfld( fieldname, horiz_only, 'A', unit, long_name )
            if (history_aerosol .and. history_verbose) then
               call add_default(fieldname, 1, ' ')
            end if
            if ( masterproc ) write(iulog,'(2a)') 'calcsize addfld - ', fieldname

         end do   ! aer_type = ...
      end do   ! iq = ...

      end if do_aitacc_transfer_if_block2

      end if do_adjust_if_block2


      if ( masterproc ) then
         write(iulog,'(/a)') 'l, species_class, name'
         do icnst = 1, pcnst
            write(iulog,'(2i4,2x,a)') icnst, species_class(icnst), cnst_name(icnst)
         end do
      end if
   if ( masterproc ) write(iulog,'(a)') 'modal_aero_calcsize_init ALL DONE'

#endif

end subroutine modal_aero_calcsize_init


function extract_cnst_name(spec_name) result(spec_cnst_name)

  !------------------------------------------------------------------------
  !extract constituent name from the specie name (e.g for soa_a1,
  !constituent name would be "soa")
  !------------------------------------------------------------------------
  character(len=*), intent(in) :: spec_name

  !function output
  character(len=cs)  :: spec_cnst_name

  !local variables
  integer            :: ind
  character(len=200) :: err_msg

  !ASSUMPTION: species name will have an underscore("_")

  ind = index(trim(adjustl(spec_name)),'_')
  if(ind >= 1 ) then ! if "_" exists
     spec_cnst_name = spec_name(1:ind-1)
  else
     err_msg = "Species name should have an underscore in it, "// &
          " species name is:"//trim(spec_name)//" "//errmsg(__FILE__,__LINE__)
     call endrun(err_msg)
  endif

end function extract_cnst_name

!===============================================================================

subroutine modal_aero_calcsize_sub(state, deltat, pbuf, ptend, do_adjust_in, &
<<<<<<< HEAD
   do_aitacc_transfer_in, list_idx_in, dgnumdry_m)

=======
   do_aitacc_transfer_in, list_idx_in, update_mmr_in, dgnumdry_m, caller)
>>>>>>> 3219b44f

  implicit none
   !-----------------------------------------------------------------------
   !
   ! Calculates aerosol size distribution parameters
   !    mprognum_amode >  0
   !       calculate Dgnum from mass, number, and fixed sigmag
   !    mprognum_amode <= 0
   !       calculate number from mass, fixed Dgnum, and fixed sigmag
   !
   ! Also (optionally) adjusts prognostic number to
   !    be within bounds determined by mass, Dgnum bounds, and sigma bounds
   !
   ! Author: R. Easter
   ! 09/2020: Refacotred by Balwinder Singh
   !
   !-----------------------------------------------------------------------

   ! arguments
   type(physics_state), target, intent(in)    :: state       ! Physics state variables
   type(physics_buffer_desc),   pointer       :: pbuf(:)     ! physics buffer
   real(r8),                    intent(in)    :: deltat      ! model time-step size (s)
   type(physics_ptend), target, optional, intent(inout) :: ptend       ! indivdual parameterization tendencies

   logical,  optional, intent(in) :: do_adjust_in
   logical,  optional, intent(in) :: do_aitacc_transfer_in
   logical,  optional, intent(in) :: update_mmr_in
   integer,  optional, intent(in) :: list_idx_in       ! diagnostic list index
   real(r8), optional, intent(inout), allocatable, target :: dgnumdry_m(:,:,:) ! interstital aerosol dry number mode radius (m)

<<<<<<< HEAD
   type(physics_ptend), optional, target, intent(inout) :: ptend       ! indivdual parameterization tendencies
   logical,  optional :: do_adjust_in
   logical,  optional :: do_aitacc_transfer_in
   integer,  optional :: list_idx_in
   real(r8), optional, intent(inout), allocatable, target :: dgnumdry_m(:,:,:) ! interstital aerosol dry number mode radius (m)
=======
   !This subroutine is called from various places in the code
   !"caller" optional variable can hold the name of the subroutine
   !which called this subroutine (for debugging only)
   character(len=*), optional     :: caller
>>>>>>> 3219b44f

#ifdef MODAL_AERO

   ! local

   logical :: do_adjust
   logical :: do_aitacc_transfer
   logical :: update_mmr

   integer  :: lchnk                ! chunk identifier
   integer  :: ncol                 ! number of columns
   integer  :: list_idx_local       !list idx local to this subroutine
   integer  :: ilist

   real(r8), parameter :: close_to_one = 1.0_r8 + 1.0e-15_r8
   real(r8), parameter :: seconds_in_a_day = 86400.0_r8

   real(r8), pointer :: state_q(:,:,:), dqdt(:,:,:)
   real(r8), pointer :: pdel(:,:)   ! pressure thickness of levels

   real(r8), pointer :: dgncur_a(:,:,:)

   real(r8), target :: fake_dqdt(1,1,1)

   integer  :: nspec, imode, klev, icol, idx, iq
   integer  :: nmodes, num_idx
   integer  :: num_mode_idx, num_cldbrn_mode_idx, lsfrm, lstoo
   integer  :: stat

   logical, pointer  :: dotend(:)
   logical, target   :: fake_dotend(1)
   logical  :: dotendqqcw(pcnst)

   character(len=fieldname_len)   :: tmpnamea, tmpnameb, name
   character(len=fieldname_len+3) :: fieldname
   character(len = 1000) :: err_msg
   real(r8) :: deltatinv                     ! 1/deltat
   real(r8) :: dgncur_c(pcols,pver,ntot_amode)
   real(r8) :: dqqcwdt(pcols,pver,pcnst)     ! cloudborne TMR tendency array
   real(r8) :: drv_a_accsv(pcols,pver), drv_c_accsv(pcols,pver)
   real(r8) :: drv_a_aitsv(pcols,pver), drv_c_aitsv(pcols,pver)
   real(r8) :: drv_a_sv(pcols,pver,ntot_amode), drv_c_sv(pcols,pver,ntot_amode)
   real(r8) :: dryvol_a(pcols,pver)          ! interstital aerosol dry
   ! volume (cm^3/mol_air)
   real(r8) :: dryvol_c(pcols,pver)          ! activated aerosol dry volume
   ! to size bounds
   real(r8) :: fracadj                       ! deltat/tadj
   real(r8) :: num_a_accsv(pcols,pver), num_c_accsv(pcols,pver)
   real(r8) :: num_a_aitsv(pcols,pver), num_c_aitsv(pcols,pver)
   real(r8) :: num_a_sv(pcols,pver,ntot_amode), num_c_sv(pcols,pver,ntot_amode)
   real(r8) :: tadj                          ! adjustment time scale
   real(r8) :: tadjinv                       ! 1/tadj
   real(r8) :: v2ncur_a(pcols,pver,ntot_amode)
   real(r8) :: v2ncur_c(pcols,pver,ntot_amode)

   !---------------------------------------------------------------------
   ! "qsrflx" array:
   !----------------
   !process-specific column tracer tendencies
   ! 3rd index --
   !    1="standard" number adjust gain;
   !    2="standard" number adjust loss;
   !    3=aitken-->accum transfer
   !    4=accum -->aitken transfer
   ! 4th index --
   !    1="a" species (interstitial); 2="c" species(cloud borne)
   !-----------------------------------------------------------------------
   integer, parameter :: nsrflx = 4   ! last dimension of qsrflx
   real(r8) :: qsrflx(pcols,pcnst,nsrflx,2)

   !-----------------------------------------------------------------------------------
   !Extract info about optional variables and initialize local variables accordingly
   !------------------------------------------------------------------------------------
   !
   !The default behavior is to update species mass mixing ratios (interstitial and
   !cloud borne), but there are other calls (such as radiation diagnostics and otherwise)
   !which might just require updated aerosol sizes without any update to species mmr
   !-------------------------------------------------------------------------------------

   update_mmr = .true. !update mmr for both interstitial and cloud borne aerosols
   if(present(update_mmr_in)) update_mmr = update_mmr_in

   !Set list_idx_local and other sanity checks
   list_idx_local  = 0
   if(present(list_idx_in)) then
<<<<<<< HEAD
      if(.not. present(dgnumdry_m)) call endrun('list_idx_in is present but dgnumdry_m is missing '//errmsg(__FILE__,__LINE__))

      if(.not. allocated(dgnumdry_m)) &
           call endrun('list_idx_in is present but dgnumdry_m is not allocated '//errmsg(__FILE__,__LINE__))
=======
      list_idx_local  = list_idx_in
      if (.not. present(dgnumdry_m)) &
           call endrun('list_idx_in is present but dgnumdry_m is missing'//errmsg(__FILE__,__LINE__))

      if(.not. allocated(dgnumdry_m)) &
           call endrun('list_idx_in is present but dgnumdry_m is not allocated'//errmsg(__FILE__,__LINE__))
      dgncur_a => dgnumdry_m(:,:,:)

      !update_mmr should be true ONLY for list_idx = 0
      if(list_idx_local > 0 .and. update_mmr) then
         call endrun('update_mmr should be FLASE for list_idx>0'//errmsg(__FILE__,__LINE__))
      endif
   else
      call pbuf_get_field(pbuf, dgnum_idx, dgncur_a)
>>>>>>> 3219b44f
   endif


   !For adjusting aerosol sizes
   do_adjust = do_adjust_allowed
   if (present(do_adjust_in)) then
      if(do_adjust_in .and. .not.do_adjust_allowed) then
         write(err_msg,*)'Cannot adjust aerosol size if size adjustment is not allowed', &
              ' do_adjust_allowed is:',do_adjust_allowed,' and do_adjust_in is:',do_adjust_in, &
              ';',errmsg(__FILE__,__LINE__)
         call endrun(trim(err_msg))
      endif
      do_adjust = do_adjust_in
   endif

   !For transerfering aerosols between modes (Aitkem<-->Accumulation) based on their new size
   do_aitacc_transfer = do_aitacc_transfer_allowed(list_idx_local)
   if (present(do_aitacc_transfer_in)) then
      if(do_aitacc_transfer_in .and. .not.do_aitacc_transfer_allowed(list_idx_local)) then
         write(err_msg,*)'Cannot transfer species between modes if transfer is not allowed for radiation', &
              ' list:', list_idx_local,' do_aitacc_transfer_allowed is:',do_aitacc_transfer_allowed(list_idx_local), &
              ' and do_aitacc_transfer_in is:',do_aitacc_transfer_in,';', errmsg(__FILE__,__LINE__)
         call endrun(trim(err_msg))
      endif
      do_aitacc_transfer = do_aitacc_transfer_in
   endif

   !Set tendency variable based on the presence of ptend
   if(update_mmr) then
      if(.not. present(ptend)) then
         write(err_msg,*)'ptend should be present if update_mmr is true (update_mmr ', &
              ' is true by default); '//errmsg(__FILE__,__LINE__)
         call endrun(trim(err_msg))
      endif
      dotend => ptend%lq
      dqdt   => ptend%q
      dotendqqcw(:)   = .false.
      dqqcwdt(:,:,:)  = 0.0_r8
      qsrflx(:,:,:,:) = 0.0_r8
   else
      dotend => fake_dotend
      dqdt   => fake_dqdt
      dqqcwdt(:,:,:)  = r8_huge
      qsrflx(:,:,:,:) = r8_huge
   endif

   !if(present(caller) .and. masterproc) write(iulog,*)'modal_aero_calcsize_sub has been called by ', trim(caller)

   pdel     => state%pdel !Only required if update_mmr = .true.
   state_q  => state%q    !BSINGH - it is okay to use state_q for num mmr but not for specie mmr (as diagnostic call may miss some species)

   !----------------------------------------------------------------------------
   ! tadj = adjustment time scale for number, surface when they are prognosed
   !----------------------------------------------------------------------------
   tadj    = max( seconds_in_a_day, deltat )
   tadjinv = 1.0_r8/(tadj*close_to_one)
   fracadj = max( 0.0_r8, min( 1.0_r8, deltat*tadjinv ) )

   !grid parameters
   ncol  = state%ncol  !# of columns
   lchnk = state%lchnk !chunk #

   !inverse of time step
   deltatinv = 1.0_r8/(deltat*close_to_one)

   call rad_cnst_get_info(list_idx_local, nmodes=nmodes)

   !Now compute dry diameter for both interstitial and cloud borne aerosols
   do imode = 1, nmodes

      !----------------------------------------------------------------------
      !Initialize all parameters to the default values for the mode
      !----------------------------------------------------------------------
      !interstitial
      call set_initial_sz_and_volumes(list_idx_local, top_lev, ncol, imode, & !input
           dgncur_a, v2ncur_a, dryvol_a)                                      !output

      !cloud borne
      call set_initial_sz_and_volumes(list_idx_local, top_lev, ncol, imode, & !input
           dgncur_c, v2ncur_c, dryvol_c)                                      !output

      !----------------------------------------------------------------------
      !Find # of species in this mode
      !----------------------------------------------------------------------
      !(for radiation diagnostics, # of species in a mode can be differnet from the default)
      call rad_cnst_get_info(list_idx_local, imode, nspec=nspec)

      !----------------------------------------------------------------------
      !Compute dry volume mixrats (aerosol diameter)
      !Current default: number mmr is prognosed
      !       Algorithm:calculate aerosol diameter from mass, number, and fixed sigmag
      !
      !sigmag ("sigma g") is "geometric standard deviation for aerosol mode"
      !
      !Volume = sum_over_components{ component_mass mixrat / density }
      !----------------------------------------------------------------------
      call compute_dry_volume(top_lev, ncol, imode, nspec, state, pbuf, dryvol_a, dryvol_c, list_idx_local)


      ! do size adjustment based on computed dry diameter values and update the diameters
      call size_adjustment(list_idx_local, top_lev, ncol, lchnk, imode, dryvol_a, state_q, & !input
           dryvol_c, pdel, do_adjust, update_mmr, do_aitacc_transfer, deltatinv, fracadj, pbuf,  & !input
           dgncur_a, dgncur_c, v2ncur_a, v2ncur_c,                                               & !output
           drv_a_accsv, drv_c_accsv, drv_a_aitsv, drv_c_aitsv, drv_a_sv, drv_c_sv,               & !output
           num_a_accsv, num_c_accsv, num_a_aitsv, num_c_aitsv, num_a_sv, num_c_sv,               & !output
           dotend, dotendqqcw, dqdt, dqqcwdt, qsrflx)                                              !output

   end do  ! do imode = 1, ntot_amode


   !------------------------------------------------------------------------------
   ! when the aitken mode mean size is too big, the largest
   !    aitken particles are transferred into the accum mode
   !    to reduce the aitken mode mean size
   ! when the accum mode mean size is too small, the smallest
   !    accum particles are transferred into the aitken mode
   !    to increase the accum mode mean size
   !------------------------------------------------------------------------------

   if ( do_aitacc_transfer ) then
      call aitken_accum_exchange(ncol, lchnk, list_idx_local, update_mmr, tadjinv, &
           deltat, pdel, state_q, state, &
           pbuf, &
           drv_a_aitsv, num_a_aitsv, drv_c_aitsv, num_c_aitsv, &
           drv_a_accsv,num_a_accsv, drv_c_accsv, num_c_accsv,  &
           dgncur_a, v2ncur_a, dgncur_c, v2ncur_c, dotend, dotendqqcw, &
           dqdt, dqqcwdt, qsrflx)
   end if

   lsfrm = -huge(lsfrm) !initialize


   !----------------------------------------------------------------------
   ! apply tendencies to cloud-borne species MRs
   ! Only if "update_mmr" is TRUE and only for list_idx_local=0
   !----------------------------------------------------------------------
   if(update_mmr .and. list_idx_local == 0) then

      !update cld brn aerosols
      call update_cld_brn_mmr(list_idx_local, top_lev, ncol, lchnk, pcnst, deltat, pbuf, dotendqqcw, dqqcwdt)

      !----------------------------------------------------------------------
      ! do outfld calls
      !----------------------------------------------------------------------

      ! history fields for number-adjust source-sink for all modes
      if ( .not. do_adjust ) return ! return if adjustment not required

      do imode = 1, ntot_amode
         if (mprognum_amode(imode) <= 0) cycle

         !interstitial
         idx  = numptr_amode(imode)
         name = cnst_name(idx)
         call output_flds(name, idx, lchnk, inter_aero, qsrflx)

         !cloud borne
         idx = numptrcw_amode(imode)
         name = cnst_name_cw(idx)
         call output_flds(name, idx, lchnk, cld_brn_aero, qsrflx)
      end do   ! imode

      ! history fields for aitken-accum transfer
      if ( .not. do_aitacc_transfer) return ! return if transfer of species not required
      ilist = 0 ! write output only for list_idx_local = 0
      do iq = 1, nspecfrm_csizxf(ilist)

         ! aer_type=1 does interstitial ("_a"); aer_type=2 does activated ("_c");

         lsfrm = lspecfrma_csizxf(iq,ilist)
         lstoo = lspectooa_csizxf(iq,ilist)

         if ((lsfrm > 0) .and. (lstoo > 0)) then
            tmpnamea = cnst_name(lsfrm)
            tmpnameb = cnst_name(lstoo)
            fieldname = trim(tmpnamea) // '_sfcsiz3'
            call outfld( fieldname, qsrflx(:,lsfrm,3,inter_aero), pcols, lchnk)

            fieldname = trim(tmpnameb) // '_sfcsiz3'
            call outfld( fieldname, qsrflx(:,lstoo,3,inter_aero), pcols, lchnk)

            fieldname = trim(tmpnamea) // '_sfcsiz4'
            call outfld( fieldname, qsrflx(:,lsfrm,4,inter_aero), pcols, lchnk)

            fieldname = trim(tmpnameb) // '_sfcsiz4'
            call outfld( fieldname, qsrflx(:,lstoo,4,inter_aero), pcols, lchnk)
         endif

         lsfrm = lspecfrmc_csizxf(iq,ilist)
         lstoo = lspectooc_csizxf(iq,ilist)
         if ((lsfrm > 0) .and. (lstoo > 0)) then
            tmpnamea = cnst_name_cw(lsfrm)
            tmpnameb = cnst_name_cw(lstoo)

            fieldname = trim(tmpnamea) // '_sfcsiz3'
            call outfld( fieldname, qsrflx(:,lsfrm,3,cld_brn_aero), pcols, lchnk)

            fieldname = trim(tmpnameb) // '_sfcsiz3'
            call outfld( fieldname, qsrflx(:,lstoo,3,cld_brn_aero), pcols, lchnk)

            fieldname = trim(tmpnamea) // '_sfcsiz4'
            call outfld( fieldname, qsrflx(:,lsfrm,4,cld_brn_aero), pcols, lchnk)

            fieldname = trim(tmpnameb) // '_sfcsiz4'
            call outfld( fieldname, qsrflx(:,lstoo,4,cld_brn_aero), pcols, lchnk)
         endif
      end do   ! iq = ...

   endif!if(update_mmr)
#endif

return
end subroutine modal_aero_calcsize_sub

!---------------------------------------------------------------------------------------------
#ifdef MODAL_AERO
subroutine set_initial_sz_and_volumes(list_idx, top_lev, ncol, imode, & !input
     dgncur, v2ncur, dryvol )                                                 !output

  !-----------------------------------------------------------------------------
  !Purpose: Set initial defaults for the dry diameter, volume to num
  ! and dry volume
  !
  !Called by: modal_aero_calcsize_sub
  !
  !Author: Richard Easter (Refactored by Balwinder Singh)
  !-----------------------------------------------------------------------------
  implicit none

  !inputs
  integer, intent(in) :: list_idx, top_lev !for model level loop
  integer, intent(in) :: ncol          !# of columns
  integer, intent(in) :: imode         !mode index

  !outputs
  real(r8), intent(out) :: dgncur(:,:,:) !diameter
  real(r8), intent(out) :: v2ncur(:,:,:) !volume to number
  real(r8), intent(out) :: dryvol(:,:)   !dry volume

  !local variables
  integer  :: icol, klev
  real(r8) :: dgnum, sigmag, voltonumb

  call rad_cnst_get_mode_props(list_idx, imode, dgnum=dgnum, sigmag=sigmag)
  voltonumb   = 1._r8 / ( (pi/6._r8)*(dgnum**3.0_r8)*exp(4.5_r8*log(sigmag)**2.0_r8) )

  do klev = top_lev, pver
     do icol = 1, ncol
        dgncur(icol,klev,imode) = dgnum     !diameter
        v2ncur(icol,klev,imode) = voltonumb !volume to number
        dryvol(icol,klev)       = 0.0_r8    !initialize dry vol
     end do
  end do

  return

end subroutine set_initial_sz_and_volumes

!---------------------------------------------------------------------------------------------

subroutine compute_dry_volume(top_lev, ncol, imode, nspec, state, pbuf, &
     dryvol_a, dryvol_c, list_idx_in)

  !-----------------------------------------------------------------------------
  !Purpose: Compute initial dry volume based on mmr and specie density
  ! volume = mmr/density
  !
  !Called by: modal_aero_calcsize_sub
  !Calls    : rad_cnst_get_aer_mmr, rad_cnst_get_aer_props
  !
  !Author: Richard Easter (Refactored by Balwinder Singh)
  !-----------------------------------------------------------------------------

  implicit none

  !inputs
  integer,  intent(in) :: top_lev !for model level loop
  integer,  intent(in) :: ncol          !# of columns
  integer,  intent(in) :: imode         !mode index
  integer,  intent(in) :: nspec         !# of species in mode "imode"
  integer,  intent(in) :: list_idx_in
  type(physics_state), target, intent(in)    :: state       ! Physics state variables
  type(physics_buffer_desc),   pointer       :: pbuf(:)     ! physics buffer

  !in-outs
  real(r8), intent(inout) :: dryvol_a(:,:)                    ! interstital aerosol dry
  real(r8), intent(inout) :: dryvol_c(:,:)                    ! interstital aerosol dry

  !local vars
  integer  :: ispec, icol, klev, lchnk, idx_cw
  real(r8) :: specdens  !specie density
  real(r8) :: dummwdens !density inverse
  real(r8), pointer :: specmmr(:,:)  !specie mmr (interstitial)
  real(r8), pointer :: specmmr_cld(:,:)  !specie mmr (cloud borne)

  character(len=32) :: spec_name

  lchnk = state%lchnk !get chunk info for retrieving cloud borne aerosols mmr

  do ispec = 1, nspec
     ! need qmass*dummwdens = (kg/kg-air) * [1/(kg/m3)] = m3/kg-air

     !Get mmr for the interstitial specie
     call rad_cnst_get_aer_mmr(list_idx_in, imode, ispec, 'a', state, pbuf, specmmr)
     !Get mmr for the cloud borne species
     call rad_cnst_get_aer_mmr(list_idx_in, imode, ispec, 'c', state, pbuf, specmmr_cld)

     !get density of the aerosol specie
     call rad_cnst_get_aer_props(list_idx_in, imode, ispec, density_aer=specdens)
     dummwdens = 1.0_r8 / specdens !inverse of density

     !compute dry volume as a function of space (i,k)
     do klev = top_lev, pver
        do icol = 1, ncol
           dryvol_a(icol,klev) = dryvol_a(icol,klev) + max(0.0_r8,specmmr(icol,klev))*dummwdens
           dryvol_c(icol,klev) = dryvol_c(icol,klev) + max(0.0_r8,specmmr_cld(icol,klev))*dummwdens
        end do
     end do

  end do ! nspec loop

  return
end subroutine compute_dry_volume

!---------------------------------------------------------------------------------------------

subroutine size_adjustment(list_idx, top_lev, ncol, lchnk, imode, dryvol_a, state_q, & !input
     dryvol_c, pdel, do_adjust, update_mmr, do_aitacc_transfer, deltatinv, fracadj, pbuf,  & !input
     dgncur_a, dgncur_c, v2ncur_a, v2ncur_c, &
     drv_a_accsv, drv_c_accsv, drv_a_aitsv, drv_c_aitsv, drv_a_sv, drv_c_sv, &
     num_a_accsv, num_c_accsv, num_a_aitsv, num_c_aitsv, num_a_sv, num_c_sv, &
     dotend, dotendqqcw, dqdt, dqqcwdt, qsrflx)

  !-----------------------------------------------------------------------------
  !Purpose: Do the aerosol size adjustment if needed
  !
  !Called by: modal_aero_calcsize_sub
  !Calls    : compute_dgn_vol_limits, adjust_num_sizes, update_dgn_voltonum
  !
  !Author: Richard Easter (Refactored by Balwinder Singh)
  !-----------------------------------------------------------------------------

  implicit none

  !inputs
  integer,  intent(in) :: list_idx
  integer,  intent(in) :: top_lev!for model level loop
  integer,  intent(in) :: ncol          !# of columns
  integer,  intent(in) :: lchnk
  integer,  intent(in) :: imode         !mode index
  real(r8), intent(in) :: deltatinv
  real(r8), intent(in) :: fracadj
  real(r8), intent(in) :: pdel(:,:)
  real(r8), intent(in) :: dryvol_a(:,:), dryvol_c(:,:)
  real(r8), intent(in) :: state_q(:,:,:)

  logical, intent(in) :: do_adjust, update_mmr, do_aitacc_transfer
  type(physics_buffer_desc),   pointer       :: pbuf(:)     ! physics buffer

  !outputs
  real(r8), intent(inout) :: dgncur_a(:,:,:) ! TODO: Add comments here!
  real(r8), intent(inout) :: dgncur_c(:,:,:)
  real(r8), intent(inout) :: v2ncur_a(:,:,:)
  real(r8), intent(inout) :: v2ncur_c(:,:,:)
  real(r8), intent(inout) :: drv_a_accsv(pcols,pver), drv_c_accsv(pcols,pver)
  real(r8), intent(inout) :: drv_a_aitsv(pcols,pver), drv_c_aitsv(pcols,pver)
  real(r8), intent(inout) :: drv_a_sv(pcols,pver,ntot_amode), drv_c_sv(pcols,pver,ntot_amode)
  real(r8), intent(inout) :: num_a_accsv(pcols,pver), num_c_accsv(pcols,pver)
  real(r8), intent(inout) :: num_a_aitsv(pcols,pver), num_c_aitsv(pcols,pver)
  real(r8), intent(inout) :: num_a_sv(pcols,pver,ntot_amode), num_c_sv(pcols,pver,ntot_amode)

  logical,  intent(inout), optional :: dotend(:), dotendqqcw(:)
  real(r8), intent(inout), optional :: dqdt(:,:,:), dqqcwdt(:,:,:), qsrflx(:,:,:,:)

  !local
  integer :: klev, icol
  integer :: num_mode_idx, num_cldbrn_mode_idx, mam_ait, mam_acc, nait, nacc
  real(r8) :: v2nmax, v2nmin                  ! voltonumblo/hi of current mode
  real(r8) :: v2nmaxrl, v2nminrl              ! relaxed voltonumblo/hi
  real(r8) :: dgnyy, dgnxx                  ! dgnumlo/hi of current mode
  real(r8) :: drv_a, drv_c                  ! dry volume (cm3/mol_air)
  real(r8) :: num_a0, num_c0                ! initial number (#/mol_air)
  real(r8) :: num_a, num_c                  ! working number (#/mol_air)
  real(r8) :: sigmag, cmn_factor, dgnumlo, dgnumhi
  real(r8), pointer :: fldcw(:,:)           !specie mmr (cloud borne)

  !find state q array number mode indices for interstitial and cloud borne aerosols
  !Both num_mode_idx and num_cldbrn_mode_idx should be exactly same and should be same
  !for both prognostic and diagnostic radiation lists
  num_mode_idx        = numptr_amode(imode)
  num_cldbrn_mode_idx = numptrcw_amode(imode)

  mam_ait = modeptr_aitken !aitken mode number in this mam package
  mam_acc = modeptr_accum  !accumulation mode number in this mam package

  !find out accumulation and aitken modes in the radiation list
  nacc = rad_cnst_get_mode_idx(list_idx, modename_amode(mam_acc))
  nait = rad_cnst_get_mode_idx(list_idx, modename_amode(mam_ait))

  !set hi/lo limits (min, max and their relaxed counterparts) for volumes and diameters
  call compute_dgn_vol_limits(list_idx, imode, nait, nacc, do_aitacc_transfer, & !input
       v2nmin, v2nmax, v2nminrl, v2nmaxrl, dgnxx, dgnyy) !output

  !set tendency logicals to true if we need to update mmr
  if (update_mmr) then
     dotend(num_mode_idx)            = .true.
     dotendqqcw(num_cldbrn_mode_idx) = .true.
  end if

  !pointer to cloud borne number mmr for mode imode
  !(it is okay to use qqcw_get_field to get number mixing ratios for diagnostic calls)
  fldcw => qqcw_get_field(pbuf,num_cldbrn_mode_idx,lchnk,.true.)

  !Compute a common factor for size computations
  call rad_cnst_get_mode_props(list_idx, imode, sigmag=sigmag, dgnumhi=dgnumhi, dgnumlo=dgnumlo)
  cmn_factor = exp(4.5_r8*log(sigmag)**2.0_r8)*pi/6.0_r8

  do  klev = top_lev, pver
     do  icol = 1, ncol

        drv_a  = dryvol_a(icol,klev)

        !NOTE: number mixing ratios are always present for diagnostic
        !calls, so it is okay to use "state_q" instead of rad_cnst calls
        num_a0 = state_q(icol,klev,num_mode_idx)
        num_a  = max( 0.0_r8, num_a0 )
        drv_c  = dryvol_c(icol,klev)
        num_c0 = fldcw(icol,klev)
        num_c = max( 0.0_r8, num_c0 )

        if (do_adjust) then

           !-----------------------------------------------------------------
           ! Do number adjustment for interstitial and activated particles
           !-----------------------------------------------------------------
           !Adjustments that:
           !(1) make numbers non-negative or
           !(2) make numbers zero when volume is zero
           !are applied over time-scale deltat
           !Adjustments that bring numbers to within specified bounds are
           !applied over time-scale tadj
           !-----------------------------------------------------------------
           call adjust_num_sizes(icol, klev, update_mmr, num_mode_idx, num_cldbrn_mode_idx, &                   !input
                   drv_a, num_a0, drv_c, num_c0, deltatinv, v2nmin, v2nminrl, v2nmax, v2nmaxrl, fracadj, & !input
                   num_a, num_c, dqdt, dqqcwdt)                                                        !output

        endif !do_adjust

        !
        ! now compute current dgn and v2n
        !
        call update_dgn_voltonum(icol, klev, imode, update_mmr, num_mode_idx, inter_aero, gravit, cmn_factor, drv_a, num_a, &
             v2nmin, v2nmax, dgnxx, dgnyy, pdel, &
             dgncur_a, v2ncur_a, qsrflx, dqdt)

        !for cloud borne aerosols
        call update_dgn_voltonum(icol, klev, imode, update_mmr, num_cldbrn_mode_idx, cld_brn_aero, gravit, cmn_factor, drv_c, num_c, &
             v2nmin, v2nmax, dgnumhi, dgnumlo, pdel, &
             dgncur_c, v2ncur_c, qsrflx, dqqcwdt)

        ! save number and dryvol for aitken <--> accum transfer
        if ( do_aitacc_transfer ) then
           if (imode == nait) then
              drv_a_aitsv(icol,klev) = drv_a
              num_a_aitsv(icol,klev) = num_a
              drv_c_aitsv(icol,klev) = drv_c
              num_c_aitsv(icol,klev) = num_c
           else if (imode == nacc) then
              drv_a_accsv(icol,klev) = drv_a
              num_a_accsv(icol,klev) = num_a
              drv_c_accsv(icol,klev) = drv_c
              num_c_accsv(icol,klev) = num_c
           end if
        end if
        drv_a_sv(icol,klev,imode) = drv_a
        num_a_sv(icol,klev,imode) = num_a
        drv_c_sv(icol,klev,imode) = drv_c
        num_c_sv(icol,klev,imode) = num_c

     end do
  end do

  return

end subroutine size_adjustment

!---------------------------------------------------------------------------------------------

subroutine compute_dgn_vol_limits(list_idx, imode, nait, nacc, do_aitacc_transfer, & !input
           v2nmin, v2nmax, v2nminrl, v2nmaxrl, dgnxx, dgnyy) !output

  !-----------------------------------------------------------------------------
  !Purpose: Compute hi and lo limits for diameter and volume based on the
  ! relaxation factor
  !
  !Called by: size_adjustment
  !Calls    : None
  !
  !Author: Richard Easter (Refactored by Balwinder Singh)
  !-----------------------------------------------------------------------------

implicit none

!inputs
integer,  intent(in) :: list_idx, imode
integer,  intent(in) :: nait, nacc
logical,  intent(in) :: do_aitacc_transfer

!outputs
real(r8), intent(out) :: v2nmin
real(r8), intent(out) :: v2nmax
real(r8), intent(out) :: v2nminrl
real(r8), intent(out) :: v2nmaxrl
real(r8), intent(out) :: dgnxx
real(r8), intent(out) :: dgnyy

!local
real(r8), parameter :: relax_factor = 27.0_r8 !relax_factor=3**3=27,
                                              !i.e. dgnumlo_relaxed = dgnumlo/3 and dgnumhi_relaxed = dgnumhi*3
real(r8), parameter :: szadj_block_fac = 1.0e6_r8
real(r8) :: dgnumlo, dgnumhi, sigmag, cmn_factor


call rad_cnst_get_mode_props(list_idx, imode, dgnumlo=dgnumlo, dgnumhi=dgnumhi, sigmag=sigmag)
cmn_factor = exp(4.5_r8*log(sigmag)**2.0_r8)*pi/6.0_r8
!v2nmin = voltonumbhi is proportional to dgnumhi**(-3),
!        and produces the minimum allowed number for a given volume
v2nmin   = 1._r8 / ( (pi/6._r8)*(dgnumhi**3.0_r8)*exp(4.5_r8*log(sigmag)**2.0_r8) )

!v2nmax = voltonumblo is proportional to dgnumlo**(-3),
!        and produces the maximum allowed number for a given volume
v2nmax   = 1._r8 / ( (pi/6._r8)*(dgnumlo**3.0_r8)*exp(4.5_r8*log(sigmag)**2.0_r8) )

!v2nminrl and v2nmaxrl are their "relaxed" equivalents.
v2nminrl = v2nmin/relax_factor
v2nmaxrl = v2nmax*relax_factor
dgnxx   = dgnumhi
dgnyy   = dgnumlo


!if do_aitacc_transfer is turned on, we will do the ait<->acc tranfer separately in
!aitken_accum_exchange subroutine, so we are turning the size adjustment for these
!two modes here.
if ( do_aitacc_transfer ) then
   !for n=nait, divide v2nmin by 1.0e6 to effectively turn off the
   !         adjustment when number is too small (size is too big)
   if (imode == nait) v2nmin = v2nmin/szadj_block_fac

   !for n=nacc, multiply v2nmax by 1.0e6 to effectively turn off the
   !         adjustment when number is too big (size is too small)
   if (imode == nacc) v2nmax = v2nmax*szadj_block_fac

   !Also change the v2nmaxrl/v2nminrl so that
   !the interstitial<-->activated adjustment is turned off
   v2nminrl = v2nmin/relax_factor
   v2nmaxrl = v2nmax*relax_factor
end if

return
end subroutine compute_dgn_vol_limits

!---------------------------------------------------------------------------------------------

subroutine adjust_num_sizes(icol, klev, update_mmr, num_mode_idx, num_cldbrn_mode_idx, &
     drv_a, num_a0, drv_c, num_c0, deltatinv, v2nmin, v2nminrl, v2nmax, v2nmaxrl, fracadj, &
     num_a, num_c, dqdt, dqqcwdt)

  !-----------------------------------------------------------------------------
  !Purpose: Adjust num sizes if needed
  !
  !Called by: size_adjustment
  !Calls    : None
  !
  !Author: Richard Easter (Refactored by Balwinder Singh)
  !-----------------------------------------------------------------------------

  implicit none

  !inputs
  integer,  intent(in) :: icol, klev
  logical,  intent(in) :: update_mmr
  real(r8), intent(in) :: drv_a, num_a0, drv_c, num_c0
  real(r8), intent(in) :: deltatinv, v2nmin, v2nminrl, v2nmax, v2nmaxrl, fracadj
  integer,  intent(in) :: num_mode_idx, num_cldbrn_mode_idx

  !outputs
  real(r8), intent(inout) :: num_a, num_c
  real(r8), intent(inout) :: dqdt(:,:,:), dqqcwdt(:,:,:)

  !local
  real(r8) :: num_a1, num_c1, numbnd
  real(r8) :: num_a2, num_c2, delnum_a2, delnum_c2
  real(r8) :: delnum_a3, delnum_c3
  real(r8) :: num_t2, drv_t, delnum_t3


  if ((drv_a <= 0.0_r8) .and. (drv_c <= 0.0_r8)) then
     ! both interstitial and activated volumes are zero
     ! adjust both numbers to zero
     num_a = 0.0_r8
     num_c = 0.0_r8
     if(update_mmr) then
        dqdt(icol,klev,num_mode_idx)           = -num_a0*deltatinv
        dqqcwdt(icol,klev,num_cldbrn_mode_idx) = -num_c0*deltatinv
     endif
  else if (drv_c <= 0.0_r8) then
     ! activated volume is zero, so interstitial number/volume == total/combined
     ! apply step 1 and 3, but skip the relaxed adjustment (step 2, see below)
     num_c = 0.0_r8

     num_a1 = num_a
     numbnd = max( drv_a*v2nmin, min( drv_a*v2nmax, num_a1 ) )
     num_a  = num_a1 + (numbnd - num_a1)*fracadj
     if(update_mmr) then
        dqdt(icol,klev,num_mode_idx)           = (num_a - num_a0)*deltatinv
        dqqcwdt(icol,klev,num_cldbrn_mode_idx) = -num_c0*deltatinv
     endif
  else if (drv_a <= 0.0_r8) then
     ! interstitial volume is zero, treat similar to above
     num_a = 0.0_r8
     num_c1 = num_c
     numbnd = max( drv_c*v2nmin, min( drv_c*v2nmax, num_c1 ) )
     num_c  = num_c1 + (numbnd - num_c1)*fracadj
     if(update_mmr) then
        dqdt(icol,klev,num_mode_idx)           = -num_a0*deltatinv
        dqqcwdt(icol,klev,num_cldbrn_mode_idx) = (num_c - num_c0)*deltatinv
     endif
  else
     ! both volumes are positive
     ! apply 3 adjustment steps
     ! step1:  num_a,c0 --> num_a,c1 forces non-negative values
     num_a1 = num_a
     num_c1 = num_c
     ! step2:  num_a,c1 --> num_a,c2 applies relaxed bounds to the interstitial
     !    and activated number (individually)
     !    if only a or c changes, adjust the other in the opposite direction
     !    as much as possible to conserve a+c
     numbnd = max( drv_a*v2nminrl, min( drv_a*v2nmaxrl, num_a1 ) )
     delnum_a2 = (numbnd - num_a1)*fracadj
     num_a2 = num_a1 + delnum_a2
     numbnd = max( drv_c*v2nminrl, min( drv_c*v2nmaxrl, num_c1 ) )
     delnum_c2 = (numbnd - num_c1)*fracadj
     num_c2 = num_c1 + delnum_c2
     if ((delnum_a2 == 0.0_r8) .and. (delnum_c2 /= 0.0_r8)) then
        num_a2 = max( drv_a*v2nminrl, min( drv_a*v2nmaxrl,   &
             num_a1-delnum_c2 ) )
     else if ((delnum_a2 /= 0.0_r8) .and. (delnum_c2 == 0.0_r8)) then
        num_c2 = max( drv_c*v2nminrl, min( drv_c*v2nmaxrl,   &
             num_c1-delnum_a2 ) )
     end if
     ! step3:  num_a,c2 --> num_a,c3 applies stricter bounds to the
     !    combined/total number
     drv_t = drv_a + drv_c
     num_t2 = num_a2 + num_c2
     delnum_a3 = 0.0_r8
     delnum_c3 = 0.0_r8
     if (num_t2 < drv_t*v2nmin) then
        delnum_t3 = (drv_t*v2nmin - num_t2)*fracadj
        ! if you are here then (num_a2 < drv_a*v2nmin) and/or
        !                      (num_c2 < drv_c*v2nmin) must be true
        if ((num_a2 < drv_a*v2nmin) .and. (num_c2 < drv_c*v2nmin)) then
           delnum_a3 = delnum_t3*(num_a2/num_t2)
           delnum_c3 = delnum_t3*(num_c2/num_t2)
        else if (num_c2 < drv_c*v2nmin) then
           delnum_c3 = delnum_t3
        else if (num_a2 < drv_a*v2nmin) then
           delnum_a3 = delnum_t3
        end if
     else if (num_t2 > drv_t*v2nmax) then
        delnum_t3 = (drv_t*v2nmax - num_t2)*fracadj
        ! if you are here then (num_a2 > drv_a*v2nmax) and/or
        !                      (num_c2 > drv_c*v2nmax) must be true
        if ((num_a2 > drv_a*v2nmax) .and. (num_c2 > drv_c*v2nmax)) then
           delnum_a3 = delnum_t3*(num_a2/num_t2)
           delnum_c3 = delnum_t3*(num_c2/num_t2)
        else if (num_c2 > drv_c*v2nmax) then
           delnum_c3 = delnum_t3
        else if (num_a2 > drv_a*v2nmax) then
           delnum_a3 = delnum_t3
        end if
     end if
     num_a = num_a2 + delnum_a3

     num_c = num_c2 + delnum_c3
     if(update_mmr) then
        dqdt(icol,klev,num_mode_idx)           = (num_a - num_a0)*deltatinv
        dqqcwdt(icol,klev,num_cldbrn_mode_idx) = (num_c - num_c0)*deltatinv
     endif
  end if

  return
end subroutine adjust_num_sizes

!---------------------------------------------------------------------------------------------

subroutine update_dgn_voltonum(icol, klev, imode, update_mmr, num_idx, aer_type, gravit, cmn_factor, drv, num, &
     v2nmin, v2nmax, dgnxx, dgnyy, pdel, &
     dgncur, v2ncur, qsrflx, dqdt)

  !-----------------------------------------------------------------------------
  !Purpose: updates diameter and volume to num based on limits
  !
  !Called by: size_adjustment
  !Calls    : None
  !
  !Author: Richard Easter (Refactored by Balwinder Singh)
  !-----------------------------------------------------------------------------

  implicit none

  !inputs
  integer,  intent(in) :: icol, klev, imode, num_idx, aer_type
  logical,  intent(in) :: update_mmr
  real(r8), intent(in) :: gravit, cmn_factor
  real(r8), intent(in) :: drv, num
  real(r8), intent(in) :: v2nmin, v2nmax, dgnxx, dgnyy
  real(r8), intent(in) :: pdel(:,:)
  real(r8), intent(in) :: dqdt(:,:,:)
  !output
  real(r8), intent(inout) :: dgncur(:,:,:), v2ncur(:,:,:)
  real(r8), intent(inout) :: qsrflx(:,:,:,:)

  !local
  real(r8) :: pdel_fac

  if (drv > 0.0_r8) then
     if (num <= drv*v2nmin) then
        dgncur(icol,klev,imode) = dgnxx
        v2ncur(icol,klev,imode) = v2nmin
     else if (num >= drv*v2nmax) then
        dgncur(icol,klev,imode) = dgnyy
        v2ncur(icol,klev,imode) = v2nmax
     else
        dgncur(icol,klev,imode) = (drv/(cmn_factor*num))**third
        v2ncur(icol,klev,imode) = num/drv
     end if
  end if
  if (update_mmr) then
     pdel_fac = pdel(icol,klev)/gravit   ! = rho*dz
     qsrflx(icol,num_idx,1,aer_type) = qsrflx(icol,num_idx,1,aer_type) + max(0.0_r8,dqdt(icol,klev,num_idx))*pdel_fac
     qsrflx(icol,num_idx,2,aer_type) = qsrflx(icol,num_idx,2,aer_type) + min(0.0_r8,dqdt(icol,klev,num_idx))*pdel_fac
  endif

  return
end subroutine update_dgn_voltonum

!---------------------------------------------------------------------------------------------

subroutine  aitken_accum_exchange(ncol, lchnk, list_idx, update_mmr, tadjinv, &
     deltat, pdel, state_q, state, &
     pbuf, &
     drv_a_aitsv, num_a_aitsv, drv_c_aitsv, num_c_aitsv,     &
     drv_a_accsv,num_a_accsv, drv_c_accsv, num_c_accsv,      &
     dgncur_a, v2ncur_a, dgncur_c, v2ncur_c, dotend, dotendqqcw, &
     dqdt, dqqcwdt, qsrflx)

  !-----------------------------------------------------------------------------
  !Purpose: Exchange aerosols between aitken and accumulation modes based on new
  ! sizes
  !
  !Called by: modal_aero_calcsize_sub
  !Calls    : endrun
  !
  !Author: Richard Easter (Refactored by Balwinder Singh)
  !-----------------------------------------------------------------------------

  implicit none

  !inputs
  integer,  intent(in) :: ncol, lchnk, list_idx
  logical,  intent(in) :: update_mmr
  real(r8), intent(in) :: tadjinv
  real(r8), intent(in) :: deltat
  real(r8), intent(in) :: pdel(:,:)
  real(r8), intent(in) :: state_q(:,:,:) !state_q should only be used for list_idx==0
  real(r8), intent(in) :: drv_a_aitsv(:,:), num_a_aitsv(:,:)
  real(r8), intent(in) :: drv_a_accsv(:,:), num_a_accsv(:,:)
  real(r8), intent(in) :: drv_c_aitsv(:,:), num_c_aitsv(:,:)
  real(r8), intent(in) :: drv_c_accsv(:,:), num_c_accsv(:,:)
  type(physics_state), intent(in)    :: state       ! Physics state variables
  type(physics_buffer_desc), pointer :: pbuf(:)     ! physics buffer

  !outputs
  real(r8), intent(inout) :: dgncur_a(:,:,:) !TODO: Add comments here!
  real(r8), intent(inout) :: dgncur_c(:,:,:)
  real(r8), intent(inout) :: v2ncur_a(:,:,:)
  real(r8), intent(inout) :: v2ncur_c(:,:,:)
  logical,  intent(inout) :: dotend(:), dotendqqcw(:)
  real(r8), intent(inout) :: dqdt(:,:,:), dqqcwdt(:,:,:), qsrflx(:,:,:,:)

  !local
  integer  :: imode, jmode, aer_type, jsrflx, icol, klev, iq
  integer  :: lsfrm, lstoo, ispec_acc, idx
  integer  :: ixfer_ait2acc, ixfer_acc2ait, mam_ait, mam_acc
  integer  :: iait, iacc, idx_cw, nspec_acc
  integer, save  :: idiagaa = 1
  real(r8) :: num_a, drv_a, num_c, drv_c
  real(r8) :: num_a_acc, num_c_acc
  real(r8) :: drv_a_acc, drv_c_acc
  real(r8) :: v2n_geomean, pdel_fac, num_t, drv_t
  real(r8) :: drv_a_noxf, drv_c_noxf, drv_t_noxf, dummwdens
  real(r8) :: num_t0, num_t_noxf
  real(r8) :: duma, cmn_factor, dgnum, sigmag, voltonumb_ait, voltonumb_acc
  real(r8) :: xfercoef
  real(r8) :: xfercoef_num_ait2acc, xfercoef_vol_ait2acc
  real(r8) :: xfercoef_num_acc2ait, xfercoef_vol_acc2ait
  real(r8) :: xfertend, xfertend_num(2,2)
  logical  :: noxf_acc2ait(ntot_aspectype), accum_exists, aitken_exists

  character(len=32)  :: spec_name
  character(len=800) :: err_msg

  if (npair_csizxf .le. 0)call endrun('npair_csizxf <= 0'//errmsg(__FILE__,__LINE__))

  ! check that calcsize transfer is aitken-->accum
  mam_ait = modeptr_aitken !aitken mode number in this mam package
  mam_acc = modeptr_accum  !accumulation mode number in this mam package

  !find out accumulation and aitken modes in the radiation list
  iacc = rad_cnst_get_mode_idx(list_idx, modename_amode(mam_acc))
  iait = rad_cnst_get_mode_idx(list_idx, modename_amode(mam_ait))

  !find out if aitken or accumulation modes exist in the radiation list
  !(a positive value means that the mode exists)
  accum_exists  = ( iacc > 0)
  aitken_exists = ( iait > 0)

  if(.not.(accum_exists .and. aitken_exists)) then
     write(err_msg,*)'Accumulation or the Aitken mode do not exist in list:', &
          list_idx,', Accu mode:',iacc,', Aitken mode:',iait,', a negative mode is', &
          ' the non-existent mode ',errmsg(__FILE__,__LINE__)
     call endrun(trim(err_msg))
  endif

  if (modefrm_csizxf(list_idx) .ne. iait .or.modetoo_csizxf(list_idx) .ne. iacc) then
     write(err_msg,*)'modefrm/too_csizxf are wrong for radiation list:',list_idx,' ',errmsg(__FILE__,__LINE__)
     call endrun(trim(err_msg))
  endif

  ! set dotend() for species that will be transferred
  ! for both mass and number
  if(update_mmr) then
     do iq = 1, nspecfrm_csizxf(list_idx)
        lsfrm = lspecfrma_csizxf(iq,list_idx)
        lstoo = lspectooa_csizxf(iq,list_idx)
        if ((lsfrm > 0) .and. (lstoo > 0)) then
           dotend(lsfrm) = .true.
           dotend(lstoo) = .true.
        end if
        !for cloud borne aerosols
        lsfrm = lspecfrmc_csizxf(iq,list_idx)
        lstoo = lspectooc_csizxf(iq,list_idx)
        if ((lsfrm > 0) .and. (lstoo > 0)) then
           dotendqqcw(lsfrm) = .true.
           dotendqqcw(lstoo) = .true.
        end if
     end do
  endif

  !------------------------------------------------------------------------
  ! Identify accum species cannot be transferred to aitken mode
  !
  ! Accumulation mode have more species than Aitken mode. Therefore, there
  ! will be some species which cannot be transferred from accumulation to
  ! Aitken mode as they don't exist in the Aitken mode
  !------------------------------------------------------------------------

  noxf_acc2ait(:) = .true. ! let us assume we are not going to move any species

  !Now compute species which can be transfered
  !Get # of species in accumulation mode
  call rad_cnst_get_info(list_idx, iacc, nspec = nspec_acc) !output:nspec_acc

  do ispec_acc = 1, nspec_acc     !Go through all species within accumulation mode (only species, not number (e.g. num_a1))
     call rad_cnst_get_info(list_idx, iacc, ispec_acc,spec_name=spec_name) !output:spec_name
     call cnst_get_ind(spec_name, idx)
     do iq = 1, nspecfrm_csizxf(list_idx) !Go through all mapped species (and number) for the accumulation mode
        if (lspectooa_csizxf(iq,list_idx) == idx) then !compare idx with mapped species in the accumulation mode
           noxf_acc2ait(ispec_acc) = .false. ! species which can be tranferred
        end if
     end do
  end do


  ! v2n_geomean is voltonumb at the "geometrically-defined" mid-point
  ! between the aitken and accum modes

  call rad_cnst_get_mode_props(list_idx, iait, dgnum=dgnum, sigmag=sigmag)
  voltonumb_ait   = 1._r8 / ( (pi/6._r8)*(dgnum**3.0_r8)*exp(4.5_r8*log(sigmag)**2.0_r8) )

  call rad_cnst_get_mode_props(list_idx, iacc, dgnum=dgnum, sigmag=sigmag)
  voltonumb_acc   = 1._r8 / ( (pi/6._r8)*(dgnum**3._r8)*exp(4.5_r8*log(sigmag)**2._r8) )

  v2n_geomean = sqrt(voltonumb_ait*voltonumb_acc)

  ! loop over columns and levels
  do  klev = top_lev, pver
     do  icol = 1, ncol

        pdel_fac = pdel(icol,klev)/gravit   ! = rho*dz

        !Compute aitken->accumulation transfer
        call compute_coef_ait_acc_transfer(iacc, v2n_geomean, tadjinv, drv_a_aitsv(icol,klev),       & !input
             drv_c_aitsv (icol,klev), num_a_aitsv(icol,klev), num_c_aitsv(icol,klev), voltonumb_acc, & !input
             ixfer_ait2acc, xfercoef_num_ait2acc, xfercoef_vol_ait2acc, xfertend_num)                  !output


        !----------------------------------------------------------------------------------------
        ! compute accum --> aitken transfer rates
        !
        ! accum may have some species (seasalt, dust, poa etc.) that are
        !    not in aitken mode
        ! so first divide the accum drv & num into not-transferred (noxf) species
        !    and transferred species, and use the transferred-species
        !    portion in what follows
        !----------------------------------------------------------------------------------------
        call compute_coef_acc_ait_transfer(iait, iacc, icol, klev, list_idx, lchnk, v2n_geomean, & !input
             tadjinv, state, pbuf, drv_a_accsv(icol,klev), drv_c_accsv (icol, klev),       & !input
             num_a_accsv(icol,klev), num_c_accsv(icol,klev), noxf_acc2ait, voltonumb_ait,  & !input
             drv_a_noxf, drv_c_noxf, ixfer_acc2ait, xfercoef_num_acc2ait,                  & !output
             xfercoef_vol_acc2ait, xfertend_num)                                             !output


        ! jump to end-of-loop if no transfer is needed at current icol,klev
        if (ixfer_ait2acc+ixfer_acc2ait > 0) then
           !
           ! compute new dgncur & v2ncur for aitken & accum modes
           !
           ! currently inactive (??? BSINGH: Not sure what this comment refers to...)

           !interstitial species
           duma = (xfertend_num(1,1) - xfertend_num(2,1))*deltat    !diff in num from  ait->accum and accum->ait transfer
           num_a     = max( 0.0_r8, num_a_aitsv(icol,klev) - duma ) !num removed/added from aitken mode
           num_a_acc = max( 0.0_r8, num_a_accsv(icol,klev) + duma ) !num added/removed to accumulation mode

           duma = (drv_a_aitsv(icol,klev)*xfercoef_vol_ait2acc -   &
                (drv_a_accsv(icol,klev)-drv_a_noxf)*xfercoef_vol_acc2ait)*deltat ! diff in volume transfer fomr ait->accum and accum->ait transfer
           drv_a     = max( 0.0_r8, drv_a_aitsv(icol,klev) - duma ) !drv removed/added from aitken mode
           drv_a_acc = max( 0.0_r8, drv_a_accsv(icol,klev) + duma ) !drv added/removed to accumulation mode

           !cloud borne species
           duma = (xfertend_num(1,2) - xfertend_num(2,2))*deltat    !same as above for cloud borne aerosols

           num_c     = max( 0.0_r8, num_c_aitsv(icol,klev) - duma )
           num_c_acc = max( 0.0_r8, num_c_accsv(icol,klev) + duma )
           duma = (drv_c_aitsv(icol,klev)*xfercoef_vol_ait2acc -   &
                (drv_c_accsv(icol,klev)-drv_c_noxf)*xfercoef_vol_acc2ait)*deltat
           drv_c     = max( 0.0_r8, drv_c_aitsv(icol,klev) - duma )
           drv_c_acc = max( 0.0_r8, drv_c_accsv(icol,klev) + duma )

           !interstitial species (aitken mode)
           call compute_new_sz_after_transfer(list_idx, iait, drv_a, num_a, &
                dgncur_a(icol,klev,iait), v2ncur_a(icol,klev,iait))

           !cloud borne species (aitken mode)
           call compute_new_sz_after_transfer(list_idx, iait, drv_c, num_c, &
                dgncur_c(icol,klev,iait), v2ncur_c(icol,klev,iait))

           num_a = num_a_acc
           drv_a = drv_a_acc
           num_c = num_c_acc
           drv_c = drv_c_acc

           !interstitial species (accumulation mode)
           call compute_new_sz_after_transfer(list_idx, iacc, drv_a, num_a, &
                dgncur_a(icol,klev,iacc), v2ncur_a(icol,klev,iacc))

           !cloud borne species (accumulation mode)
           call compute_new_sz_after_transfer(list_idx, iacc, drv_c, num_c, &
                dgncur_c(icol,klev,iacc), v2ncur_c(icol,klev,iacc))

           !Printout just once in hte log file (idiagaa is set to negaitive after this if condition)
           if ( masterproc ) then
              if (idiagaa > 0 .and. list_idx == 0) then
                 do jmode = 1, 2
                    do iq = 1, nspecfrm_csizxf(list_idx)
                       do aer_type = 1, 2
                          if (jmode .eq. 1) then
                             if (aer_type .eq. inter_aero) then
                                lsfrm = lspecfrma_csizxf(iq,list_idx)
                                lstoo = lspectooa_csizxf(iq,list_idx)
                             else
                                lsfrm = lspecfrmc_csizxf(iq,list_idx)
                                lstoo = lspectooc_csizxf(iq,list_idx)
                             end if
                          else
                             if (aer_type .eq. inter_aero) then
                                lsfrm = lspectooa_csizxf(iq,list_idx)
                                lstoo = lspecfrma_csizxf(iq,list_idx)
                             else
                                lsfrm = lspectooc_csizxf(iq,list_idx)
                                lstoo = lspecfrmc_csizxf(iq,list_idx)
                             end if
                          end if
                          write( iulog, '(a,3i3,2i4)' ) 'calcsize jmode,iq,aer_type, lsfrm,lstoo',   &
                               jmode,iq,aer_type, lsfrm,lstoo
                       end do
                    end do
                 end do
              end if
           end if
           if(list_idx == 0)idiagaa = -1

           !------------------------------------------------------------------
           ! compute tendency amounts for aitken <--> accum transfer
           !------------------------------------------------------------------

           !ASSUMPTION: "update_mmr" will only be true for the prognostic radiation list(i.e. list_idx=0, "radiation_climate")
           !If list_idx=0, it is okay to get specie mmr from state_q array. Therefore, state_q is used in update_tends_flx calls
           !below
           if(update_mmr) then
              ! jmode=1 does aitken-->accum
              if(ixfer_ait2acc > 0) then
                 jmode = 1
                 call update_tends_flx(icol, klev, jmode, list_idx, lchnk , lspecfrma_csizxf, lspectooa_csizxf, &
                      lspecfrmc_csizxf, lspectooc_csizxf, xfertend_num, xfercoef_vol_ait2acc, state_q, pbuf, &
                      pdel_fac, dqdt, dqqcwdt, qsrflx)
              endif

              !jmode=2 does accum-->aitken
              if(ixfer_acc2ait > 0) then
                 jmode = 2
                 !suboutine (update_tends_flx) is called but lspectooa and lspecfrma are switched and
                 !xfercoef_vol_acc2ait is also used instead xfercoef_vol_ait2acc for accum->aitken transfer
                 call update_tends_flx(icol, klev, jmode, list_idx, lchnk , lspectooa_csizxf, lspecfrma_csizxf, &
                      lspectooc_csizxf, lspecfrmc_csizxf, xfertend_num, xfercoef_vol_acc2ait, state_q, pbuf, &
                      pdel_fac, dqdt, dqqcwdt, qsrflx)
              endif
           endif !update_mmr

        end if !ixfer_ait2acc+ixfer_acc2ait > 0
     end do !ncol
  end do !pver

  return
end subroutine aitken_accum_exchange

!---------------------------------------------------------------------------------------------

subroutine compute_coef_ait_acc_transfer(iacc, v2n_geomean, tadjinv, drv_a_aitsv, &
     drv_c_aitsv, num_a_aitsv, num_c_aitsv,  voltonumb_acc, &
     ixfer_ait2acc, xfercoef_num_ait2acc, xfercoef_vol_ait2acc, xfertend_num)

  !------------------------------------------------------------
  ! Purpose: Computes coefficients for transfer from aitken to accumulation mode
  !
  ! Author: Richard Easter (Refactored by Balwinder Singh)
  !------------------------------------------------------------

  !intent ins
  integer,  intent(in) :: iacc
  real(r8), intent(in) :: v2n_geomean
  real(r8), intent(in) :: tadjinv
  real(r8), intent(in) :: drv_a_aitsv, drv_c_aitsv
  real(r8), intent(in) :: num_a_aitsv, num_c_aitsv, voltonumb_acc

  !intent outs
  integer,  intent(inout) :: ixfer_ait2acc
  real(r8), intent(inout) :: xfercoef_num_ait2acc, xfercoef_vol_ait2acc
  real(r8), intent(inout) :: xfertend_num(2,2)

  !local
  real(r8) :: drv_t, num_t
  real(r8) :: xferfrac_num_ait2acc, xferfrac_vol_ait2acc

  !initialize
  ixfer_ait2acc        = 0
  xfercoef_num_ait2acc = 0.0_r8
  xfercoef_vol_ait2acc = 0.0_r8
  xfertend_num(:,:)    = 0.0_r8

  ! compute aitken --> accum transfer rates

  drv_t = drv_a_aitsv + drv_c_aitsv
  num_t = num_a_aitsv + num_c_aitsv
  if (drv_t > 0.0_r8) then
     !if num is less than the mean value, we have large particles (keeping volume constant drv_t)
     !which needs to be moved to accumulation mode
     if (num_t < drv_t*v2n_geomean) then
        ixfer_ait2acc = 1
        if (num_t < drv_t*voltonumb_acc) then ! move all particles if number is smaller than the acc mean
           xferfrac_num_ait2acc = 1.0_r8
           xferfrac_vol_ait2acc = 1.0_r8
        else !otherwise scale the transfer
           xferfrac_vol_ait2acc = ((num_t/drv_t) - v2n_geomean)/   &
                (voltonumb_acc - v2n_geomean)
           xferfrac_num_ait2acc = xferfrac_vol_ait2acc*   &
                (drv_t*voltonumb_acc/num_t)
           !bound the transfer coefficients between 0 and 1
           if ((xferfrac_num_ait2acc <= 0.0_r8) .or.   &
                (xferfrac_vol_ait2acc <= 0.0_r8)) then
              xferfrac_num_ait2acc = 0.0_r8
              xferfrac_vol_ait2acc = 0.0_r8
           else if ((xferfrac_num_ait2acc >= 1.0_r8) .or.   &
                (xferfrac_vol_ait2acc >= 1.0_r8)) then
              xferfrac_num_ait2acc = 1.0_r8
              xferfrac_vol_ait2acc = 1.0_r8
           end if
        end if
        xfercoef_num_ait2acc = xferfrac_num_ait2acc*tadjinv
        xfercoef_vol_ait2acc = xferfrac_vol_ait2acc*tadjinv
        xfertend_num(1,1) = num_a_aitsv*xfercoef_num_ait2acc
        xfertend_num(1,2) = num_c_aitsv*xfercoef_num_ait2acc
     end if
  end if

end subroutine compute_coef_ait_acc_transfer

!---------------------------------------------------------------------------------------------

subroutine compute_coef_acc_ait_transfer( iait, iacc, icol, klev, list_idx, lchnk,     &
     v2n_geomean, tadjinv, state, pbuf, drv_a_accsv, drv_c_accsv, num_a_accsv,      &
     num_c_accsv, noxf_acc2ait, voltonumb_ait,                                &
     drv_a_noxf, drv_c_noxf, ixfer_acc2ait, xfercoef_num_acc2ait, &
     xfercoef_vol_acc2ait, xfertend_num)

  !intent -ins
  integer,  intent(in) :: iait, iacc, icol, klev, list_idx, lchnk
  real(r8), intent(in) :: v2n_geomean
  real(r8), intent(in) :: tadjinv
  real(r8), intent(in) :: drv_a_accsv, drv_c_accsv
  real(r8), intent(in) :: num_a_accsv, num_c_accsv, voltonumb_ait
  logical,  intent(in) :: noxf_acc2ait(:)

  type(physics_state), intent(in)    :: state       ! Physics state variables
  type(physics_buffer_desc), pointer :: pbuf(:)     ! physics buffer

  !intent - outs
  integer,  intent(inout) :: ixfer_acc2ait
  real(r8), intent(inout) :: drv_a_noxf, drv_c_noxf
  real(r8), intent(inout) :: xfercoef_num_acc2ait, xfercoef_vol_acc2ait
  real(r8), intent(inout) :: xfertend_num(2,2)

  !local
  integer  :: ispec_acc, idx, nspec_acc
  real(r8) :: drv_t, num_t, drv_t_noxf, num_t0
  real(r8) :: num_t_noxf
  real(r8) :: dummwdens, specdens, dgnumlo, sigmag, voltonumblo
  real(r8) :: xferfrac_num_acc2ait, xferfrac_vol_acc2ait
  real(r8), pointer :: specmmr(:,:)  !specie mmr (interstitial)
  real(r8), parameter :: zero_div_fac = 1.0e-37_r8

  ixfer_acc2ait = 0
  xfercoef_num_acc2ait = 0.0_r8
  xfercoef_vol_acc2ait = 0.0_r8

  drv_t = drv_a_accsv + drv_c_accsv
  num_t = num_a_accsv + num_c_accsv
  drv_a_noxf = 0.0_r8
  drv_c_noxf = 0.0_r8
  if (drv_t > 0.0_r8) then
     !if number is larger than the mean, it means we have small particles (keeping volume constant drv_t),
     !we need to move particles to aitken mode
     if (num_t > drv_t*v2n_geomean) then
        !As there may be more species in the accumulation mode which are not present in the aitken mode,
        !we need to compute the num and volume only for the species which can be transferred
        call rad_cnst_get_info(list_idx, iacc, nspec = nspec_acc)
        do ispec_acc = 1, nspec_acc

           if ( noxf_acc2ait(ispec_acc) ) then !species which can't be transferred
              call rad_cnst_get_aer_props(list_idx, iacc, ispec_acc, density_aer=specdens)    !get density
              ! need qmass*dummwdens = (kg/kg-air) * [1/(kg/m3)] = m3/kg-air
              dummwdens = 1.0_r8 / specdens
              call rad_cnst_get_aer_mmr(list_idx, iacc, ispec_acc, 'a', state, pbuf, specmmr) !get mmr
              drv_a_noxf = drv_a_noxf + max(0.0_r8,specmmr(icol,klev))*dummwdens

              call rad_cnst_get_aer_mmr(list_idx, iacc, ispec_acc, 'c', state, pbuf, specmmr) !get mmr
              drv_c_noxf = drv_c_noxf + max(0.0_r8,specmmr(icol,klev))*dummwdens
           end if
        end do
        drv_t_noxf = drv_a_noxf + drv_c_noxf !total volume which can't be moved to the aitken mode

        !Compute voltonumlo
        call rad_cnst_get_mode_props(list_idx, iacc, dgnumlo=dgnumlo, sigmag=sigmag)
        voltonumblo = 1._r8 / ( (pi/6._r8)*(dgnumlo**3.0_r8)*exp(4.5_r8*log(sigmag)**2.0_r8) )

        num_t_noxf = drv_t_noxf*voltonumblo !total number which can't be moved to the aitken mode
        num_t0 = num_t
        num_t = max( 0.0_r8, num_t - num_t_noxf )
        drv_t = max( 0.0_r8, drv_t - drv_t_noxf )
     end if
  end if

  if (drv_t > 0.0_r8) then
     !Find out if we need to transfer based on the new num_t
     if (num_t > drv_t*v2n_geomean) then
        ixfer_acc2ait = 1
        if (num_t > drv_t*voltonumb_ait) then! if number of larger than the aitken mean, move all particles
           xferfrac_num_acc2ait = 1.0_r8
           xferfrac_vol_acc2ait = 1.0_r8
        else ! scale the transfer
           xferfrac_vol_acc2ait = ((num_t/drv_t) - v2n_geomean)/   &
                (voltonumb_ait - v2n_geomean)
           xferfrac_num_acc2ait = xferfrac_vol_acc2ait*   &
                (drv_t*voltonumb_ait/num_t)
           !bound the transfer coefficients between 0 and 1
           if ((xferfrac_num_acc2ait <= 0.0_r8) .or.   &
                (xferfrac_vol_acc2ait <= 0.0_r8)) then
              xferfrac_num_acc2ait = 0.0_r8
              xferfrac_vol_acc2ait = 0.0_r8
           else if ((xferfrac_num_acc2ait >= 1.0_r8) .or.   &
                (xferfrac_vol_acc2ait >= 1.0_r8)) then
              xferfrac_num_acc2ait = 1.0_r8
              xferfrac_vol_acc2ait = 1.0_r8
           end if
        end if
        xferfrac_num_acc2ait = xferfrac_num_acc2ait*   &
             num_t/max( zero_div_fac, num_t0 )
        xfercoef_num_acc2ait = xferfrac_num_acc2ait*tadjinv
        xfercoef_vol_acc2ait = xferfrac_vol_acc2ait*tadjinv
        xfertend_num(2,1) = num_a_accsv*xfercoef_num_acc2ait
        xfertend_num(2,2) = num_c_accsv*xfercoef_num_acc2ait
     end if
  end if

end subroutine compute_coef_acc_ait_transfer


subroutine compute_new_sz_after_transfer(list_idx, imode, drv, num, &
              dgncur, v2ncur)

implicit none

!intent-ins
integer,  intent(in) :: imode, list_idx
real(r8), intent(in) :: drv, num

!intent-outs
real(r8), intent(inout) :: dgncur, v2ncur

!local
real(r8) :: cmn_factor, sigmag, dgnum, dgnumlo, dgnumhi, voltonumb, voltonumbhi, voltonumblo

!Compute a common factor for size computations
call rad_cnst_get_mode_props(list_idx, imode, dgnum=dgnum, dgnumlo=dgnumlo, dgnumhi=dgnumhi, sigmag=sigmag)
cmn_factor = exp(4.5_r8*log(sigmag)**2.0_r8)*pi/6.0_r8

voltonumbhi = 1._r8 / (cmn_factor*dgnumhi**3.0_r8)
voltonumblo = 1._r8 / (cmn_factor*dgnumlo**3.0_r8)
voltonumb   = 1._r8 / (cmn_factor*dgnum**3.0_r8)

if (drv > 0.0_r8) then
   if (num <= drv*voltonumbhi) then
      dgncur = dgnumhi
      v2ncur = voltonumbhi
   else if (num >= drv*voltonumblo) then
      dgncur = dgnumlo
      v2ncur = voltonumblo
   else
      dgncur = (drv/(cmn_factor*num))**third
      v2ncur = num/drv
   end if
else
   dgncur = dgnum
   v2ncur = voltonumb
end if

end subroutine compute_new_sz_after_transfer


subroutine update_tends_flx(icol, klev, jmode, list_idx, lchnk , frm_spec_a, to_spec_a, &
     frm_spec_c, to_spec_c, xfertend_num, xfercoef, state_q, pbuf, &
     pdel_fac, dqdt, dqqcwdt, qsrflx)

  implicit none

  !intent - ins
  integer,  intent(in) :: icol, klev, jmode, list_idx, lchnk
  integer,  intent(in) :: frm_spec_a(maxspec_csizxf, 0:maxpair_csizxf)
  integer,  intent(in) :: to_spec_a(maxspec_csizxf, 0:maxpair_csizxf)
  integer,  intent(in) :: frm_spec_c(maxspec_csizxf, 0:maxpair_csizxf)
  integer,  intent(in) :: to_spec_c(maxspec_csizxf, 0:maxpair_csizxf)

  real(r8), intent(in) :: xfertend_num(2,2)
  real(r8), intent(in) :: xfercoef
  real(r8), intent(in) :: state_q(:,:,:)
  real(r8), intent(in) :: pdel_fac

  type(physics_buffer_desc), pointer :: pbuf(:)     ! physics buffer

  !intent -inout
  real(r8), intent(inout) :: dqdt(:,:,:), dqqcwdt(:,:,:), qsrflx(:,:,:,:)

  !local
  integer  :: iq, lsfrm, lstoo, jsrflx
  real(r8) :: xfertend
  real(r8), pointer :: fldcw(:,:)    !specie mmr (cloud borne)

  character(len=800) :: err_msg

  !check if list_idx > 0
  !This subroutine should ONLY be called for list_idx=0 as we are using state_q for specie mmr
  if(list_idx > 0) then
     write(err_msg,*)'updating mmrs is not supported for list_idx>0, current list_idx is:',list_idx,' ',errmsg(__FILE__,__LINE__)
     call endrun(trim(err_msg))
  endif

  jsrflx = jmode + 2

  !interstiatial species
  iq = 1 !iq = 1 is for num_* species
  lsfrm = frm_spec_a(iq,list_idx)
  lstoo = to_spec_a(iq,list_idx)
  if((lsfrm > 0) .and. (lstoo > 0)) then
     call update_num_tends(icol, klev, jmode, jsrflx, lsfrm, lstoo, inter_aero, pdel_fac, xfertend_num, dqdt, qsrflx)
  endif


  do iq = 2, nspecfrm_csizxf(list_idx)
     lsfrm = frm_spec_a(iq,list_idx)
     lstoo = to_spec_a(iq,list_idx)
     if((lsfrm > 0) .and. (lstoo > 0)) then
        xfertend = max(0.0_r8,state_q(icol,klev,lsfrm))*xfercoef
        dqdt(icol,klev,lsfrm) = dqdt(icol,klev,lsfrm) - xfertend
        dqdt(icol,klev,lstoo) = dqdt(icol,klev,lstoo) + xfertend
        qsrflx(icol,lsfrm,jsrflx,inter_aero) = qsrflx(icol,lsfrm,jsrflx,inter_aero) - xfertend*pdel_fac
        qsrflx(icol,lstoo,jsrflx,inter_aero) = qsrflx(icol,lstoo,jsrflx,inter_aero) + xfertend*pdel_fac
     endif
  enddo

  !cloud borne apecies
  iq = 1 !number species
  lsfrm = frm_spec_c(iq,list_idx)
  lstoo = to_spec_c(iq,list_idx)

  if((lsfrm > 0) .and. (lstoo > 0)) then
     call update_num_tends(icol, klev, jmode, jsrflx, lsfrm, lstoo, cld_brn_aero, pdel_fac, xfertend_num, dqqcwdt, qsrflx)
  endif

  !mass species
  do iq = 2, nspecfrm_csizxf(list_idx)
     lsfrm = frm_spec_c(iq,list_idx)
     lstoo = to_spec_c(iq,list_idx)
     if((lsfrm > 0) .and. (lstoo > 0)) then
        fldcw => qqcw_get_field(pbuf,lsfrm,lchnk)
        xfertend = max(0.0_r8,fldcw(icol,klev))*xfercoef
        dqqcwdt(icol,klev,lsfrm) = dqqcwdt(icol,klev,lsfrm) - xfertend
        dqqcwdt(icol,klev,lstoo) = dqqcwdt(icol,klev,lstoo) + xfertend
        qsrflx(icol,lsfrm,jsrflx,cld_brn_aero) = qsrflx(icol,lsfrm,jsrflx,cld_brn_aero) - xfertend*pdel_fac
        qsrflx(icol,lstoo,jsrflx,cld_brn_aero) = qsrflx(icol,lstoo,jsrflx,cld_brn_aero) + xfertend*pdel_fac
     end if
  enddo

end subroutine update_tends_flx

subroutine update_num_tends(icol, klev, jmode, jsrflx, lsfrm, lstoo, aer_type, pdel_fac, xfertend_num, dqdt, qsrflx)
  !intent ins
  integer,  intent(in) :: icol, klev, jmode, jsrflx, lsfrm, lstoo, aer_type
  real(r8), intent(in) :: pdel_fac
  real(r8), intent(in) :: xfertend_num(:,:)

  !intent inouts
  real(r8), intent(inout) :: dqdt(:,:,:)
  real(r8), intent(inout) :: qsrflx(:,:,:,:)

  !local
  real(r8) :: xfertend

  xfertend = xfertend_num(jmode,aer_type)
  dqdt(icol,klev,lsfrm) = dqdt(icol,klev,lsfrm) - xfertend
  dqdt(icol,klev,lstoo) = dqdt(icol,klev,lstoo) + xfertend
  qsrflx(icol,lsfrm,jsrflx,aer_type) = qsrflx(icol,lsfrm,jsrflx,aer_type) - xfertend*pdel_fac
  qsrflx(icol,lstoo,jsrflx,aer_type) = qsrflx(icol,lstoo,jsrflx,aer_type) + xfertend*pdel_fac

end subroutine update_num_tends


!---------------------------------------------------------------------------------------------

subroutine update_cld_brn_mmr(list_idx, top_lev, ncol, lchnk, pcnst, deltat, pbuf, dotendqqcw, dqqcwdt)

  !-----------------------------------------------------------------------------
  !Purpose: updates mmr of cloud borne aerosols
  !
  !Called by: modal_aero_calcsize_sub
  !Calls    : None
  !
  !Author: Richard Easter (Refactored by Balwinder Singh)
  !-----------------------------------------------------------------------------

  implicit none

  !input
  integer,  intent(in) :: list_idx, top_lev !for model level loop
  integer,  intent(in) :: ncol          !# of columns
  integer,  intent(in) :: lchnk
  integer,  intent(in) :: pcnst         !# of constituents
  real(r8), intent(in) :: deltat        !time step

  logical,  intent(in) :: dotendqqcw(:)

  type(physics_buffer_desc), pointer :: pbuf(:)     ! physics buffer

  !output
  real(r8), intent(inout) :: dqqcwdt(:,:,:)

  !local
  integer :: icnst, lc, klev, icol
  real(r8), pointer :: fldcw(:,:)    !specie mmr (cloud borne)
  character(len = 1000) :: err_msg

  !check if list_idx > 0
  !This subroutine should ONLY be called for list_idx=0 as we are using qqcw_get_field
  if(list_idx > 0) then
     write(err_msg,*)'updating mmrs is not supported for list_idx>0, current list_idx is:',list_idx,' ',errmsg(__FILE__,__LINE__)
     call endrun(trim(err_msg))
  endif

  do icnst = 1, pcnst
     lc = icnst
     if ( lc>0 .and. dotendqqcw(lc) ) then
        fldcw=> qqcw_get_field(pbuf,icnst,lchnk)
        do klev = top_lev, pver
           do icol = 1, ncol
              fldcw(icol,klev) = max( 0.0_r8, (fldcw(icol,klev) + dqqcwdt(icol,klev,lc)*deltat) )
           end do
        end do
     end if
  end do

  return
end subroutine update_cld_brn_mmr

!---------------------------------------------------------------------------------------------

subroutine output_flds(name, idx, lchnk, aer_type, qsrflx)

  !-----------------------------------------------------------------------------
  !Purpose: Output model fields in the history file
  !
  !Called by: modal_aero_calcsize_sub
  !Calls    : outfld
  !
  !Author: Richard Easter (Refactored by Balwinder Singh)
  !-----------------------------------------------------------------------------
  implicit none

  !inputs
  character(len=*), intent(in) :: name

  integer,  intent(in) :: idx, lchnk, aer_type
  real(r8), intent(in) :: qsrflx(:,:,:,:)

  !local
  character(len=fieldname_len) :: fieldname

  fieldname = trim(name) // '_sfcsiz1'
  call outfld( fieldname, qsrflx(:,idx,1,aer_type), pcols, lchnk)

  fieldname = trim(name) // '_sfcsiz2'
  call outfld( fieldname, qsrflx(:,idx,2,aer_type), pcols, lchnk)

  return
end subroutine output_flds

#endif

!---------------------------------------------------------------------------------------------

subroutine modal_aero_calcsize_diag(state, pbuf, list_idx_in, dgnum_m)

   !-----------------------------------------------------------------------
   !
   ! Calculate aerosol size distribution parameters
   !
   ! ***N.B.*** DGNUM for the modes in the climate list are put directly into
   !            the physics buffer.  For diagnostic list calculations use the
   !            optional list_idx and dgnum args.
   !-----------------------------------------------------------------------

   ! arguments
   type(physics_state), intent(in), target :: state   ! Physics state variables
   type(physics_buffer_desc), pointer :: pbuf(:)      ! physics buffer

   integer,  optional, intent(in)   :: list_idx_in    ! diagnostic list index
   real(r8), optional, target, allocatable, intent(inout)  :: dgnum_m(:,:,:) ! interstital aerosol dry number mode radius (m)

   ! local
   integer  :: i, k, l1, n
   integer  :: lchnk, ncol
   integer  :: list_idx, stat
   integer  :: nmodes
   integer  :: nspec

   real(r8), pointer :: dgncur_a(:,:) ! (pcols,pver)

   real(r8), pointer :: mode_num(:,:) ! mode number mixing ratio
   real(r8), pointer :: specmmr(:,:)  ! specie mmr
   real(r8)          :: specdens      ! specie density

   real(r8) :: dryvol_a(pcols,pver)   ! interstital aerosol dry volume (cm^3/mol_air)

   real(r8) :: dgnum, dgnumhi, dgnumlo
   real(r8) :: dgnyy, dgnxx           ! dgnumlo/hi of current mode
   real(r8) :: drv_a                  ! dry volume (cm3/mol_air)
   real(r8) :: dumfac, dummwdens      ! work variables
   real(r8) :: num_a0                 ! initial number (#/mol_air)
   real(r8) :: num_a                  ! final number (#/mol_air)
   real(r8) :: voltonumbhi, voltonumblo
   real(r8) :: v2nmax, v2nmin           ! voltonumblo/hi of current mode
   real(r8) :: sigmag, alnsg
   !-----------------------------------------------------------------------

   lchnk = state%lchnk
   ncol  = state%ncol

   list_idx = 0  ! climate list by default
   if (present(list_idx_in)) list_idx = list_idx_in

   call rad_cnst_get_info(list_idx, nmodes=nmodes)

   if (present(list_idx_in)) then
      if (.not. present(dgnum_m)) then
<<<<<<< HEAD
         call endrun('modal_aero_calcsize_diag called with '// &
              'list_idx_in but dgnum_m is not present '//errmsg(__FILE__,__LINE__))
      end if
      if (.not. allocated(dgnum_m)) then
         call endrun('modal_aero_calcsize_diag called with '// &
=======
         call endrun('modal_aero_calcsize_diag called with'// &
              'list_idx_in but dgnum_m is not present '//errmsg(__FILE__,__LINE__))
      end if
      if (.not. allocated(dgnum_m)) then
         call endrun('modal_aero_calcsize_diag called with'// &
>>>>>>> 3219b44f
              'list_idx_in but dgnum_m is not allocated '//errmsg(__FILE__,__LINE__))
      endif
   end if

   do n = 1, nmodes

      if (.not.present(dgnum_m)) then
         call pbuf_get_field(pbuf, dgnum_idx, dgncur_a, start=(/1,1,n/), kount=(/pcols,pver,1/))
      else
         dgncur_a => dgnum_m(:,:,n)
      end if

      ! get mode properties
      call rad_cnst_get_mode_props(list_idx, n, dgnum=dgnum, dgnumhi=dgnumhi, dgnumlo=dgnumlo, &
                                   sigmag=sigmag)

      ! get mode number mixing ratio
      call rad_cnst_get_mode_num(list_idx, n, 'a', state, pbuf, mode_num)

      dgncur_a(:,:) = dgnum
      dryvol_a(:,:) = 0.0_r8

      ! compute dry volume mixrats =
      !      sum_over_components{ component_mass mixrat / density }
      call rad_cnst_get_info(list_idx, n, nspec=nspec)
      do l1 = 1, nspec

         call rad_cnst_get_aer_mmr(list_idx, n, l1, 'a', state, pbuf, specmmr)
         call rad_cnst_get_aer_props(list_idx, n, l1, density_aer=specdens)

         ! need qmass*dummwdens = (kg/kg-air) * [1/(kg/m3)] = m3/kg-air
         dummwdens = 1.0_r8 / specdens

         do k=top_lev,pver
            do i=1,ncol
               dryvol_a(i,k) = dryvol_a(i,k)    &
                  + max(0.0_r8, specmmr(i,k))*dummwdens
            end do
         end do
      end do

      alnsg  = log( sigmag )
      dumfac = exp(4.5_r8*alnsg**2)*pi/6.0_r8
      voltonumblo = 1._r8 / ( (pi/6._r8)*(dgnumlo**3)*exp(4.5_r8*alnsg**2) )
      voltonumbhi = 1._r8 / ( (pi/6._r8)*(dgnumhi**3)*exp(4.5_r8*alnsg**2) )
      v2nmin = voltonumbhi
      v2nmax = voltonumblo
      dgnxx = dgnumhi
      dgnyy = dgnumlo

      do k = top_lev, pver
         do i = 1, ncol

            drv_a = dryvol_a(i,k)
            num_a0 = mode_num(i,k)
            num_a = max( 0.0_r8, num_a0 )

            if (drv_a > 0.0_r8) then
               if (num_a <= drv_a*v2nmin) then
                  dgncur_a(i,k) = dgnxx
               else if (num_a >= drv_a*v2nmax) then
                  dgncur_a(i,k) = dgnyy
               else
                  dgncur_a(i,k) = (drv_a/(dumfac*num_a))**third
               end if
            end if

         end do
      end do

   end do ! nmodes

end subroutine modal_aero_calcsize_diag

!----------------------------------------------------------------------

end module modal_aero_calcsize<|MERGE_RESOLUTION|>--- conflicted
+++ resolved
@@ -495,12 +495,7 @@
 !===============================================================================
 
 subroutine modal_aero_calcsize_sub(state, deltat, pbuf, ptend, do_adjust_in, &
-<<<<<<< HEAD
-   do_aitacc_transfer_in, list_idx_in, dgnumdry_m)
-
-=======
    do_aitacc_transfer_in, list_idx_in, update_mmr_in, dgnumdry_m, caller)
->>>>>>> 3219b44f
 
   implicit none
    !-----------------------------------------------------------------------
@@ -531,18 +526,10 @@
    integer,  optional, intent(in) :: list_idx_in       ! diagnostic list index
    real(r8), optional, intent(inout), allocatable, target :: dgnumdry_m(:,:,:) ! interstital aerosol dry number mode radius (m)
 
-<<<<<<< HEAD
-   type(physics_ptend), optional, target, intent(inout) :: ptend       ! indivdual parameterization tendencies
-   logical,  optional :: do_adjust_in
-   logical,  optional :: do_aitacc_transfer_in
-   integer,  optional :: list_idx_in
-   real(r8), optional, intent(inout), allocatable, target :: dgnumdry_m(:,:,:) ! interstital aerosol dry number mode radius (m)
-=======
    !This subroutine is called from various places in the code
    !"caller" optional variable can hold the name of the subroutine
    !which called this subroutine (for debugging only)
    character(len=*), optional     :: caller
->>>>>>> 3219b44f
 
 #ifdef MODAL_AERO
 
@@ -628,12 +615,6 @@
    !Set list_idx_local and other sanity checks
    list_idx_local  = 0
    if(present(list_idx_in)) then
-<<<<<<< HEAD
-      if(.not. present(dgnumdry_m)) call endrun('list_idx_in is present but dgnumdry_m is missing '//errmsg(__FILE__,__LINE__))
-
-      if(.not. allocated(dgnumdry_m)) &
-           call endrun('list_idx_in is present but dgnumdry_m is not allocated '//errmsg(__FILE__,__LINE__))
-=======
       list_idx_local  = list_idx_in
       if (.not. present(dgnumdry_m)) &
            call endrun('list_idx_in is present but dgnumdry_m is missing'//errmsg(__FILE__,__LINE__))
@@ -648,7 +629,6 @@
       endif
    else
       call pbuf_get_field(pbuf, dgnum_idx, dgncur_a)
->>>>>>> 3219b44f
    endif
 
 
@@ -2162,19 +2142,11 @@
 
    if (present(list_idx_in)) then
       if (.not. present(dgnum_m)) then
-<<<<<<< HEAD
-         call endrun('modal_aero_calcsize_diag called with '// &
-              'list_idx_in but dgnum_m is not present '//errmsg(__FILE__,__LINE__))
-      end if
-      if (.not. allocated(dgnum_m)) then
-         call endrun('modal_aero_calcsize_diag called with '// &
-=======
          call endrun('modal_aero_calcsize_diag called with'// &
               'list_idx_in but dgnum_m is not present '//errmsg(__FILE__,__LINE__))
       end if
       if (.not. allocated(dgnum_m)) then
          call endrun('modal_aero_calcsize_diag called with'// &
->>>>>>> 3219b44f
               'list_idx_in but dgnum_m is not allocated '//errmsg(__FILE__,__LINE__))
       endif
    end if
