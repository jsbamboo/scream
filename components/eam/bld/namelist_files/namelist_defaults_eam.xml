<?xml version="1.0"?>

<namelist_defaults>

<!-- Timestep size (this is the dynamics/physics coupling interval) -->
<dtime dyn="eul"                   >1200</dtime>

<dtime dyn="fv"                    >1800</dtime>
<dtime dyn="fv"    waccmx="1"      >300 </dtime>

<dtime dyn="se"                    >1800</dtime>
<dtime dyn="se"    hgrid="ne4np4"  >7200</dtime>
<dtime dyn="se"    hgrid="ne11np4" >7200</dtime>
<dtime dyn="se"    hgrid="ne30np4" >1800</dtime>
<dtime dyn="se"    hgrid="ne45np4" >1200</dtime>
<dtime dyn="se"    hgrid="ne60np4" >1800</dtime>
<dtime dyn="se"    hgrid="ne120np4">900 </dtime>
<dtime dyn="se"    hgrid="ne240np4">600 </dtime>
<dtime dyn="se"    hgrid="ne0np4_arm_x8v3_lowcon"  >600</dtime>
<dtime dyn="se"    hgrid="ne0np4_conus_x4v1_lowcon"  >900</dtime>
<dtime dyn="se"    hgrid="ne0np4_northamericax4v1"  >900</dtime>
<dtime dyn="se"    hgrid="ne0np4_antarcticax4v1"  >900</dtime>
<dtime dyn="se"    hgrid="ne0np4_arcticx4v1"      >900</dtime>
<dtime dyn="se"    hgrid="ne0np4_svalbard_x8v1_lowcon"  >600</dtime>
<dtime dyn="se"    hgrid="ne0np4_sooberingoa_x4x8v1_lowcon"  >600</dtime>
<dtime dyn="se"    hgrid="ne0np4_enax4v1">900</dtime>
<dtime dyn="se"    hgrid="ne0np4_twpx4v1">900</dtime>

<dtime dyn="sld"                   >3600</dtime>

<!-- Initial conditions -->
<ncdata          hgrid="64x128"   nlev="72"             ic_ymd="101" >atm/cam/inic/gaus/cami_0000-01-01_64x128_L72_c031210.nc</ncdata>
<ncdata dyn="se" hgrid="ne4np4"   nlev="128"            ic_ymd="101" >atm/cam/inic/homme/cami_mam3_Linoz_ne4np4_L128_20200205.nc</ncdata>
<ncdata dyn="se" hgrid="ne4np4"   nlev="72"             ic_ymd="101" >atm/cam/inic/homme/cami_mam3_Linoz_ne4np4_L72_c160909.nc</ncdata>
<ncdata dyn="se" hgrid="ne4np4"   nlev="30"             ic_ymd="101" >atm/cam/inic/homme/cami_mam3_0000-01-01_ne4np4_L30_c161102.nc</ncdata>
<ncdata dyn="se" hgrid="ne11np4"  nlev="72"             ic_ymd="101" >atm/cam/inic/homme/cami_mam3_Linoz_ne11np4_L72_c160622.nc</ncdata>
<ncdata dyn="se" hgrid="ne11np4"  nlev="30"             ic_ymd="101" >atm/cam/inic/homme/cami-mam3_0000-01-01_ne11np4_L30_c160824.nc</ncdata>
<ncdata dyn="se" hgrid="ne16np4"  nlev="26"             ic_ymd="101" >atm/cam/inic/homme/cami_0000-01-01_ne16np4_L26_c120525.nc</ncdata>
<ncdata dyn="se" hgrid="ne16np4"  nlev="30"             ic_ymd="101" >atm/cam/inic/homme/cami-mam3_0000-01-ne16np4_L30_c090306.nc</ncdata>
<ncdata dyn="se" hgrid="ne16np4"  nlev="72"             ic_ymd="101" >atm/cam/inic/homme/cami_mam3_Linoz_ne16np4_L72_c160614.nc</ncdata>
<ncdata dyn="se" hgrid="ne30np4"  nlev="26"             ic_ymd="101" >atm/cam/inic/homme/cami_0000-01-01_ne30np4_L26_c100108.nc</ncdata>
<ncdata dyn="se" hgrid="ne30np4"  nlev="26"             ic_ymd="901" >atm/cam/inic/homme/cami_0000-09-01_ne30np4_L26_c040422.nc</ncdata>
<ncdata dyn="se" hgrid="ne30np4"  nlev="30"             ic_ymd="101" >atm/cam/inic/homme/cami-mam3_0000-01-01_ne30np4_L30_c130424.nc</ncdata>
<ncdata dyn="se" hgrid="ne30np4"  nlev="72"             ic_ymd="101" >atm/cam/inic/homme/cami_mam3_Linoz_ne30np4_L72_c160214.nc</ncdata>
<ncdata dyn="se" hgrid="ne30np4"  nlev="128"            ic_ymd="101" >atm/cam/inic/homme/cami_mam3_Linoz_ne30np4_SCREAM_L128_c160214.nc</ncdata>
<ncdata dyn="se" hgrid="ne45np4"  nlev="72"             ic_ymd="101" >atm/cam/inic/homme/cami_mam3_Linoz_ne45np4_L72_c20200611.nc</ncdata>
<ncdata dyn="se" hgrid="ne60np4"  nlev="30"             ic_ymd="101" >atm/cam/inic/homme/cami-mam3_0000-01-ne60np4_L30_c090306.nc</ncdata>
<ncdata dyn="se" hgrid="ne120np4" nlev="26"             ic_ymd="901" >atm/cam/inic/homme/cami_0000-09-01_ne120np4_L26_c061106.nc</ncdata>
<ncdata dyn="se" hgrid="ne120np4" nlev="26"             ic_ymd="101" >atm/cam/inic/homme/cami_0000-01-01_ne120np4_L26_c110304.nc</ncdata>
<ncdata dyn="se" hgrid="ne120np4" nlev="30"             ic_ymd="101" >atm/cam/inic/homme/cami-mam3_0000-01-ne120np4_L30_c110928.nc</ncdata>
<ncdata dyn="se" hgrid="ne120np4" nlev="72"             ic_ymd="101" >atm/cam/inic/homme/cami_mam3_Linoz_0000-01-ne120np4_L72_c160318.nc</ncdata>
<ncdata dyn="se" hgrid="ne240np4" nlev="26"             ic_ymd="101" >atm/cam/inic/homme/cami_1850-01-01_ne240np4_L26_c110314.nc</ncdata>
<ncdata dyn="se" hgrid="ne240np4" nlev="26"             ic_ymd="901" >atm/cam/inic/homme/cami_0000-09-01_ne240np4_L26_c061106.nc</ncdata>

<!-- Spun-up F-case initial conditions do not exist for these grids -->

<!-- Initial conditions for DYAMOND1 (2016-08-01) and DYAMOND2 (2020-01-20) hindcast campaign -->
<ncdata hgrid="ne1024np4" nlev="128" ic_ymd="20160801">atm/cam/inic/homme/ifs_oper_T1279_2016080100_mod_subset_to_e3sm_ne1024np4_topoadj_L128_v20191116.nc</ncdata>
<ncdata hgrid="ne1024np4" nlev="72"  ic_ymd="20160801">atm/cam/inic/homme/ifs_oper_T1279_2016080100_mod_subset_to_e3sm_ne1024np4_topoadj_L72.nc           </ncdata>
<ncdata hgrid="ne1024np4" nlev="128" ic_ymd="20200120">atm/cam/inic/homme/ifs_oper_T1279_2020012000_mod_subset_to_e3sm_ne1024np4_topoadj_L128.nc          </ncdata>
<ncdata hgrid="ne512np4"  nlev="128" ic_ymd="20160801">atm/cam/inic/homme/ifs_oper_T1279_2016080100_mod_subset_to_e3sm_ne512np4_topoadj_L128_c20200115.nc </ncdata>
<ncdata hgrid="ne512np4"  nlev="72"  ic_ymd="20160801">atm/cam/inic/homme/ifs_oper_T1279_2016080100_mod_subset_to_e3sm_ne512np4_topoadj_L72.nc            </ncdata>
<ncdata hgrid="ne256np4"  nlev="128" ic_ymd="20160801">atm/cam/inic/homme/ifs_oper_T1279_2016080100_mod_subset_to_e3sm_ne256np4_topoadj_L128.nc           </ncdata>
<ncdata hgrid="ne256np4"  nlev="128" ic_ymd="20200120">atm/cam/inic/homme/ifs_oper_T1279_2020012000_mod_subset_to_e3sm_ne256np4_topoadj_L128.nc           </ncdata>
<ncdata hgrid="ne30np4"   nlev="128" ic_ymd="20160801">atm/cam/inic/homme/ifs_oper_T1279_2016080100_mod_subset_to_e3sm_ne30np4_topoadj_L128_c20200313.nc  </ncdata>
<ncdata hgrid="ne30np4"   nlev="72"  ic_ymd="20160801">atm/cam/inic/homme/ifs_oper_T1279_2016080100_mod_subset_to_e3sm_ne30np4_topoadj_L72_c20200313.nc   </ncdata>
<ncdata hgrid="ne4np4"    nlev="128" ic_ymd="20160801">atm/cam/inic/homme/ifs_oper_T1279_2016080100_mod_subset_to_e3sm_ne4np4_topoadj_L128_c20200313.nc   </ncdata>
<ncdata hgrid="ne4np4"    nlev="72"  ic_ymd="20160801">atm/cam/inic/homme/ifs_oper_T1279_2016080100_mod_subset_to_e3sm_ne4np4_topoadj_L72_c20200313.nc    </ncdata>

<!-- L60 files - primarily added for new MMF default (2021) -->
<!-- These were initially created from L72 files or regridded from similar grid. --> 
<!-- The resulting IC was used for a 10-day run to produce the final IC file. -->
<ncdata dyn="se" hgrid="ne4np4"   nlev="60"                         ic_ymd="101" >atm/cam/inic/homme/eam_i_mam3_Linoz_ne4np4_L60_c20210917.nc</ncdata>
<ncdata dyn="se" hgrid="ne30np4"  nlev="60"                         ic_ymd="101" >atm/cam/inic/homme/eam_i_mam3_Linoz_ne30np4_L60_c20210917.nc</ncdata>
<ncdata dyn="se" hgrid="ne45np4"  nlev="60"                         ic_ymd="101" >atm/cam/inic/homme/eam_i_mam3_Linoz_ne45np4_L60_c20210917.nc</ncdata>
<ncdata dyn="se" hgrid="ne120np4" nlev="60"                         ic_ymd="101" >atm/cam/inic/homme/eam_i_mam3_Linoz_ne120np4_L60_c20210917.nc</ncdata>
<ncdata dyn="se" hgrid="ne4np4"   nlev="60"  aquaplanet="1"         ic_ymd="101" >atm/cam/inic/homme/eam_i_aquaplanet_ne4np4_L60_c20210917.nc</ncdata>
<ncdata dyn="se" hgrid="ne30np4"  nlev="60"  aquaplanet="1"         ic_ymd="101" >atm/cam/inic/homme/eam_i_aquaplanet_ne30np4_L60_c20210917.nc</ncdata>
<ncdata dyn="se" hgrid="ne45np4"  nlev="60"  aquaplanet="1"         ic_ymd="101" >atm/cam/inic/homme/eam_i_aquaplanet_ne45np4_L60_c20210917.nc</ncdata>
<ncdata dyn="se" hgrid="ne4np4"   nlev="60"  aquaplanet="1" rce="1" ic_ymd="101" >atm/cam/inic/homme/eam_i_rcemip_ne4np4_L60_c20210917.nc</ncdata>
<ncdata dyn="se" hgrid="ne30np4"  nlev="60"  aquaplanet="1" rce="1" ic_ymd="101" >atm/cam/inic/homme/eam_i_rcemip_ne30np4_L60_c20210917.nc</ncdata>
<ncdata dyn="se" hgrid="ne45np4"  nlev="60"  aquaplanet="1" rce="1" ic_ymd="101" >atm/cam/inic/homme/eam_i_rcemip_ne45np4_L60_c20210917.nc</ncdata>

<!-- E3SM L72 Aquaplanet -->
<ncdata dyn="se" hgrid="ne4np4"   nlev="72"  aquaplanet="1" ic_ymd="101" >atm/cam/inic/homme/cami_aquaplanet_ne4np4_L72_c190218.nc</ncdata>
<ncdata dyn="se" hgrid="ne16np4"  nlev="72"  aquaplanet="1" ic_ymd="101" >atm/cam/inic/homme/cami_aquaplanet_ne16np4_L72_c190311.nc</ncdata>
<ncdata dyn="se" hgrid="ne30np4"  nlev="72"  aquaplanet="1" ic_ymd="101" >atm/cam/inic/homme/cami_aquaplanet_ne30np4_L72_c190215.nc</ncdata>
<ncdata dyn="se" hgrid="ne45np4"  nlev="72"  aquaplanet="1" ic_ymd="101" >atm/cam/inic/homme/cami_aquaplanet_ne45np4_L72_c20200611.nc</ncdata>

<!-- SCREAM L128 Aquaplanet -->
<ncdata dyn="se" hgrid="ne4np4"   nlev="128" aquaplanet="1" ic_ymd="101" >atm/cam/inic/homme/cami_aquaplanet_ne4np4_L128_20200204.nc</ncdata>
<ncdata dyn="se" hgrid="ne30np4"  nlev="128" aquaplanet="1" ic_ymd="101" >atm/cam/inic/homme/cami_aquaplanet_ne30np4_L128_20200207.nc</ncdata>

<!-- E3SM L72 RCE -->
<ncdata dyn="se" hgrid="ne4np4"   nlev="72"  aquaplanet="1" rce="1" ic_ymd="101" >atm/cam/inic/homme/cami_rcemip_ne4np4_L72_c190919.nc</ncdata>
<ncdata dyn="se" hgrid="ne30np4"  nlev="72"  aquaplanet="1" rce="1" ic_ymd="101" >atm/cam/inic/homme/cami_rcemip_ne30np4_L72_c190919.nc</ncdata>

<ncdata dyn="se" hgrid="ne240np4" nlev="30"              >atm/cam/inic/homme/cami-mam3_0000-01-ne240np4_L30_c111004.nc</ncdata>
<ncdata dyn="se" hgrid="ne240np4" nlev="72"              >atm/cam/inic/homme/cami_mam4_Linoz_0001-01-ne240np4_L72_c170910.nc</ncdata>

<ncdata dyn="se" hgrid="ne30np4x8arm"  nlev="30"                     >atm/cam/inic/homme/cami-mam3_0000-01-01_arm30x8_L30_c130424.nc</ncdata>
<ncdata dyn="se" hgrid="ne30np4x8arm"  nlev="26" ocn="aquaplanet"    >atm/cam/inic/homme/cami_0003-01-01_arm30x8_L26_ape_c000000.nc</ncdata>

<ncdata dyn="se" hgrid="ne0np4_arm_x8v3_lowcon"  nlev="30"                     >atm/cam/inic/homme/cami-mam3_0000-01-01_arm_x8v3_lowcon_np4_L30_c000000.nc</ncdata>
<ncdata dyn="se" hgrid="ne0np4_arm_x8v3_lowcon"  nlev="26" ocn="aquaplanet"    >atm/cam/inic/homme/cami_0003-01-01_arm_x8v3_lowcon_np4_L26_ape_c000000.nc</ncdata>

<!--Initial file from interpic utility:  ncdata dyn="se" hgrid="ne0np4_conus_x4v1_lowcon"  nlev="30"                     >atm/cam/inic/homme/cami-mam3_0000-01-01_conusx4v1np4_L30_c100618.nc</ncdata-->
<!-- New file from 1 month spin-up, the renamed $CASE.cam.i* file. -->
<ncdata dyn="se" hgrid="ne0np4_conus_x4v1_lowcon"  nlev="72"                     >atm/cam/inic/homme/cami_0002-01-01-00000_conusx4v1np4_L72_c160719.nc</ncdata>
<ncdata dyn="se" hgrid="ne0np4_conus_x4v1_lowcon"  nlev="30"                     >atm/cam/inic/homme/cami-mam3_0000-01-01_conusx4v1np4_L30_c141106.nc</ncdata>
<ncdata dyn="se" hgrid="ne0np4_conus_x4v1_lowcon"  nlev="30" ocn="aquaplanet"    >atm/cam/inic/homme/cami_0003-01-01_conusx4v1np4_L30_ape_c000000.nc</ncdata>

<!-- Worked, and used to generate the inic below for northamerica:  ncdata dyn="se" hgrid="ne0np4_northamericax4v1" nlev="72"    >/global/cscratch1/sd/wlin/northamericax4v1/ifs_oper_T1279_2016080100_mod_subset_to_e3sm_northamericax4v1_topoadj_L72.nc</ncdata-->
<ncdata dyn="se" hgrid="ne0np4_northamericax4v1" nlev="72"    >atm/cam/inic/homme/cami_0001-01-01_northamericax4v1_c190709.nc</ncdata>

<ncdata dyn="se" hgrid="ne0np4_antarcticax4v1" nlev="72"    >atm/cam/inic/homme/cami_mam3_Linoz_0000-01-antarcticax4v1_L72_topoadj_c20200507.nc</ncdata>

<ncdata dyn="se" hgrid="ne0np4_arcticx4v1" nlev="72"    >atm/cam/inic/homme/eam_i_mam4_Linoz_0011-01-arcticx4v1np4_L72_c20220127.nc</ncdata>
<!--Initial file from interpic utility:  ncdata dyn="se" hgrid="ne0np4_svalbard_x8v1_lowcon"  nlev="30"                     >atm/cam/inic/homme/cami-mam3_0000-01-01_svalbardx8v1np4_L30_c100618.nc</ncdata-->
<!-- New file from 1 month spin-up, the renamed $CASE.cam.i* file. -->
<ncdata dyn="se" hgrid="ne0np4_svalbard_x8v1_lowcon"  nlev="30"                     >atm/cam/inic/homme/cami-mam3_0000-01-01_svalbardx8v1np4_L30_c141107.nc</ncdata>
<ncdata dyn="se" hgrid="ne0np4_svalbard_x8v1_lowcon"  nlev="30" ocn="aquaplanet"    >atm/cam/inic/homme/cami_0003-01-01_svalbardx8v1np4_L30_ape_c000000.nc</ncdata>

<!--Initial file from interpic utility:  ncdata dyn="se" hgrid="ne0np4_sooberingoa_x4x8v1_lowcon"  nlev="30"                     >atm/cam/inic/homme/cami-mam3_0000-01-01_sooberingoax4x8v1np4_L30_c100618.nc</ncdata-->
<!-- New file from 1 month spin-up, the renamed $CASE.cam.i* file. -->
<ncdata dyn="se" hgrid="ne0np4_sooberingoa_x4x8v1_lowcon"  nlev="30"                     >atm/cam/inic/homme/cami-mam3_0000-01-01_sooberingoax4x8v1np4_L30_c141110.nc</ncdata>
<ncdata dyn="se" hgrid="ne0np4_sooberingoa_x4x8v1_lowcon"  nlev="30" ocn="aquaplanet"    >atm/cam/inic/homme/cami_0003-01-01_sooberingoax4x8v1np4_L30_ape_c000000.nc</ncdata>

<ncdata dyn="se" hgrid="ne0np4_twpx4v1" nlev="72" >atm/cam/inic/homme/cami-mam3_0002-01-01-twpx4v1_L72_c170723.nc</ncdata>
<!-- Initial condition file for ENA RRM grid from 1 year spin-up -->
<!-- (starting from initial file interpolated using interpic) -->
<ncdata dyn="se" hgrid="ne0np4_enax4v1" nlev="72">atm/cam/inic/homme/cami_0002-01-01_enax4v1_L72_c170706.nc</ncdata>


<!-- Topography -->
<bnd_topo hgrid="64x128"  >atm/cam/topo/USGS-gtopo30_64x128_c050520.nc</bnd_topo>

<bnd_topo hgrid="ne4np4"   npg="0">atm/cam/topo/USGS-gtopo30_ne4np4_16x.c20160612.nc</bnd_topo>
<bnd_topo hgrid="ne4np4"   npg="2">atm/cam/topo/USGS-gtopo30_ne4np4pg2_16x_converted.c20200527.nc</bnd_topo>
<bnd_topo hgrid="ne11np4"  npg="0">atm/cam/topo/USGS-gtopo30_ne11np4_16xconsistentSGH.c20160612.nc</bnd_topo>
<bnd_topo hgrid="ne16np4"  npg="0">atm/cam/topo/USGS-gtopo30_ne16np4_16xconsistentSGH.c20160612.nc</bnd_topo>
<bnd_topo hgrid="ne16np4"  npg="2">atm/cam/topo/USGS-gtopo30_ne16np4pg2_16xdel2_20200527.nc</bnd_topo>
<bnd_topo hgrid="ne30np4"  npg="0">atm/cam/topo/USGS-gtopo30_ne30np4_16xdel2-PFC-consistentSGH.nc</bnd_topo>
<bnd_topo hgrid="ne30np4"  npg="2">atm/cam/topo/USGS-gtopo30_ne30np4pg2_16xdel2.c20200108.nc</bnd_topo>
<bnd_topo hgrid="ne30np4"  npg="3">atm/cam/topo/USGS-gtopo30_ne30np4pg3_16xdel2.c20200504.nc</bnd_topo>
<bnd_topo hgrid="ne30np4"  npg="4">atm/cam/topo/USGS-gtopo30_ne30np4pg4_16xdel2.c20200504.nc</bnd_topo>
<bnd_topo hgrid="ne45np4"  npg="2">atm/cam/topo/USGS-gtopo30_ne45np4pg2_16xdel2.c20200615.nc</bnd_topo>
<bnd_topo hgrid="ne60np4"  npg="0">atm/cam/topo/USGS-gtopo30_ne60np4_16xconsistentSGH.c20140517.nc</bnd_topo>
<bnd_topo hgrid="ne120np4" npg="0">atm/cam/topo/USGS-gtopo30_ne120np4_16xdel2-PFC-consistentSGH.nc</bnd_topo>
<bnd_topo hgrid="ne120np4" npg="2">atm/cam/topo/USGS-gtopo30_ne120np4pg2_16xdel2.nc</bnd_topo>
<bnd_topo hgrid="ne240np4" npg="0">atm/cam/topo/USGS-gtopo30_ne240np4_16xconsistentSGH.c20130724.nc</bnd_topo>
<bnd_topo hgrid="ne512np4"  npg="0">atm/cam/topo/USGS-gtopo30_ne512np4_16xconsistentSGH_20190212.nc</bnd_topo>
<bnd_topo hgrid="ne1024np4" npg="0">atm/cam/topo/USGS-gtopo30_ne1024np4_16xconsistentSGH_20190528.nc</bnd_topo>
<bnd_topo hgrid="ne256np4"  npg="0">atm/cam/topo/USGS-gtopo30_ne256np4_16xdel2_consistentSGH_20220429.nc</bnd_topo>
<bnd_topo hgrid="ne256np4"  npg="2">atm/cam/topo/USGS-gtopo30_ne256np4pg2_16xdel2_20200213.nc</bnd_topo>
<bnd_topo hgrid="ne512np4"  npg="2">atm/cam/topo/USGS-gtopo30_ne512np4pg2_16xconsistentSGH_20190212_converted.nc</bnd_topo>
<bnd_topo hgrid="ne1024np4" npg="2">atm/cam/topo/USGS-gtopo30_ne1024np4pg2_16xconsistentSGH_20190528_converted.nc</bnd_topo>

<bnd_topo hgrid="ne0np4_arm_x8v3_lowcon"  >atm/cam/inic/homme/USGS-gtopo30_arm_x8v3_lowcon_tensor12xconsistentSGH.nc</bnd_topo>
<bnd_topo hgrid="ne0np4_conus_x4v1_lowcon"        >atm/cam/topo/USGS_conusx4v1-tensor12x_consistentSGH_c150924.nc</bnd_topo>
<bnd_topo hgrid="ne0np4_conus_x4v1_lowcon" npg="2">atm/cam/topo/USGS_conusx4v1pg2_12x_consistentSGH_20200609.nc</bnd_topo>
<bnd_topo hgrid="ne0np4_northamericax4v1"  >atm/cam/topo/USGS_northamericax4v1_12xdel2_consistentSGH_191023.nc</bnd_topo>
<bnd_topo hgrid="ne0np4_northamericax4v1" npg="2">atm/cam/topo/USGS_northamericax4v1pg2_12xdel2_consistentSGH_20020209.nc</bnd_topo>
<bnd_topo hgrid="ne0np4_antarcticax4v1"  >atm/cam/topo/USGS-gtopo30_antarcticax4v1_12xdel2_consistentSGH_191120.nc</bnd_topo>
<bnd_topo hgrid="ne0np4_antarcticax4v1"  npg="2">atm/cam/topo/USGS_gtopo30_antarcticax4v1pg2_12xdel2_consistentSGH_20200925.nc</bnd_topo>
<bnd_topo hgrid="ne0np4_arcticx4v1"      npg="2">atm/cam/topo/USGS-gtopo30_arcticx4v1pg2_12xdel2_20210527.nc</bnd_topo>
<bnd_topo hgrid="ne0np4_svalbard_x8v1_lowcon"  >atm/cam/topo/USGS_svalbardx8v1-tensor12x_c150612.nc</bnd_topo>
<bnd_topo hgrid="ne0np4_sooberingoa_x4x8v1_lowcon"  >atm/cam/topo/USGS_sooberingoax4x8v1-tensor12x_c150612.nc</bnd_topo>
<bnd_topo hgrid="ne0np4_enax4v1">atm/cam/topo/USGS_enax4v1_tensorx12_consistentSGH_170522.nc</bnd_topo>
<bnd_topo hgrid="ne0np4_twpx4v1" >atm/cam/topo/USGS_twpx4v1_tensor12x_consistentSGH_170629.nc</bnd_topo>

<!-- ieflx_opt 0: atmonly, 3: coupled -->
<ieflx_opt  ocn="socn"  >0</ieflx_opt>
<ieflx_opt  ocn="docn"  >0</ieflx_opt>
<ieflx_opt  ocn="mpaso" >3</ieflx_opt>

<!-- Bulk aerosol physical properties (includes optics) -->

<!-- CAM-Chem bulk aerosols (different names used in prescribed and prognostic modes) -->
<!-- Optics for RRTMG -->
<bam_sulf   rad="rrtmg">atm/cam/physprops/sulfate_rrtmg_c080918.nc</bam_sulf>
<bam_SO4    rad="rrtmg">atm/cam/physprops/sulfate_rrtmg_c080918.nc</bam_SO4>
<bam_dust1  rad="rrtmg">atm/cam/physprops/dust1_rrtmg_c080918.nc</bam_dust1>
<bam_DST01  rad="rrtmg">atm/cam/physprops/dust1_rrtmg_c080918.nc</bam_DST01>
<bam_dust2  rad="rrtmg">atm/cam/physprops/dust2_rrtmg_c080918.nc</bam_dust2>
<bam_DST02  rad="rrtmg">atm/cam/physprops/dust2_rrtmg_c080918.nc</bam_DST02>
<bam_dust3  rad="rrtmg">atm/cam/physprops/dust3_rrtmg_c080918.nc</bam_dust3>
<bam_DST03  rad="rrtmg">atm/cam/physprops/dust3_rrtmg_c080918.nc</bam_DST03>
<bam_dust4  rad="rrtmg">atm/cam/physprops/dust4_rrtmg_c080918.nc</bam_dust4>
<bam_DST04  rad="rrtmg">atm/cam/physprops/dust4_rrtmg_c080918.nc</bam_DST04>
<bam_bcar1  rad="rrtmg">atm/cam/physprops/bcpho_rrtmg_c080918.nc</bam_bcar1>
<bam_CB1    rad="rrtmg">atm/cam/physprops/bcpho_rrtmg_c080918.nc</bam_CB1>
<bam_bcar2  rad="rrtmg">atm/cam/physprops/bcphi_rrtmg_c080918.nc</bam_bcar2>
<bam_CB2    rad="rrtmg">atm/cam/physprops/bcphi_rrtmg_c080918.nc</bam_CB2>
<bam_ocar1  rad="rrtmg">atm/cam/physprops/ocpho_rrtmg_c080918.nc</bam_ocar1>
<bam_OC1    rad="rrtmg">atm/cam/physprops/ocpho_rrtmg_c080918.nc</bam_OC1>
<bam_ocar2  rad="rrtmg">atm/cam/physprops/ocphi_rrtmg_c080918.nc</bam_ocar2>
<bam_OC2    rad="rrtmg">atm/cam/physprops/ocphi_rrtmg_c080918.nc</bam_OC2>
<bam_sslt1  rad="rrtmg">atm/cam/physprops/seasalt1_rrtmg_c080918.nc</bam_sslt1>
<bam_SSLT01 rad="rrtmg">atm/cam/physprops/seasalt1_rrtmg_c080918.nc</bam_SSLT01>
<bam_sslt2  rad="rrtmg">atm/cam/physprops/seasalt2_rrtmg_c080918.nc</bam_sslt2>
<bam_SSLT02 rad="rrtmg">atm/cam/physprops/seasalt2_rrtmg_c080918.nc</bam_SSLT02>
<bam_sslt3  rad="rrtmg">atm/cam/physprops/seasalt3_rrtmg_c080918.nc</bam_sslt3>
<bam_SSLT03 rad="rrtmg">atm/cam/physprops/seasalt3_rrtmg_c080918.nc</bam_SSLT03>
<bam_sslt4  rad="rrtmg">atm/cam/physprops/seasalt4_rrtmg_c080918.nc</bam_sslt4>
<bam_SSLT04 rad="rrtmg">atm/cam/physprops/seasalt4_rrtmg_c080918.nc</bam_SSLT04>
<bam_SSLTA  rad="rrtmg">atm/cam/physprops/ssam_rrtmg_c080918.nc</bam_SSLTA>
<bam_SSLTC  rad="rrtmg">atm/cam/physprops/sscm_rrtmg_c080918.nc</bam_SSLTC>
<!-- Optics for RRTMGP; TODO: replace these!!! -->
<bam_sulf   rad="rrtmgp">atm/cam/physprops/sulfate_rrtmg_c080918.nc</bam_sulf>
<bam_SO4    rad="rrtmgp">atm/cam/physprops/sulfate_rrtmg_c080918.nc</bam_SO4>
<bam_dust1  rad="rrtmgp">atm/cam/physprops/dust1_rrtmg_c080918.nc</bam_dust1>
<bam_DST01  rad="rrtmgp">atm/cam/physprops/dust1_rrtmg_c080918.nc</bam_DST01>
<bam_dust2  rad="rrtmgp">atm/cam/physprops/dust2_rrtmg_c080918.nc</bam_dust2>
<bam_DST02  rad="rrtmgp">atm/cam/physprops/dust2_rrtmg_c080918.nc</bam_DST02>
<bam_dust3  rad="rrtmgp">atm/cam/physprops/dust3_rrtmg_c080918.nc</bam_dust3>
<bam_DST03  rad="rrtmgp">atm/cam/physprops/dust3_rrtmg_c080918.nc</bam_DST03>
<bam_dust4  rad="rrtmgp">atm/cam/physprops/dust4_rrtmg_c080918.nc</bam_dust4>
<bam_DST04  rad="rrtmgp">atm/cam/physprops/dust4_rrtmg_c080918.nc</bam_DST04>
<bam_bcar1  rad="rrtmgp">atm/cam/physprops/bcpho_rrtmg_c080918.nc</bam_bcar1>
<bam_CB1    rad="rrtmgp">atm/cam/physprops/bcpho_rrtmg_c080918.nc</bam_CB1>
<bam_bcar2  rad="rrtmgp">atm/cam/physprops/bcphi_rrtmg_c080918.nc</bam_bcar2>
<bam_CB2    rad="rrtmgp">atm/cam/physprops/bcphi_rrtmg_c080918.nc</bam_CB2>
<bam_ocar1  rad="rrtmgp">atm/cam/physprops/ocpho_rrtmg_c080918.nc</bam_ocar1>
<bam_OC1    rad="rrtmgp">atm/cam/physprops/ocpho_rrtmg_c080918.nc</bam_OC1>
<bam_ocar2  rad="rrtmgp">atm/cam/physprops/ocphi_rrtmg_c080918.nc</bam_ocar2>
<bam_OC2    rad="rrtmgp">atm/cam/physprops/ocphi_rrtmg_c080918.nc</bam_OC2>
<bam_sslt1  rad="rrtmgp">atm/cam/physprops/seasalt1_rrtmg_c080918.nc</bam_sslt1>
<bam_SSLT01 rad="rrtmgp">atm/cam/physprops/seasalt1_rrtmg_c080918.nc</bam_SSLT01>
<bam_sslt2  rad="rrtmgp">atm/cam/physprops/seasalt2_rrtmg_c080918.nc</bam_sslt2>
<bam_SSLT02 rad="rrtmgp">atm/cam/physprops/seasalt2_rrtmg_c080918.nc</bam_SSLT02>
<bam_sslt3  rad="rrtmgp">atm/cam/physprops/seasalt3_rrtmg_c080918.nc</bam_sslt3>
<bam_SSLT03 rad="rrtmgp">atm/cam/physprops/seasalt3_rrtmg_c080918.nc</bam_SSLT03>
<bam_sslt4  rad="rrtmgp">atm/cam/physprops/seasalt4_rrtmg_c080918.nc</bam_sslt4>
<bam_SSLT04 rad="rrtmgp">atm/cam/physprops/seasalt4_rrtmg_c080918.nc</bam_SSLT04>
<bam_SSLTA  rad="rrtmgp">atm/cam/physprops/ssam_rrtmg_c080918.nc</bam_SSLTA>
<bam_SSLTC  rad="rrtmgp">atm/cam/physprops/sscm_rrtmg_c080918.nc</bam_SSLTC>


<!-- CAM-Chem modal aerosols (different names used in prescribed and prognostic modes) -->
<!-- Optics for RRTMG -->
<!-- 3 mode -->
<mam_so4  rad="rrtmg">atm/cam/physprops/sulfate_rrtmg_c080918.nc</mam_so4>
<mam_pom  rad="rrtmg" mam="3mode">atm/cam/physprops/ocpho_rrtmg_c101112.nc</mam_pom>
<mam_pom  rad="rrtmg">atm/cam/physprops/ocpho_rrtmg_c130709.nc</mam_pom>
<mam_soa  rad="rrtmg">atm/cam/physprops/ocphi_rrtmg_c100508.nc</mam_soa>
<mam_bc   rad="rrtmg">atm/cam/physprops/bcpho_rrtmg_c100508.nc</mam_bc>
<mam_dst  rad="rrtmg">atm/cam/physprops/dust_aeronet_rrtmg_c141106.nc</mam_dst>
<mam_ncl  rad="rrtmg">atm/cam/physprops/ssam_rrtmg_c100508.nc</mam_ncl>
<mam_nh4  rad="rrtmg">atm/cam/physprops/sulfate_rrtmg_c080918.nc</mam_nh4>

<!-- Optics for RRTMGP -->
<mam_so4  rad="rrtmgp">atm/cam/physprops/sulfate_rrtmg_c080918.nc</mam_so4>
<mam_pom  rad="rrtmgp" mam="3mode">atm/cam/physprops/ocpho_rrtmg_c101112.nc</mam_pom>
<mam_pom  rad="rrtmgp">atm/cam/physprops/ocpho_rrtmg_c130709.nc</mam_pom>
<mam_soa  rad="rrtmgp">atm/cam/physprops/ocphi_rrtmg_c100508.nc</mam_soa>
<mam_bc   rad="rrtmgp">atm/cam/physprops/bcpho_rrtmg_c100508.nc</mam_bc>
<mam_dst  rad="rrtmgp">atm/cam/physprops/dust_aeronet_rrtmg_c141106.nc</mam_dst>
<mam_ncl  rad="rrtmgp">atm/cam/physprops/ssam_rrtmg_c100508.nc</mam_ncl>
<mam_nh4  rad="rrtmgp">atm/cam/physprops/sulfate_rrtmg_c080918.nc</mam_nh4>


<!-- Marine organic matter optical properties -->
<mam_mpoly  rad="rrtmg">atm/cam/physprops/poly_rrtmg_c130816.nc</mam_mpoly>
<mam_mprot  rad="rrtmg">atm/cam/physprops/prot_rrtmg_c130816.nc</mam_mprot>
<mam_mlip   rad="rrtmg">atm/cam/physprops/lipid_rrtmg_c130816.nc</mam_mlip>
<!-- For generic MOM, use poly optical properties -->
<mam_mom    rad="rrtmg">atm/cam/physprops/poly_rrtmg_c130816.nc</mam_mom>

<!-- Marine organic matter optics for RRTMGP -->
<mam_mpoly  rad="rrtmgp">atm/cam/physprops/poly_rrtmg_c130816.nc</mam_mpoly>
<mam_mprot  rad="rrtmgp">atm/cam/physprops/prot_rrtmg_c130816.nc</mam_mprot>
<mam_mlip   rad="rrtmgp">atm/cam/physprops/lipid_rrtmg_c130816.nc</mam_mlip>
<mam_mom    rad="rrtmgp">atm/cam/physprops/poly_rrtmg_c130816.nc</mam_mom>

<!-- Eruptive volcanic aerosols  -->
<VOLC_MMR rad="rrtmg">atm/cam/physprops/rrtmg_Bi_sigma1.8_c100521.nc'</VOLC_MMR>
<VOLC_MMR rad="rrtmgp">atm/cam/physprops/rrtmg_Bi_sigma1.8_c100521.nc'</VOLC_MMR>

<!-- Sea Salt aerosol emission scale factors -->
<seasalt_emis_scale>                          1.35 </seasalt_emis_scale>
<seasalt_emis_scale chem="trop_mam4">         1.35 </seasalt_emis_scale>
<seasalt_emis_scale chem="trop_mam4_resus">   1.35 </seasalt_emis_scale>
<seasalt_emis_scale chem="trop_mam4_resus_soag">   1.35 </seasalt_emis_scale>
<seasalt_emis_scale chem="trop_mam4_resus_mom">1.35 </seasalt_emis_scale>
<seasalt_emis_scale chem="trop_strat_mam4">   1.35 </seasalt_emis_scale>
<seasalt_emis_scale chem="linoz_mam3">        1.35 </seasalt_emis_scale>
<seasalt_emis_scale chem="linoz_mam4_resus">  1.35 </seasalt_emis_scale>
<seasalt_emis_scale chem="linoz_mam4_resus_soag"> 1.35 </seasalt_emis_scale>
<seasalt_emis_scale chem="linoz_mam4_resus_mom"> 1.35 </seasalt_emis_scale>
<seasalt_emis_scale chem="linoz_mam4_resus_mom_soag"> 1.35 </seasalt_emis_scale>
<seasalt_emis_scale chem="superfast_mam4_resus_mom_soag"> 1.35 </seasalt_emis_scale>
<seasalt_emis_scale chem="trop_mam7">         1.62 </seasalt_emis_scale>
<seasalt_emis_scale chem="trop_strat_mam7">   1.62 </seasalt_emis_scale>
<seasalt_emis_scale chem="trop_mam9">         1.62 </seasalt_emis_scale>

<!-- Modal optics calculations -->
<mam3_mode1_file rad="rrtmg">atm/cam/physprops/mam3_mode1_rrtmg_c110318.nc</mam3_mode1_file>
<mam3_mode2_file rad="rrtmg">atm/cam/physprops/mam3_mode2_rrtmg_c110318.nc</mam3_mode2_file>
<mam3_mode3_file rad="rrtmg">atm/cam/physprops/mam3_mode3_rrtmg_c110318.nc</mam3_mode3_file>

<mam4_mode1_file rad="rrtmg">atm/cam/physprops/mam4_mode1_rrtmg_aeronetdust_c141106.nc</mam4_mode1_file>
<mam4_mode2_file rad="rrtmg">atm/cam/physprops/mam4_mode2_rrtmg_c130628.nc</mam4_mode2_file>
<mam4_mode3_file rad="rrtmg">atm/cam/physprops/mam4_mode3_rrtmg_aeronetdust_c141106.nc</mam4_mode3_file>
<mam4_mode4_file rad="rrtmg">atm/cam/physprops/mam4_mode4_rrtmg_c130628.nc</mam4_mode4_file>

<mam7_mode1_file rad="rrtmg">atm/cam/physprops/mam7_mode1_rrtmg_c120904.nc</mam7_mode1_file>
<mam7_mode2_file rad="rrtmg">atm/cam/physprops/mam7_mode2_rrtmg_c120904.nc</mam7_mode2_file>
<mam7_mode3_file rad="rrtmg">atm/cam/physprops/mam7_mode3_rrtmg_c120904.nc</mam7_mode3_file>
<mam7_mode4_file rad="rrtmg">atm/cam/physprops/mam7_mode4_rrtmg_c120904.nc</mam7_mode4_file>
<mam7_mode5_file rad="rrtmg">atm/cam/physprops/mam7_mode5_rrtmg_c120904.nc</mam7_mode5_file>
<mam7_mode6_file rad="rrtmg">atm/cam/physprops/mam7_mode6_rrtmg_c120904.nc</mam7_mode6_file>
<mam7_mode7_file rad="rrtmg">atm/cam/physprops/mam7_mode7_rrtmg_c120904.nc</mam7_mode7_file>

<mam9_mode1_file rad="rrtmg">atm/cam/physprops/mam9_mode1_rrtmg_c120904.nc</mam9_mode1_file>
<mam9_mode2_file rad="rrtmg">atm/cam/physprops/mam9_mode2_rrtmg_c120904.nc</mam9_mode2_file>
<mam9_mode3_file rad="rrtmg">atm/cam/physprops/mam9_mode3_rrtmg_c120904.nc</mam9_mode3_file>
<mam9_mode4_file rad="rrtmg">atm/cam/physprops/mam9_mode4_rrtmg_c120904.nc</mam9_mode4_file>
<mam9_mode5_file rad="rrtmg">atm/cam/physprops/mam9_mode5_rrtmg_c120904.nc</mam9_mode5_file>
<mam9_mode6_file rad="rrtmg">atm/cam/physprops/mam9_mode6_rrtmg_c120904.nc</mam9_mode6_file>
<mam9_mode7_file rad="rrtmg">atm/cam/physprops/mam9_mode7_rrtmg_c120904.nc</mam9_mode7_file>
<!-- Note that modes 8 and 9 are marine accu. and marine Ait., respectively -->
<mam9_mode8_file rad="rrtmg">atm/cam/physprops/mam9_mode8_rrtmg_c120904.nc</mam9_mode8_file>
<mam9_mode9_file rad="rrtmg">atm/cam/physprops/mam9_mode9_rrtmg_c120904.nc</mam9_mode9_file>


<!-- Modal optics for RRTMGP -->
<mam3_mode1_file rad="rrtmgp">atm/cam/physprops/mam3_mode1_rrtmg_c110318.nc</mam3_mode1_file>
<mam3_mode2_file rad="rrtmgp">atm/cam/physprops/mam3_mode2_rrtmg_c110318.nc</mam3_mode2_file>
<mam3_mode3_file rad="rrtmgp">atm/cam/physprops/mam3_mode3_rrtmg_c110318.nc</mam3_mode3_file>

<mam4_mode1_file rad="rrtmgp">atm/cam/physprops/mam4_mode1_rrtmg_aeronetdust_c141106.nc</mam4_mode1_file>
<mam4_mode2_file rad="rrtmgp">atm/cam/physprops/mam4_mode2_rrtmg_c130628.nc</mam4_mode2_file>
<mam4_mode3_file rad="rrtmgp">atm/cam/physprops/mam4_mode3_rrtmg_aeronetdust_c141106.nc</mam4_mode3_file>
<mam4_mode4_file rad="rrtmgp">atm/cam/physprops/mam4_mode4_rrtmg_c130628.nc</mam4_mode4_file>

<mam7_mode1_file rad="rrtmgp">atm/cam/physprops/mam7_mode1_rrtmg_c120904.nc</mam7_mode1_file>
<mam7_mode2_file rad="rrtmgp">atm/cam/physprops/mam7_mode2_rrtmg_c120904.nc</mam7_mode2_file>
<mam7_mode3_file rad="rrtmgp">atm/cam/physprops/mam7_mode3_rrtmg_c120904.nc</mam7_mode3_file>
<mam7_mode4_file rad="rrtmgp">atm/cam/physprops/mam7_mode4_rrtmg_c120904.nc</mam7_mode4_file>
<mam7_mode5_file rad="rrtmgp">atm/cam/physprops/mam7_mode5_rrtmg_c120904.nc</mam7_mode5_file>
<mam7_mode6_file rad="rrtmgp">atm/cam/physprops/mam7_mode6_rrtmg_c120904.nc</mam7_mode6_file>
<mam7_mode7_file rad="rrtmgp">atm/cam/physprops/mam7_mode7_rrtmg_c120904.nc</mam7_mode7_file>

<mam9_mode1_file rad="rrtmgp">atm/cam/physprops/mam9_mode1_rrtmg_c120904.nc</mam9_mode1_file>
<mam9_mode2_file rad="rrtmgp">atm/cam/physprops/mam9_mode2_rrtmg_c120904.nc</mam9_mode2_file>
<mam9_mode3_file rad="rrtmgp">atm/cam/physprops/mam9_mode3_rrtmg_c120904.nc</mam9_mode3_file>
<mam9_mode4_file rad="rrtmgp">atm/cam/physprops/mam9_mode4_rrtmg_c120904.nc</mam9_mode4_file>
<mam9_mode5_file rad="rrtmgp">atm/cam/physprops/mam9_mode5_rrtmg_c120904.nc</mam9_mode5_file>
<mam9_mode6_file rad="rrtmgp">atm/cam/physprops/mam9_mode6_rrtmg_c120904.nc</mam9_mode6_file>
<mam9_mode7_file rad="rrtmgp">atm/cam/physprops/mam9_mode7_rrtmg_c120904.nc</mam9_mode7_file>
<mam9_mode8_file rad="rrtmgp">atm/cam/physprops/mam9_mode8_rrtmg_c120904.nc</mam9_mode8_file>
<mam9_mode9_file rad="rrtmgp">atm/cam/physprops/mam9_mode9_rrtmg_c120904.nc</mam9_mode9_file>

<!-- Refractive indices -->
<water_refindex_file rad="rrtmg">atm/cam/physprops/water_refindex_rrtmg_c080910.nc</water_refindex_file>
<water_refindex_file rad="rrtmgp">atm/cam/physprops/water_refindex_rrtmg_c080910.nc</water_refindex_file>


<!-- Cloud optics for RRTMG -->
<liqcldoptics  rad="rrtmg" microphys="rk">slingo</liqcldoptics>
<icecldoptics  rad="rrtmg" microphys="rk">ebertcurry</icecldoptics>
<liqcldoptics  rad="rrtmg">gammadist</liqcldoptics>
<icecldoptics  rad="rrtmg">mitchell</icecldoptics>
<iceopticsfile rad="rrtmg">atm/cam/physprops/iceoptics_c080917.nc</iceopticsfile>
<liqopticsfile rad="rrtmg">atm/cam/physprops/F_nwvl200_mu20_lam50_res64_t298_c080428.nc</liqopticsfile>

<!-- Cloud optics for RRTMGP -->
<liqcldoptics  rad="rrtmgp" microphys="rk">slingo</liqcldoptics>
<icecldoptics  rad="rrtmgp" microphys="rk">ebertcurry</icecldoptics>
<liqcldoptics  rad="rrtmgp">gammadist</liqcldoptics>
<icecldoptics  rad="rrtmgp">mitchell</icecldoptics>
<iceopticsfile rad="rrtmgp">atm/cam/physprops/iceoptics_c080917.nc</iceopticsfile>
<liqopticsfile rad="rrtmgp">atm/cam/physprops/F_nwvl200_mu20_lam50_res64_t298_c080428.nc</liqopticsfile>

<!-- Gas absorption coefficients for RRTMGP -->
<rrtmgp_coefficients_file_lw rad="rrtmgp">atm/cam/rad/rrtmgp-data-lw-g128-210809.nc</rrtmgp_coefficients_file_lw>
<rrtmgp_coefficients_file_sw rad="rrtmgp">atm/cam/rad/rrtmgp-data-sw-g112-210809.nc</rrtmgp_coefficients_file_sw>

<rrtmgp_enable_temperature_warnings rad="rrtmgp"               >.true.</rrtmgp_enable_temperature_warnings>
<rrtmgp_enable_temperature_warnings rad="rrtmgp" aquaplanet="1">.false.</rrtmgp_enable_temperature_warnings>

<radiation_scheme rad="rrtmg">rrtmg</radiation_scheme>
<radiation_scheme rad="rrtmgp">rrtmgp</radiation_scheme>
<radiation_scheme rad="none">none</radiation_scheme>

<!-- Higher radiation frequency with higher resolution simulations-->
<iradlw hgrid="ne256np4"  >3</iradlw>
<iradsw hgrid="ne256np4"  >3</iradsw>
<iradlw hgrid="ne512np4"  >3</iradlw>
<iradsw hgrid="ne512np4"  >3</iradsw>
<iradlw hgrid="ne1024np4" >3</iradlw>
<iradsw hgrid="ne1024np4" >3</iradsw>

<!-- CAM-Chem ozone (2000 climatology) -->
<prescribed_ozone_datapath>atm/cam/ozone</prescribed_ozone_datapath>
<prescribed_ozone_file>ozone_1.9x2.5_L26_2000clim_c091112.nc</prescribed_ozone_file>
<prescribed_ozone_name>O3</prescribed_ozone_name>
<prescribed_ozone_type>CYCLICAL</prescribed_ozone_type>
<prescribed_ozone_cycle_yr>2000</prescribed_ozone_cycle_yr>

<prescribed_ozone_file chem="waccm_ghg">waccm_ozone_c121126.nc</prescribed_ozone_file>
<prescribed_ozone_cycle_yr chem="waccm_ghg">0</prescribed_ozone_cycle_yr>

<!-- SPA input files and defaults -->
<spa_datapath>atm/cam/chem/spa </spa_datapath>
<spa_file>spa_mixing_ratio_data.nc</spa_file>


<!-- CAM-Chem aerosols (2000 climatology) -->
<prescribed_aero_datapath  aer_model='bam'  >atm/cam/chem/trop_mozart_aero/aero</prescribed_aero_datapath>
<prescribed_aero_file      aer_model='bam'  >aero_1.9x2.5_L26_2000clim_c091112.nc</prescribed_aero_file>
<prescribed_aero_model     aer_model='bam'  >bulk</prescribed_aero_model>
<prescribed_aero_type      aer_model='bam'  >CYCLICAL</prescribed_aero_type>
<prescribed_aero_cycle_yr  aer_model='bam'  >2000</prescribed_aero_cycle_yr>
<prescribed_aero_filelist  aer_model='bam'  >aero_1.9x2.5_L26_list_c070514.txt</prescribed_aero_filelist>
<prescribed_aero_datapath  aer_model='mam'  >atm/cam/chem/trop_mam/aero</prescribed_aero_datapath>
<prescribed_aero_file      aer_model='mam'  >mam3_1.9x2.5_L30_2000clim_c130319.nc</prescribed_aero_file>
<prescribed_aero_model     aer_model='mam'  >modal</prescribed_aero_model>
<prescribed_aero_type      aer_model='mam'  >CYCLICAL</prescribed_aero_type>
<prescribed_aero_cycle_yr  aer_model='mam'  >2000</prescribed_aero_cycle_yr>
<prescribed_aero_filelist  aer_model='mam'  >aero_1.9x2.5_L26_list_c070514.txt</prescribed_aero_filelist>

<!-- aerosol deposition (2000 climatology) -->
<aerodep_flx_datapath  aer_model='bam'  >atm/cam/chem/trop_mozart_aero/aero</aerodep_flx_datapath>
<aerodep_flx_file      aer_model='bam'  >aerosoldep_monthly_1849-2006_1.9x2.5_c090803.nc</aerodep_flx_file>
<aerodep_flx_type      aer_model='bam'  >CYCLICAL</aerodep_flx_type>
<aerodep_flx_cycle_yr  aer_model='bam'  >2000</aerodep_flx_cycle_yr>
<aerodep_flx_datapath  aer_model='mam'  >atm/cam/chem/trop_mam/aero</aerodep_flx_datapath>
<aerodep_flx_file      aer_model='mam'  >mam3_1.9x2.5_L30_2000clim_c130319.nc</aerodep_flx_file>
<aerodep_flx_type      aer_model='mam'  >CYCLICAL</aerodep_flx_type>
<aerodep_flx_cycle_yr  aer_model='mam'  >2000</aerodep_flx_cycle_yr>

<!-- Volcanic Aerosol Mass -->
<bndtvvolc>atm/cam/rad/VolcanicMass_1870-1999_64x1_L18_c040115.nc</bndtvvolc>

<!-- Tropopause climatology -->
<tropopause_climo_file>atm/cam/chem/trop_mozart/ub/clim_p_trop.nc</tropopause_climo_file>


<!-- Solar constant from Judith Lean via Caspar Ammann for 1990 or 2000 -->
<solar_const>1361.27</solar_const>
<solar_data_file                    >atm/cam/solar/solar_ave_sc19-sc23.c090810.nc</solar_data_file>
<solar_data_file chem="waccm_mozart"   >atm/cam/solar/spectral_irradiance_Lean_1610-2009_ann_c100405.nc</solar_data_file>
<solar_data_file chem="waccm_mozart_mam3">atm/cam/solar/spectral_irradiance_Lean_1610-2009_ann_c100405.nc</solar_data_file>
<solar_data_file chem="waccm_mozart_sulfur">atm/cam/solar/spectral_irradiance_Lean_1610-2009_ann_c100405.nc</solar_data_file>

<!-- GHG values for 2000 from ghg_hist_1850-2005_c090419.nc -->
<co2vmr>367.0e-6</co2vmr>
<ch4vmr>1760.0e-9</ch4vmr>
<n2ovmr>316.0e-9</n2ovmr>
<f11vmr>653.45e-12</f11vmr>
<f12vmr>535.0e-12</f12vmr>

<!-- Time-variant chemistry surface values -->
<bndtvghg>atm/cam/ggas/ghg_hist_1765-2005_c091218.nc</bndtvghg>
<flbc_file>atm/waccm/lb/LBC_1850-2100_1.9x2.5_REF2_za_c080114.nc</flbc_file>
<flbc_file chem="waccm_mozart_sulfur">atm/waccm/lb/LBC_1765-2005_1.9x2.5_CMIP5_za_c111110.nc</flbc_file>

<!-- Time-variant CO2 fossil fuel emissions -->
<!-- <co2flux_fuel_file  sim_year="1850-2000">atm/cam/ggas/co2flux_fossil_1751-2006-monthly_0.9x1.25_c20100204.nc</co2flux_fuel_file> -->
<co2flux_fuel_file  hgrid="ne4np4" npg="2">atm/cam/ggas/ne4pg2_eam_CO2-em-anthro_input4MIPs_emissions_CMIP_CEDS-2017-05-18_gr_175001-201412_c20201111.nc</co2flux_fuel_file>
<co2flux_fuel_file  hgrid="ne30np4" npg="2">atm/cam/ggas/ne30pg2_eam_CO2-em-anthro_input4MIPs_emissions_CMIP_CEDS-2017-05-18_gr_175001-201412_c20201111.nc</co2flux_fuel_file>
<ac_CO2_emis hgrid="ne4np4" npg="2">filelist_FUELBURN_hist_ne4pg2.txt</ac_CO2_emis>
<ac_CO2_emis hgrid="ne30np4" npg="2">filelist_FUELBURN_hist_ne30pg2.txt</ac_CO2_emis>
<aircraft_datapath>atm/cam/ggas/</aircraft_datapath>

<!-- DMS surface emissions -->
<bndtvdms          hgrid="64x128"   >atm/cam/scyc/DMS_emissions_64x128_c030722.nc</bndtvdms>

<!-- Ocean macromolecule concentrations for marine organic matter emissions -->
<mam_mom_specifier>'chla:CHL1','mpoly:TRUEPOLYC','mprot:TRUEPROTC','mlip:TRUELIPC'</mam_mom_specifier>
<mam_mom_filename>monthly_macromolecules_0.1deg_bilinear_latlon_year01_merge_date.nc</mam_mom_filename>
<mam_mom_datapath>atm/cam/chem/trop_mam/marine_BGC/</mam_mom_datapath>
<mam_mom_datatype>CYCLICAL</mam_mom_datatype>
<mam_mom_cycle_yr>1</mam_mom_cycle_yr>
<mam_mom_fixed_ymd>0</mam_mom_fixed_ymd>
<mam_mom_fixed_tod>0</mam_mom_fixed_tod>
<mam_mom_bubble_thickness>0.1e-6</mam_mom_bubble_thickness>
<mam_mom_mixing_state>0</mam_mom_mixing_state>
<mam_mom_parameterization>1</mam_mom_parameterization>

<!-- oxidant data for prognostic sulfur cycle -->
<bndtvoxid          hgrid="64x128"  >atm/cam/scyc/oxid_3d_64x128_L26_c030722.nc</bndtvoxid>

<!-- SOx surface emissions -->
<bndtvsox          hgrid="64x128"   >atm/cam/scyc/SOx_emissions_64x128_L2_c030722.nc</bndtvsox>

<!-- Greenhouse gas production/loss rates -->
<bndtvg>atm/cam/ggas/noaamisc.r8.nc</bndtvg>

<!-- WACCM_GHG H2O production/loss rates -->
<h2orates chem="waccm_ghg">atm/waccm/phot/xh2o_c080826.nc</h2orates>

<!-- Constituents for non-LTE calculations and heating rates below 200 nm -->
<waccm_forcing_datapath chem="waccm_ghg">atm/waccm/ub</waccm_forcing_datapath>
<waccm_forcing_file     chem="waccm_ghg">ghg_forcing_2000_c110321.nc</waccm_forcing_file>

<!-- Waccm electric field parameters -->
<efield_lflux_file >atm/waccm/efld/coeff_lflux.dat</efield_lflux_file>
<efield_hflux_file >atm/waccm/efld/coeff_hflux.dat</efield_hflux_file>
<efield_wei96_file >atm/waccm/efld/wei96.cofcnts</efield_wei96_file>

<!-- Waccm aurora and euv parameters -->
<euvacdat_file  >atm/waccm/phot/euvac.dat</euvacdat_file>
<photon_file    chem="waccm_mozart">atm/waccm/phot/photon_c101203.dat</photon_file>
<photon_file    chem="waccm_mozart_mam3">atm/waccm/phot/photon_c101203.dat</photon_file>
<photon_file    chem="waccm_mozart_sulfur">atm/waccm/phot/photon_c101203.dat</photon_file>
<electron_file  >atm/waccm/phot/electron.dat</electron_file>
<euvac_file     >atm/waccm/phot/euvac.nc</euvac_file>

<!-- Waccm solar variability parameters -->
<solar_parms_file                    >atm/waccm/phot/wasolar_ave.nc</solar_parms_file>
<solar_parms_file chem="waccm_ghg"   >atm/waccm/phot/wasolar.nc</solar_parms_file>
<solar_parms_file chem="waccm_mozart">atm/waccm/phot/wasolar.nc</solar_parms_file>
<solar_parms_file chem="waccm_mozart_sulfur">atm/waccm/phot/wasolar.nc</solar_parms_file>
<solar_parms_file chem="waccm_mozart_mam3">atm/waccm/phot/wasolar.nc</solar_parms_file>

<!-- Gravity wave settings for WACCM -->
<effgw_oro>0.125D0</effgw_oro>

<effgw_cm>1.D0</effgw_cm>
<frontgfc            >1.25D-15</frontgfc>
<frontgfc hgrid="4x5">7.5D-16</frontgfc>
<taubgnd             >1.5D-3</taubgnd>
<taubgnd  hgrid="4x5">1.0D-3</taubgnd>

<effgw_beres>0.1D0</effgw_beres>

<!-- Changes to default gravity wave settings for 60 layer CAM -->
<effgw_beres nlev="60">0.55D0</effgw_beres>
<effgw_oro   nlev="60">0.0625D0</effgw_oro>

<!-- Beres scheme gravity wave file -->
<gw_drag_file>atm/waccm/gw/newmfspectra40_dc25.nc</gw_drag_file>

<!-- Waccm-x runtime option -->
<waccmx_opt           >off</waccmx_opt>
<waccmx_opt waccmx="1">neutral</waccmx_opt>

<!-- For MEGAN VOCs -->
<megan_factors_file>atm/cam/chem/trop_mozart/emis/megan21_emis_factors_c20130304.nc</megan_factors_file>

<!-- Airplane emissions -->
<airpl_emis_file>atm/cam/chem/trop_mozart/emis/emissions.aircraft.T42LR.nc</airpl_emis_file>
<no2_aircraft_emis_file>atm/cam/chem/1850-2000_emis/IPCC_emissions_aircraft_NO2_1850-2000_1.9x2.5_c090729.nc</no2_aircraft_emis_file>
<bc_aircraft_emis_file>atm/cam/chem/1850-2000_emis/IPCC_emissions_aircraft_BC_1850-2000_1.9x2.5.c090729.nc</bc_aircraft_emis_file>

<co_aircraft_emis  >atm/cam/chem/trop_mozart/emis/extfrc.CO.1.9x2.5_c101206.nc</co_aircraft_emis>
<no_aircraft_emis  >atm/cam/chem/trop_mozart/emis/extfrc.NO.1.9x2.5_c101206.nc</no_aircraft_emis>
<so2_aircraft_emis >atm/cam/chem/trop_mozart/emis/extfrc.SO2.1.9x2.5_c101206.nc</so2_aircraft_emis>

<!-- Trop chem emissions (default emis files) -->
<bigalk_emis_file      >atm/cam/chem/emis/1992-2010/emissions.BIGALK.surface.1.9x2.5_c110426.nc</bigalk_emis_file>
<bigene_emis_file      >atm/cam/chem/emis/1992-2010/emissions.BIGENE.surface.1.9x2.5_c110426.nc</bigene_emis_file>
<c10h16_emis_file      >atm/cam/chem/emis/1992-2010/emissions.C10H16.surface.1.9x2.5_c110426.nc</c10h16_emis_file>
<c2h2_emis_file        >atm/cam/chem/emis/1992-2010/emissions.C2H2.surface.1.9x2.5_c110426.nc</c2h2_emis_file>
<c2h4_emis_file        >atm/cam/chem/emis/1992-2010/emissions.C2H4.surface.1.9x2.5_c110426.nc</c2h4_emis_file>
<c2h5oh_emis_file      >atm/cam/chem/emis/1992-2010/emissions.C2H5OH.surface.1.9x2.5_c110426.nc</c2h5oh_emis_file>
<c2h6_emis_file        >atm/cam/chem/emis/1992-2010/emissions.C2H6.surface.1.9x2.5_c110426.nc</c2h6_emis_file>
<c3h6_emis_file        >atm/cam/chem/emis/1992-2010/emissions.C3H6.surface.1.9x2.5_c110426.nc</c3h6_emis_file>
<c3h8_emis_file        >atm/cam/chem/emis/1992-2010/emissions.C3H8.surface.1.9x2.5_c110426.nc</c3h8_emis_file>
<cb1_emis_file         >atm/cam/chem/emis/1992-2010/emissions.CB1.surface.1.9x2.5_c110426.nc</cb1_emis_file>
<cb2_emis_file         >atm/cam/chem/emis/1992-2010/emissions.CB2.surface.1.9x2.5_c110426.nc</cb2_emis_file>
<ch2o_emis_file        >atm/cam/chem/emis/1992-2010/emissions.CH2O.surface.1.9x2.5_c110426.nc</ch2o_emis_file>
<ch3cho_emis_file      >atm/cam/chem/emis/1992-2010/emissions.CH3CHO.surface.1.9x2.5_c110426.nc</ch3cho_emis_file>
<ch3cn_emis_file       >atm/cam/chem/emis/1992-2010/emissions.CH3CN.surface.1.9x2.5_c110426.nc</ch3cn_emis_file>
<ch3coch3_emis_file    >atm/cam/chem/emis/1992-2010/emissions.CH3COCH3.surface.1.9x2.5_c110426.nc</ch3coch3_emis_file>
<acetone_emis_file     >atm/cam/chem/emis/1992-2010/emissions.CH3COCH3.surface.1.9x2.5_c110426.nc</acetone_emis_file>
<ch3cooh_emis_file     >atm/cam/chem/emis/1992-2010/emissions.CH3COOH.surface.1.9x2.5_c110426.nc</ch3cooh_emis_file>
<ch3oh_emis_file       >atm/cam/chem/emis/1992-2010/emissions.CH3OH.surface.1.9x2.5_c110426.nc</ch3oh_emis_file>
<co_emis_file          >atm/cam/chem/emis/1992-2010/emissions.CO.surface.1.9x2.5_c110426.nc</co_emis_file>
<dms_emis_file         >atm/cam/chem/emis/1992-2010/emissions.DMS.surface.1.9x2.5_c110426.nc</dms_emis_file>
<hcn_emis_file         >atm/cam/chem/emis/1992-2010/emissions.HCN.surface.1.9x2.5_c110426.nc</hcn_emis_file>
<hcooh_emis_file       >atm/cam/chem/emis/1992-2010/emissions.HCOOH.surface.1.9x2.5_c110426.nc</hcooh_emis_file>
<isop_emis_file        >atm/cam/chem/emis/1992-2010/emissions.ISOP.surface.1.9x2.5_c110426.nc</isop_emis_file>
<mek_emis_file         >atm/cam/chem/emis/1992-2010/emissions.MEK.surface.1.9x2.5_c110426.nc</mek_emis_file>
<nh3_emis_file         >atm/cam/chem/emis/1992-2010/emissions.NH3.surface.1.9x2.5_c110426.nc</nh3_emis_file>
<no_emis_file          >atm/cam/chem/emis/1992-2010/emissions.NO.surface.1.9x2.5_c110426.nc</no_emis_file>
<nox_emis_file         >atm/cam/chem/emis/1992-2010/emissions.NO.surface.1.9x2.5_c110426.nc</nox_emis_file>
<oc1_emis_file         >atm/cam/chem/emis/1992-2010/emissions.OC1.surface.1.9x2.5_c110426.nc</oc1_emis_file>
<oc2_emis_file         >atm/cam/chem/emis/1992-2010/emissions.OC1.surface.1.9x2.5_c110426.nc</oc2_emis_file>
<so2_emis_file         >atm/cam/chem/emis/1992-2010/emissions.SO2.surface.1.9x2.5_c110426.nc</so2_emis_file>
<toluene_emis_file     >atm/cam/chem/emis/1992-2010/emissions.TOLUENE.surface.1.9x2.5_c110426.nc</toluene_emis_file>
<soa_benzene_emis_file >atm/cam/chem/emis/1992-2010/emissions.SOA_BENZENE.surface.1.9x2.5_c120313.nc</soa_benzene_emis_file>
<soa_xylene_emis_file  >atm/cam/chem/emis/1992-2010/emissions.SOA_XYLENE.surface.1.9x2.5_c120313.nc</soa_xylene_emis_file>
<soa_toluene_emis_file >atm/cam/chem/emis/1992-2010/emissions.SOA_TOLUENE.surface.1.9x2.5_c120313.nc</soa_toluene_emis_file>
<benzene_emis_file     >atm/cam/chem/2000_emis/IPCC_emissions_houw_BENZENE_2000_1.9x2.5_c120227.nc</benzene_emis_file>
<xylene_emis_file      >atm/cam/chem/2000_emis/IPCC_emissions_houw_XYLENE_2000_1.9x2.5_c120227.nc</xylene_emis_file>

<!-- WACCM emissions -->
<nox_emis_file  chem="waccm_mozart">atm/cam/chem/1850-2000_emis/IPCC_emissions_houw_NOx_1850-2000_1.9x2.5.c090728.nc</nox_emis_file>
<co_emis_file   chem="waccm_mozart">atm/cam/chem/1850-2000_emis/IPCC_emissions_houw_CO_1850-2000_1.9x2.5.c090728.nc</co_emis_file>
<ch2o_emis_file chem="waccm_mozart">atm/cam/chem/1850-2000_emis/IPCC_emissions_houw_CH2O_1850-2000_1.9x2.5.c090728.nc</ch2o_emis_file>
<so2_emis_file  chem="waccm_mozart">atm/cam/chem/1850-2000_emis/IPCC_emissions_houw_SO2_1850-2000_1.9x2.5.c090522.nc</so2_emis_file> 

<nox_emis_file  chem="waccm_mozart_mam3">atm/cam/chem/emis/1992-2010/emissions.NO.surface.1.9x2.5_c110426.nc</nox_emis_file>
<co_emis_file   chem="waccm_mozart_mam3">atm/cam/chem/emis/1992-2010/emissions.CO.surface.1.9x2.5_c110426.nc</co_emis_file>
<ch2o_emis_file chem="waccm_mozart_mam3">atm/cam/chem/emis/1992-2010/emissions.CH2O.surface.1.9x2.5_c110426.nc</ch2o_emis_file>
<dms_emis_file	chem="waccm_mozart_mam3">atm/cam/chem/trop_mozart_aero/emis/aerocom_mam3_dms_surf_2000_c120315.nc</dms_emis_file>
<so2_emis_file	chem="waccm_mozart_mam3">atm/cam/chem/trop_mozart_aero/emis/ar5_mam3_so2_surf_2000_c120315.nc</so2_emis_file>

<nox_emis_file  chem="waccm_mozart_sulfur">atm/cam/chem/1850-2000_emis/IPCC_emissions_houw_NOx_1850-2000_1.9x2.5.c090728.nc</nox_emis_file>
<co_emis_file   chem="waccm_mozart_sulfur">atm/cam/chem/1850-2000_emis/IPCC_emissions_houw_CO_1850-2000_1.9x2.5.c090728.nc</co_emis_file>
<ch2o_emis_file chem="waccm_mozart_sulfur">atm/cam/chem/1850-2000_emis/IPCC_emissions_houw_CH2O_1850-2000_1.9x2.5.c090728.nc</ch2o_emis_file>
<so2_emis_file  chem="waccm_mozart_sulfur">atm/cam/chem/1850-2000_emis/IPCC_emissions_houw_SO2_1850-2000_1.9x2.5.c090522.nc</so2_emis_file> 

<!-- super_fast Chemistry emissions -->
<ch2o_emis_file	   chem="super_fast_llnl">atm/cam/chem/trop_mozart/emis/emissions.CH2O.surface.T42LR.nc</ch2o_emis_file>
<co_emis_file      chem="super_fast_llnl">atm/cam/chem/trop_mozart/emis/emissions.CO.surface.T42LR.nc</co_emis_file>
<dms_emis_file     chem="super_fast_llnl">atm/cam/chem/trop_mozart/emis/emissions.DMS.surface.T42LR.nc</dms_emis_file>
<nox_emis_file     chem="super_fast_llnl">atm/cam/chem/trop_mozart/emis/emissions.NO.surface.T42LR.nc</nox_emis_file>
<so2_emis_file     chem="super_fast_llnl">atm/cam/chem/trop_mozart/emis/emissions.SO2.surface.T42LR.nc</so2_emis_file>
<isop_emis_file    chem="super_fast_llnl">atm/cam/chem/trop_mozart/emis/emissions.ISOP.surface.T42LR.nc</isop_emis_file>

<!-- BAM and MAM aerosol emissions -->
<dms_emis_bam      >atm/cam/chem/trop_mozart_aero/emis/aerocom_DMS_2000.c080417.nc</dms_emis_bam>
<cb1_emis_bam      >atm/cam/chem/trop_mozart_aero/emis/aerocom_CB1_2000.c080807.nc</cb1_emis_bam>
<oc1_emis_bam      >atm/cam/chem/trop_mozart_aero/emis/aerocom_OC1_2000.nosoa.c080807.nc</oc1_emis_bam>
<so2_emis_bam      >atm/cam/chem/trop_mozart_aero/emis/aerocom_SO2_surface_2000.c080807.nc</so2_emis_bam>
<so4_emis_bam      >atm/cam/chem/trop_mozart_aero/emis/aerocom_SO4_surface_2000.c080807.nc</so4_emis_bam>

<so2_vrt_emis_file >atm/cam/chem/trop_mozart_aero/emis/aerocom_SO2_vertical_2000.c080807.nc</so2_vrt_emis_file>
<so4_vrt_emis_file >atm/cam/chem/trop_mozart_aero/emis/aerocom_SO4_vertical_2000.c080807.nc</so4_vrt_emis_file>

<!-- modal aerosol emissions -->
<nh3_emis_file     ver="mam">atm/cam/chem/trop_mozart_aero/emis/emis_NH3_2000_c111014.nc</nh3_emis_file>
<dms_emis_file	   ver="mam">atm/cam/chem/trop_mozart_aero/emis/aerocom_mam3_dms_surf_2000_c120315.nc</dms_emis_file>
<so2_emis_file	   ver="mam">atm/cam/chem/trop_mozart_aero/emis/ar5_mam3_so2_surf_2000_c120315.nc</so2_emis_file>
<soag_emis_file	   ver="mam">atm/cam/chem/trop_mozart_aero/emis/ar5_mam3_soag_1.5_surf_2000_c130422.nc</soag_emis_file>
<bc_a1_emis_file   ver="mam">atm/cam/chem/trop_mozart_aero/emis/ar5_mam3_bc_surf_2000_c120315.nc</bc_a1_emis_file>
<bc_a3_emis_file   ver="mam">atm/cam/chem/trop_mozart_aero/emis/ar5_mam3_bc_surf_2000_c120315.nc</bc_a3_emis_file>
<bc_a4_emis_file   ver="mam">atm/cam/chem/trop_mozart_aero/emis/ar5_mam3_bc_surf_2000_c120315.nc</bc_a4_emis_file>
<pom_a1_emis_file  ver="mam">atm/cam/chem/trop_mozart_aero/emis/ar5_mam3_pom_surf_2000_c130422.nc</pom_a1_emis_file>
<pom_a3_emis_file  ver="mam">atm/cam/chem/trop_mozart_aero/emis/ar5_mam3_pom_surf_2000_c130422.nc</pom_a3_emis_file>
<pom_a4_emis_file  ver="mam">atm/cam/chem/trop_mozart_aero/emis/ar5_mam3_pom_surf_2000_c130422.nc</pom_a4_emis_file>
<so4_a1_emis_file  ver="mam">atm/cam/chem/trop_mozart_aero/emis/ar5_mam3_so4_a1_surf_2000_c120315.nc</so4_a1_emis_file>
<so4_a2_emis_file  ver="mam">atm/cam/chem/trop_mozart_aero/emis/ar5_mam3_so4_a2_surf_2000_c120315.nc</so4_a2_emis_file>
<num_a1_emis_file  ver="mam">atm/cam/chem/trop_mozart_aero/emis/ar5_mam3_num_a1_surf_2000_c120315.nc</num_a1_emis_file>
<num_a2_emis_file  ver="mam">atm/cam/chem/trop_mozart_aero/emis/ar5_mam3_num_a2_surf_2000_c120315.nc</num_a2_emis_file>

<so2_ext_file      ver="mam">atm/cam/chem/trop_mozart_aero/emis/ar5_mam3_so2_elev_2000_c120315.nc </so2_ext_file>
<so4_a1_ext_file   ver="mam">atm/cam/chem/trop_mozart_aero/emis/ar5_mam3_so4_a1_elev_2000_c120315.nc</so4_a1_ext_file>
<so4_a2_ext_file   ver="mam">atm/cam/chem/trop_mozart_aero/emis/ar5_mam3_so4_a2_elev_2000_c120315.nc</so4_a2_ext_file>
<num_a1_ext_file   ver="mam">atm/cam/chem/trop_mozart_aero/emis/ar5_mam3_num_a1_elev_2000_c120315.nc</num_a1_ext_file>
<num_a2_ext_file   ver="mam">atm/cam/chem/trop_mozart_aero/emis/ar5_mam3_num_a2_elev_2000_c120315.nc</num_a2_ext_file>
<pom_a1_ext_file   ver="mam">atm/cam/chem/trop_mozart_aero/emis/ar5_mam3_pom_elev_2000_c130422.nc </pom_a1_ext_file>
<pom_a3_ext_file   ver="mam">atm/cam/chem/trop_mozart_aero/emis/ar5_mam3_pom_elev_2000_c130422.nc </pom_a3_ext_file>
<pom_a4_ext_file   ver="mam">atm/cam/chem/trop_mozart_aero/emis/ar5_mam3_pom_elev_2000_c130422.nc </pom_a4_ext_file>
<bc_a1_ext_file    ver="mam">atm/cam/chem/trop_mozart_aero/emis/ar5_mam3_bc_elev_2000_c120315.nc </bc_a1_ext_file>
<bc_a3_ext_file    ver="mam">atm/cam/chem/trop_mozart_aero/emis/ar5_mam3_bc_elev_2000_c120315.nc </bc_a3_ext_file>
<bc_a4_ext_file    ver="mam">atm/cam/chem/trop_mozart_aero/emis/ar5_mam3_bc_elev_2000_c120315.nc </bc_a4_ext_file>

<mam7_num_a1_emis_file >atm/cam/chem/trop_mozart_aero/emis/ar5_mam7_num_a1_surf_2000_c120716.nc</mam7_num_a1_emis_file>
<mam7_num_a3_emis_file >atm/cam/chem/trop_mozart_aero/emis/ar5_mam7_num_a3_surf_2000_c120716.nc</mam7_num_a3_emis_file>
<mam7_num_a1_ext_file  >atm/cam/chem/trop_mozart_aero/emis/ar5_mam7_num_a1_elev_2000_c120716.nc</mam7_num_a1_ext_file>
<mam7_num_a3_ext_file  >atm/cam/chem/trop_mozart_aero/emis/ar5_mam7_num_a3_elev_2000_c120716.nc</mam7_num_a3_ext_file>

<!-- prescribed oxidants for prognostic aerosol chemistry -->
<tracer_cnst_file     ver="fixed_ox">oxid_1.9x2.5_L26_1850-2005_c091123.nc</tracer_cnst_file>
<tracer_cnst_datapath ver="fixed_ox">atm/cam/chem/trop_mozart_aero/oxid</tracer_cnst_datapath>
<tracer_cnst_type     ver="fixed_ox">CYCLICAL</tracer_cnst_type>
<tracer_cnst_cycle_yr ver="fixed_ox">2000</tracer_cnst_cycle_yr>
<tracer_cnst_filelist ver="fixed_ox">oxid_1.9x2.5_L26_clim_list.c090805.txt</tracer_cnst_filelist>

<!-- prescribed methane  -->
<tracer_cnst_file     ver="fixed_ch4">CH4_1990-1999_clim_c090605.nc</tracer_cnst_file>
<tracer_cnst_filelist ver="fixed_ch4">filelist_c090605.txt</tracer_cnst_filelist>
<tracer_cnst_datapath ver="fixed_ch4">atm/cam/chem/methane</tracer_cnst_datapath>
<tracer_cnst_type     ver="fixed_ch4">CYCLICAL</tracer_cnst_type>
<tracer_cnst_cycle_yr ver="fixed_ch4">1995</tracer_cnst_cycle_yr>

<prescribed_ghg_file      ver="fixed_ch4">CH4_1990-1999_clim_c090605.nc</prescribed_ghg_file>
<prescribed_ghg_filelist  ver="fixed_ch4">filelist_c090605.txt</prescribed_ghg_filelist>
<prescribed_ghg_datapath  ver="fixed_ch4">atm/cam/chem/methane</prescribed_ghg_datapath>
<prescribed_ghg_type      ver="fixed_ch4">CYCLICAL</prescribed_ghg_type>
<prescribed_ghg_cycle_yr  ver="fixed_ch4">1995</prescribed_ghg_cycle_yr>

<!-- SAD data -->
<sad_file>atm/waccm/sulf/SAD_SULF_1950-2011_1.9x2.5_c130102.nc</sad_file>

<!-- sulfate data -->
<sulf_file>atm/waccm/sulf/sulfate.ar5_camchem_c130304.nc</sulf_file>

<!-- dry deposition method -->
<drydep_method                 >xactive_lnd</drydep_method>
<drydep_method chem="trop_mam3">xactive_atm</drydep_method>
<drydep_method chem="trop_mam4">xactive_atm</drydep_method>
<drydep_method chem="trop_mam4_resus">xactive_atm</drydep_method>
<drydep_method chem="trop_mam4_resus_soag">xactive_atm</drydep_method>
<drydep_method chem="trop_mam4_resus_mom">xactive_atm</drydep_method>
<drydep_method chem="trop_mam4_mom">xactive_atm</drydep_method>
<drydep_method chem="trop_mam7">xactive_atm</drydep_method>
<drydep_method chem="trop_mam9">xactive_atm</drydep_method>
<drydep_method chem="linoz_mam3">xactive_atm</drydep_method>
<drydep_method chem="linoz_mam4_resus">xactive_atm</drydep_method>
<drydep_method chem="linoz_mam4_resus_soag">xactive_atm</drydep_method>
<drydep_method chem="linoz_mam4_resus_mom">xactive_atm</drydep_method>
<drydep_method chem="linoz_mam4_resus_mom_soag">xactive_atm</drydep_method>
<drydep_method chem="superfast_mam4_resus_mom_soag">xactive_atm</drydep_method>
<drydep_method chem="waccm_mozart_mam3">xactive_atm</drydep_method>

<!-- Dry Dep surface data file needed by prognostic MAM on unstructured grid only. -->
<drydep_srf_file hgrid="ne4np4"  >atm/cam/chem/trop_mam/atmsrf_ne4np4_c151204.nc</drydep_srf_file>
<drydep_srf_file hgrid="ne4np4" npg="2">atm/cam/chem/trop_mam/atmsrf_ne4pg2_200527.nc</drydep_srf_file>
<drydep_srf_file hgrid="ne11np4" >atm/cam/chem/trop_mam/atmsrf_ne11np4_c151204.nc</drydep_srf_file>
<drydep_srf_file hgrid="ne16np4" >atm/cam/chem/trop_mam/atmsrf_ne16np4_110920.nc</drydep_srf_file>
<drydep_srf_file hgrid="ne16np4" npg="2">atm/cam/chem/trop_mam/atmsrf_ne16pg2_200527.nc</drydep_srf_file>
<drydep_srf_file hgrid="ne30np4" npg="0">atm/cam/chem/trop_mam/atmsrf_ne30np4_110920.nc</drydep_srf_file>
<drydep_srf_file hgrid="ne30np4" npg="2">atm/cam/chem/trop_mam/atmsrf_ne30pg2_200129.nc</drydep_srf_file>
<drydep_srf_file hgrid="ne30np4" npg="3">atm/cam/chem/trop_mam/atmsrf_ne30pg3_200501.nc</drydep_srf_file>
<drydep_srf_file hgrid="ne30np4" npg="4">atm/cam/chem/trop_mam/atmsrf_ne30pg4_200501.nc</drydep_srf_file>
<drydep_srf_file hgrid="ne45np4" npg="2">atm/cam/chem/trop_mam/atmsrf_ne45pg2_200527.nc</drydep_srf_file>
<drydep_srf_file hgrid="ne60np4" >atm/cam/chem/trop_mam/atmsrf_ne60np4_110920.nc</drydep_srf_file>
<drydep_srf_file hgrid="ne120np4">atm/cam/chem/trop_mam/atmsrf_ne120np4_110920.nc</drydep_srf_file>
<drydep_srf_file hgrid="ne240np4">atm/cam/chem/trop_mam/atmsrf_ne240np4_110920.nc</drydep_srf_file>
<drydep_srf_file hgrid="ne512np4">atm/cam/chem/trop_mam/atmsrf_ne512np4_interp_20190409.nc</drydep_srf_file>
<drydep_srf_file hgrid="ne1024np4">atm/cam/chem/trop_mam/atmsrf_ne1024np4_20190621.nc</drydep_srf_file>
<drydep_srf_file hgrid="ne120np4"  npg="2">atm/cam/chem/trop_mam/atmsrf_ne120pg2_200511.nc</drydep_srf_file>
<drydep_srf_file hgrid="ne256np4"  npg="2">atm/cam/chem/trop_mam/atmsrf_ne256pg2_200212.nc</drydep_srf_file>
<drydep_srf_file hgrid="ne512np4"  npg="2">atm/cam/chem/trop_mam/atmsrf_ne512pg2_200212.nc</drydep_srf_file>
<drydep_srf_file hgrid="ne1024np4" npg="2">atm/cam/chem/trop_mam/atmsrf_ne1024pg2_200212.nc</drydep_srf_file>

<drydep_srf_file hgrid="ne0np4_arm_x8v3_lowcon">atm/cam/chem/trop_mam/atmsrf_armx8v3.nc</drydep_srf_file>
<drydep_srf_file hgrid="ne0np4_conus_x4v1_lowcon" >atm/cam/chem/trop_mam/atmsrf_conusx4v1.nc</drydep_srf_file>
<drydep_srf_file hgrid="ne0np4_conus_x4v1_lowcon" npg="2" >atm/cam/chem/trop_mam/atmsrf_conusx4v1pg2_20020609.nc</drydep_srf_file>
<drydep_srf_file hgrid="ne0np4_northamericax4v1">atm/cam/chem/trop_mam/atmsrf_northamericax4v1np4_20191023.nc</drydep_srf_file>
<drydep_srf_file hgrid="ne0np4_northamericax4v1" npg="2">atm/cam/chem/trop_mam/atmsrf_northamericax4v1pg2_20020209.nc</drydep_srf_file>
<drydep_srf_file hgrid="ne0np4_antarcticax4v1">atm/cam/chem/trop_mam/atmsrf_antarcticax4v1np4_20191127.nc</drydep_srf_file>
<drydep_srf_file hgrid="ne0np4_antarcticax4v1" npg="2">atm/cam/chem/trop_mam/atmsrf_antarcticax4v1pg2_20020925.nc</drydep_srf_file>
<drydep_srf_file hgrid="ne0np4_arcticx4v1"     npg="2">atm/cam/chem/trop_mam/atmsrf_arcticx4v1pg2_20210512.nc</drydep_srf_file>
<drydep_srf_file hgrid="ne0np4_svalbard_x8v1_lowcon">atm/cam/chem/trop_mam/atmsrf_svalbardx8v1.nc</drydep_srf_file>
<drydep_srf_file hgrid="ne0np4_sooberingoa_x4x8v1_lowcon">atm/cam/chem/trop_mam/atmsrf_sooberingoax4x8v1.nc</drydep_srf_file>
<drydep_srf_file hgrid="ne0np4_twpx4v1">atm/cam/chem/trop_mam/atmsrf_twpx4v1_170629.nc</drydep_srf_file>
<!-- NOTE: ENA dry deposition file interpolated from existing rather than created new -->
<drydep_srf_file hgrid="ne0np4_enax4v1">atm/cam/chem/trop_mam/atmsrf_enax4v1_170517.nc</drydep_srf_file>

<!-- depvel data -->
<depvel_file    >atm/cam/chem/trop_mozart/dvel/depvel_monthly.nc</depvel_file>
<depvel_lnd_file>atm/cam/chem/trop_mozart/dvel/regrid_vegetation.nc</depvel_lnd_file>
<clim_soilw_file>atm/cam/chem/trop_mozart/dvel/clim_soilw.nc</clim_soilw_file>
<season_wes_file>atm/cam/chem/trop_mozart/dvel/season_wes.nc</season_wes_file>

<!-- photolysis inputs -->
<xs_coef_file>atm/waccm/phot/effxstex.txt</xs_coef_file>
<tuv_xsect_file>atm/cam/chem/trop_mozart/phot/tuv_xsect.nc</tuv_xsect_file>
<o2_xsect_file>atm/cam/chem/trop_mozart/phot/o2src.nc</o2_xsect_file>
<xs_short_file>atm/waccm/phot/xs_short_jpl10_c130206.nc</xs_short_file>
<xs_long_file >atm/waccm/phot/temp_prs_GT200nm_JPL10_c130206.nc</xs_long_file>
<xs_short_file chem="trop_mam3">atm/waccm/phot/xs_short_jpl06_c080930.nc</xs_short_file>
<xs_long_file  chem="trop_mam3">atm/waccm/phot/temp_prs_GT200nm_jpl06_c080930.nc</xs_long_file>
<xs_short_file chem="linoz_mam3">atm/waccm/phot/xs_short_jpl06_c080930.nc</xs_short_file>
<xs_long_file  chem="linoz_mam3">atm/waccm/phot/temp_prs_GT200nm_jpl06_c080930.nc</xs_long_file>
<rsf_file                     >atm/waccm/phot/RSF_GT200nm_v3.0_c080811.nc</rsf_file>
<exo_coldens_file>atm/cam/chem/trop_mozart/phot/exo_coldens.nc</exo_coldens_file>

<!-- WACCM Upper boundary conditions -->
<tgcm_ubc_file>atm/waccm/ub/tgcm_ubc_1993_c100204.nc</tgcm_ubc_file>
<snoe_ubc_file>atm/waccm/ub/snoe_eof.nc</snoe_ubc_file>

<!-- Boundary data for Tropopheric Chemistry -->
<fstrat_file    >atm/cam/chem/trop_mozart/ub/ubvals_b40.20th.track1_1996-2005_c110315.nc</fstrat_file>
<linoz_data_path>atm/cam/chem/trop_mozart/ub</linoz_data_path>
<linoz_data_file>linoz2004_2006jpl_c081216.nc</linoz_data_file>
<chlorine_loading_file>atm/cam/chem/trop_mozart/ub/EESC_1850-2100_c090603.nc</chlorine_loading_file>

<!-- Fossil fuel carbon aerosol surface emissions-->
  <!-- standard 4 species carbon --> 
<caer_emis          hgrid="64x128"  >atm/cam/rad/carbon_penner_cooke_doubled_64x128_c021120.nc</caer_emis>
<caer_emis          hgrid="32x64"   >atm/cam/rad/carbon_penner_cooke_doubled_32x64_c021120.nc</caer_emis>
<caer_emis dyn="fv" hgrid="4x5"     >atm/cam/rad/carbon_penner_cooke_doubled_4x5_c021120.nc</caer_emis>
  <!-- 'alternative' 16 species carbon from Tami Bond. --> 
<caer_emis          hgrid="64x128" nspecies="16" >atm/cam/rad/ftbc-btbc-oct03-64x128_c050929.nc</caer_emis>


<!-- soil erodibility factors -->
<soil_erod_file                  >atm/cam/dst/dst_1.9x2.5_c090203.nc</soil_erod_file>
<!-- Maintain FV 1-deg version since production model tuned with it. -->
<soil_erod_file  hgrid="0.9x1.25">atm/cam/dst/dst_0.9x1.25_c100121.nc</soil_erod_file>
<!-- Use some special files at low resolutions for backwards compatibility only -->
<soil_erod_file  hgrid="64x128"  >atm/cam/dst/dst_64x128_c090203.nc</soil_erod_file>


<!-- Turbulent Mountain Stress -->
<do_tms                                                     > .false. </do_tms>
<do_tms    hgrid="48x96"                                    > .true.  </do_tms>
<do_tms                   chem="waccm_mozart"               > .true.  </do_tms>
<do_tms                   chem="waccm_mozart_sulfur"        > .true.  </do_tms>
<do_tms                   chem="waccm_ghg"                  > .true.  </do_tms>
<do_tms                                       phys="cam5"   > .true.  </do_tms>

<tms_z0fac                                                  > 0.075D0 </tms_z0fac>
<tms_z0fac hgrid="48x96"                                    > 0.100D0 </tms_z0fac>
<tms_z0fac                chem="waccm_mozart"               > 0.100D0 </tms_z0fac>
<tms_z0fac                chem="waccm_mozart_sulfur"        > 0.100D0 </tms_z0fac>
<tms_z0fac                chem="waccm_ghg"                  > 0.100D0 </tms_z0fac>

<tms_orocnst                                                > 1.0D0   </tms_orocnst>

<!-- Implicit Turbulent Surface Stress -->
<do_iss                 > .false. </do_iss>
<do_iss phys="default"      > .true.  </do_iss>

<!-- Use convective water in radiation calculation -->
<conv_water_in_rad                 > 0 </conv_water_in_rad>
<conv_water_in_rad phys="default"      > 1 </conv_water_in_rad>

<conv_water_frac_limit            > 0.01d0  </conv_water_frac_limit>

<!-- CLUBB_SGS -->
<do_clubb_sgs                > .false. </do_clubb_sgs>
<do_clubb_sgs  clubb_sgs="1" > .true.  </do_clubb_sgs>

<!-- SHOC_SGS -->
<do_shoc_sgs                 > .false. </do_shoc_sgs>
<do_shoc_sgs   shoc_sgs="1"  > .true. </do_shoc_sgs>
<shoc_timestep               > -1 </shoc_timestep>
<shoc_thl2tune               > 1.0D0 </shoc_thl2tune>
<shoc_qw2tune                > 1.0D0 </shoc_qw2tune>
<shoc_qwthl2tune             > 1.0D0 </shoc_qwthl2tune>
<shoc_w2tune                 > 1.0D0 </shoc_w2tune>
<shoc_length_fac             > 0.5D0 </shoc_length_fac>
<shoc_c_diag_3rd_mom         > 7.0D0 </shoc_c_diag_3rd_mom>
<shoc_lambda_low             > 0.001D0 </shoc_lambda_low>
<shoc_lambda_high            > 0.04D0 </shoc_lambda_high>
<shoc_lambda_slope           > 2.65D0 </shoc_lambda_slope>
<shoc_lambda_thresh          > 0.02D0 </shoc_lambda_thresh>
<shoc_Ckh                    > 0.1D0 </shoc_Ckh>
<shoc_Ckm                    > 0.1D0 </shoc_Ckm>
<shoc_Ckh_s_min              > 0.1D0 </shoc_Ckh_s_min>
<shoc_Ckm_s_min              > 0.1D0 </shoc_Ckm_s_min>
<shoc_Ckh_s_max              > 0.1D0 </shoc_Ckh_s_max>
<shoc_Ckm_s_max              > 0.1D0 </shoc_Ckm_s_max>

<!-- CLUBB options -->
<clubb_rainevap_turb                              > .false. </clubb_rainevap_turb>
<clubb_rainevap_turb microphys="mg2" clubb_sgs="1"> .false.  </clubb_rainevap_turb>
<clubb_rainevap_turb microphys="p3"  clubb_sgs="1"> .false.  </clubb_rainevap_turb>
<clubb_cloudtop_cooling                           > .false. </clubb_cloudtop_cooling>
<clubb_expldiff                                   > .false. </clubb_expldiff>
<clubb_expldiff     clubb_sgs="1"                 > .true.  </clubb_expldiff>
<clubb_stabcorrect                                > .false. </clubb_stabcorrect>
<clubb_timestep                                   > 300.0D0 </clubb_timestep>
<clubb_rnevap_effic                               > 1.2D0   </clubb_rnevap_effic>
<clubb_liq_deep                                   > 8.e-6   </clubb_liq_deep>
<clubb_liq_sh                                     > 10.e-6  </clubb_liq_sh>
<clubb_ice_deep                                   > 25.e-6  </clubb_ice_deep>
<clubb_ice_sh                                     > 50.e-6  </clubb_ice_sh>
<clubb_tk1                                        > 268.15D0  </clubb_tk1>
<clubb_tk2                                        > 238.15D0  </clubb_tk2>
<clubb_wpxp_L_thresh                              > 60.0D0   </clubb_wpxp_L_thresh>
<relvar_fix                                       > .false.  </relvar_fix>      
<clubb_use_sgv                                    > .false. </clubb_use_sgv>
<clubb_vert_avg_closure                           > .true.  </clubb_vert_avg_closure>
<clubb_ipdf_call_placement                        > 1       </clubb_ipdf_call_placement>

<!-- CLUBB_history -->
<clubb_history               > .false. </clubb_history>
<clubb_rad_history           > .false. </clubb_rad_history>

<!-- MMF -->
<MMF_microphysics_scheme MMF_microphysics_scheme="sam1mom">sam1mom</MMF_microphysics_scheme>
<MMF_microphysics_scheme MMF_microphysics_scheme="m2005">m2005</MMF_microphysics_scheme>
<use_MMF                      > .false.</use_MMF>
<use_MMF    use_MMF="1"       > .true. </use_MMF>
<use_ECPP                     > .false.</use_ECPP>
<use_ECPP   use_ECPP="1"      > .true. </use_ECPP>
<use_MMF_VT                   > .false.</use_MMF_VT>
<use_MMF_VT use_MMF_VT="1"    > .true. </use_MMF_VT>
<MMF_VT_wn_max                > 0      </MMF_VT_wn_max>
<use_MMF_ESMT                 > .false.</use_MMF_ESMT>
<use_MMF_ESMT use_MMF_ESMT="1"> .true. </use_MMF_ESMT>

<MMF_orientation_angle yes3Dval=0 > 90.0 </MMF_orientation_angle>
<MMF_orientation_angle yes3Dval=1 >  0.0 </MMF_orientation_angle>

<do_aerocom_ind3                > .false. </do_aerocom_ind3>
<do_aerocom_ind3  aerocom_ind3="1" > .true.  </do_aerocom_ind3>

<!-- Microphysics scheme -->
<microp_scheme microphys="rk">   RK</microp_scheme>
<microp_scheme microphys="mg1">  MG</microp_scheme>
<microp_scheme microphys="mg1.5">MG</microp_scheme>
<microp_scheme microphys="mg2">  MG</microp_scheme>
<microp_scheme microphys="p3">   P3</microp_scheme>
<microp_scheme use_MMF="1">     off</microp_scheme>

<micro_mg_version     microphys="mg1">    1          </micro_mg_version>
<micro_mg_sub_version microphys="mg1">    0          </micro_mg_sub_version>
<micro_mg_num_steps   microphys="mg1">    1          </micro_mg_num_steps>
<micro_mg_dcs         microphys="mg1">    400.D-6    </micro_mg_dcs>
<ice_sed_ai           microphys="mg1">    700.0      </ice_sed_ai>
<micro_mg_accre_enhan_fac  microphys="mg1"> 1.0D0    </micro_mg_accre_enhan_fac>

<micro_mg_version     microphys="mg1.5">  1          </micro_mg_version>
<micro_mg_sub_version microphys="mg1.5">  5          </micro_mg_sub_version>
<micro_mg_num_steps   microphys="mg1.5">  2          </micro_mg_num_steps>
<micro_mg_dcs         microphys="mg1.5">  250.D-6    </micro_mg_dcs>
<ice_sed_ai           microphys="mg1.5">  700.0      </ice_sed_ai>
<micro_mg_accre_enhan_fac  microphys="mg1.5"> 1.0D0  </micro_mg_accre_enhan_fac>

<micro_mg_version     microphys="mg2">                                 2          </micro_mg_version>
<micro_mg_sub_version microphys="mg2">                                 0          </micro_mg_sub_version>
<micro_mg_num_steps   microphys="mg2">                                 2          </micro_mg_num_steps>
<micro_mg_num_steps   microphys="mg2" clubb_sgs="1">                   1          </micro_mg_num_steps>
<micro_mg_num_steps   microphys="mg2" shoc_sgs="1">                   1          </micro_mg_num_steps>
<micro_mg_dcs         microphys="mg2">                                 150.D-6    </micro_mg_dcs>
<micro_mg_dcs         microphys="mg2" clubb_sgs="1">                   195.D-6    </micro_mg_dcs>
<micro_mg_dcs         microphys="mg2" clubb_sgs="1" clubb_do_deep="1"> 195.D-6    </micro_mg_dcs>
<micro_mg_dcs         microphys="mg2" shoc_sgs="1">                   195.D-6    </micro_mg_dcs>
<ice_sed_ai           microphys="mg2">                                 700.0      </ice_sed_ai>
<micro_mg_accre_enhan_fac  microphys="mg2"> 1.0D0                                 </micro_mg_accre_enhan_fac>
<prc_coef1            microphys="mg2">  1350.0      </prc_coef1>
<prc_exp              microphys="mg2">  2.47        </prc_exp>
<prc_exp1             microphys="mg2">  -1.79       </prc_exp1>
<cld_sed              microphys="mg2">  1.0D0       </cld_sed>
<mg_prc_coeff_fix     microphys="mg2">  .false.     </mg_prc_coeff_fix>
<micro_nccons         microphys="mg2">  100.D6      </micro_nccons>
<micro_nicons         microphys="mg2">  0.1D6       </micro_nicons>
<micro_mincdnc        microphys="mg2">  -999.       </micro_mincdnc>

<!-- P3 specific namelist variables -->
<micro_p3_lookup_dir	    > atm/scream/tables </micro_p3_lookup_dir>
<micro_p3_tableversion		      > 4.1.1  </micro_p3_tableversion>
<micro_aerosolactivation              > .true.  </micro_aerosolactivation>
<micro_subgrid_cloud     	      > .true.  </micro_subgrid_cloud>
<micro_tend_output       	      > .true.  </micro_tend_output>
<p3_qc_autoCon_Expon    		      >  2.47   </p3_qc_autoCon_Expon>
<p3_qc_accret_Expon    		      >  1.15   </p3_qc_accret_Expon>
<do_prescribed_CCN                    > .false. </do_prescribed_CCN>

<!-- special defaults for MMF, which now sets all other physics scheme options to "off" -->
<micro_mincdnc        use_MMF="1">  -999.       </micro_mincdnc>

<rrtmg_temp_fix                      > .false.      </rrtmg_temp_fix>

<micro_mg_precip_frac_method                  >  max_overlap </micro_mg_precip_frac_method>
<micro_mg_precip_frac_method   clubb_sgs="1"  >  in_cloud    </micro_mg_precip_frac_method>
<micro_mg_precip_frac_method   shoc_sgs="1"  >  in_cloud    </micro_mg_precip_frac_method>

<micro_mg_berg_eff_factor                  >  1.0D0    </micro_mg_berg_eff_factor>
<micro_mg_berg_eff_factor   clubb_sgs="1"  >  0.1D0    </micro_mg_berg_eff_factor>
<micro_mg_berg_eff_factor   shoc_sgs="1"  >  0.1D0    </micro_mg_berg_eff_factor>

<micro_do_icesupersat> .false. </micro_do_icesupersat>

<cld_macmic_num_steps>                               1 </cld_macmic_num_steps>
<cld_macmic_num_steps microphys="mg2" clubb_sgs="1"> 6 </cld_macmic_num_steps>
<cld_macmic_num_steps microphys="mg2" shoc_sgs="1"> 6 </cld_macmic_num_steps>
<cld_macmic_num_steps microphys="p3"  clubb_sgs="1"> 6 </cld_macmic_num_steps>
<cld_macmic_num_steps microphys="p3"  shoc_sgs="1"> 6 </cld_macmic_num_steps>

<microp_uniform>.false.</microp_uniform>
<!-- Added flags for regenration and liq cld frac bug fixes    -->
<regen_fix             >.false.</regen_fix>
<liqcf_fix             >.false.</liqcf_fix>

<!-- Ice nucleation -->
<nucleate_ice_subgrid                  >1.0D0</nucleate_ice_subgrid>
<so4_sz_thresh_icenuc                  >0.1e-6 </so4_sz_thresh_icenuc>
<nucleate_ice_subgrid microphys="mg1"  >1.2D0</nucleate_ice_subgrid>
<nucleate_ice_subgrid microphys="mg1.5">1.2D0</nucleate_ice_subgrid>
<nucleate_ice_subgrid clubb_sgs="1"     microphys="mg2" >1.2D0</nucleate_ice_subgrid>
<nucleate_ice_subgrid shoc_sgs="1"     microphys="mg2" >1.2D0</nucleate_ice_subgrid>
<nucleate_ice_subgrid clubb_do_deep="1" microphys="mg2" >1.0D0</nucleate_ice_subgrid>
<nucleate_ice_subgrid clubb_sgs="1"     microphys="p3" >1.2D0</nucleate_ice_subgrid>
<nucleate_ice_subgrid shoc_sgs="1"      microphys="p3" >1.2D0</nucleate_ice_subgrid>
<nucleate_ice_subgrid clubb_do_deep="1" microphys="p3" >1.0D0</nucleate_ice_subgrid>

<!-- Macrophysics scheme -->
<macrop_scheme                       >none</macrop_scheme>
<macrop_scheme macrophys="rk"        >rk</macrop_scheme>
<macrop_scheme macrophys="park"      >park</macrop_scheme>
<macrop_scheme macrophys="clubb_sgs" >CLUBB_SGS</macrop_scheme>
<macrop_scheme macrophys="shoc_sgs"  >SHOC_SGS</macrop_scheme>
<macrop_scheme use_MMF="1"           >off</macrop_scheme>

<!-- Vertical limit on troposphere cloud physics -->

<trop_cloud_top_press>      1.D2 </trop_cloud_top_press>

<!-- Vertical limit for modal aerosol processes -->

<clim_modal_aero_top_press> 1.D-4 </clim_modal_aero_top_press>

<!-- Scaling eddy diffusivities -->
  <!-- NOTE: the kv and eddy values are alternate ways of trying to -->
  <!-- limit high diffusivities with diag_TKE. -->
<kv_top_pressure                      >0.D0</kv_top_pressure>

<kv_top_scale                            >1.D0</kv_top_scale>
<kv_top_scale phys="cam5" waccm_phys="1" >0.D0</kv_top_scale>

<kv_freetrop_scale                    >1.D0</kv_freetrop_scale>

<eddy_lbulk_max                       >40.D3</eddy_lbulk_max>

<eddy_leng_max                            >40.D3</eddy_leng_max>
<eddy_leng_max phys="cam5" waccm_phys="1" >100.D0</eddy_leng_max>

<eddy_max_bot_pressure                            >100.D3</eddy_max_bot_pressure>
<eddy_max_bot_pressure phys="cam5" waccm_phys="1" >100.D0</eddy_max_bot_pressure>

<eddy_moist_entrain_a2l           >30.D0</eddy_moist_entrain_a2l>

<diff_cnsrv_mass_check                > .false. </diff_cnsrv_mass_check>

<!-- Molecular diffusion limits -->

<do_molec_press> 0.1D0 </do_molec_press>
<molec_diff_bot_press> 50.D0 </molec_diff_bot_press>

<!-- dust emission tuning factor -->
<dust_emis_fact                                                         >2.76D0</dust_emis_fact>
<dust_emis_fact          hgrid="ne30np4"   phys="cam5"                  >1.38D0</dust_emis_fact>
<dust_emis_fact          hgrid="ne45np4"   phys="cam5"                  >1.38D0</dust_emis_fact>
<dust_emis_fact          hgrid="ne120np4"  phys="cam5"                  >1.2D0</dust_emis_fact>

<dust_emis_fact                                         chem="trop_bam"	>4.2D0 </dust_emis_fact>
<dust_emis_fact                            phys="cam5"                  >0.35D0</dust_emis_fact>
<dust_emis_fact          hgrid="0.47x0.63" phys="cam5"                  >0.45D0</dust_emis_fact>
<dust_emis_fact          hgrid="0.23x0.31" phys="cam5"                  >0.45D0</dust_emis_fact>

<dust_emis_fact dyn="se"                   phys="cam5"                  >0.55D0</dust_emis_fact>
<dust_emis_fact dyn="fv"                   phys="cam5" clubb_sgs="1"    >0.13D0</dust_emis_fact>


<!-- Sea Salt tuning option for scavenging mods by PNNL -->
<ssalt_tuning>.false.</ssalt_tuning>

<!-- convective transport scheme options by PNNL -->
<convproc_do_aer         >.false.</convproc_do_aer>
<convproc_method_activate>2</convproc_method_activate>
<convproc_do_gas         >.false.</convproc_do_gas>

<!-- To turn on amicphys codes in cam-->
<mam_amicphys_optaa      >0</mam_amicphys_optaa>

<!-- number of so4(+nh4) monolayers needed to "age" a carbon particle-->
<n_so4_monolayers_pcage > 3.0D0 </n_so4_monolayers_pcage>

<!--  wet deposition option by PNNL -->
<resus_fix>.false.</resus_fix>

<!-- in-cloud scav for cloud-borne aerosol tuning factor -->
<sol_facti_cloud_borne                 >1.0D0</sol_facti_cloud_borne>
<sol_facti_cloud_borne clubb_sgs="1"   >0.6D0</sol_facti_cloud_borne>
<!-- wet scavenging tuning option by PNNL -->
<sscav_tuning>.false.</sscav_tuning>

<!-- ice nucleation option by PNNL -->
<demott_ice_nuc>.false.</demott_ice_nuc>
<pergro_mods>.false.</pergro_mods>
<pergro_test_active>.false.</pergro_test_active>

<sol_facti_cloud_borne clubb_sgs="1" microphys="mg2"                  >1.0D0</sol_facti_cloud_borne>
<sol_facti_cloud_borne clubb_sgs="1" clubb_do_deep="1" microphys="mg2">3.0D0</sol_facti_cloud_borne>
<!-- AaronDonahue, Do we need this for p3 too? -->
<sol_facti_cloud_borne clubb_sgs="1" microphys="p3"                  >1.0D0</sol_facti_cloud_borne>
<sol_facti_cloud_borne clubb_sgs="1" clubb_do_deep="1" microphys="p3">3.0D0</sol_facti_cloud_borne>

<sol_factb_interstitial                >0.1D0</sol_factb_interstitial>

<sol_factic_interstitial                >0.4D0</sol_factic_interstitial>

<!-- sub-column switches for physics packages -->
<use_subcol_microp>.false.</use_subcol_microp>
<subcol_scheme    >off    </subcol_scheme>

<!-- sub-column tstcp switches for testing purposes -->
<subcol_tstcp_noAvg  >.false.</subcol_tstcp_noAvg>
<subcol_tstcp_filter >.false.</subcol_tstcp_filter>
<subcol_tstcp_weight >.false.</subcol_tstcp_weight>
<subcol_tstcp_perturb>.false.</subcol_tstcp_perturb>

<!-- sub-column vamp switches  -->
<subcol_vamp_ctyp  > 3 </subcol_vamp_ctyp>
<subcol_vamp_otyp  > 1 </subcol_vamp_otyp>
<subcol_vamp_nsubc > 10 </subcol_vamp_nsubc>

<!-- sub-column SILHS switches -->
<subcol_silhs_weight >.true.</subcol_silhs_weight>
<subcol_silhs_numsubcol >4</subcol_silhs_numsubcol>

<!-- Deep convection scheme -->
<deep_scheme>ZM</deep_scheme>
<deep_scheme clubb_do_deep="1" >CLUBB_SGS</deep_scheme>
<deep_scheme use_MMF="1"       >off      </deep_scheme>

<!-- PBL scheme -->
<eddy_scheme pbl="uw"             >diag_TKE </eddy_scheme>
<eddy_scheme pbl="hb"             >HB       </eddy_scheme>
<eddy_scheme pbl="hbr"            >HBR      </eddy_scheme>
<eddy_scheme pbl="clubb_sgs"      >CLUBB_SGS</eddy_scheme>
<eddy_scheme pbl="shoc_sgs"       >SHOC_SGS</eddy_scheme>
<eddy_scheme use_MMF="1"          >off      </eddy_scheme>

<shallow_scheme pbl="uw"          >UW       </shallow_scheme>
<shallow_scheme pbl="hb"          >Hack     </shallow_scheme>
<shallow_scheme pbl="hbr"         >Hack     </shallow_scheme>
<shallow_scheme pbl="clubb_sgs"   >CLUBB_SGS</shallow_scheme>
<shallow_scheme pbl="shoc_sgs"    >SHOC_SGS</shallow_scheme>
<shallow_scheme use_MMF="1"       >off      </shallow_scheme>

<!-- Surface flux averaging -->
<srf_flux_avg             >0</srf_flux_avg>
<srf_flux_avg use_MMF="1" >1</srf_flux_avg>

<!-- Linearization of boundary layer winds -->
<linearize_pbl_winds>.false.</linearize_pbl_winds>

<!-- Export gustiness value -->
<export_gustiness>.false.</export_gustiness>

<!-- MMF CRM mean state acceleration -->
<use_crm_accel    use_MMF="0">.false.</use_crm_accel>
<crm_accel_uv     use_MMF="0">.false.</crm_accel_uv>
<crm_accel_factor use_MMF="0">0</crm_accel_factor>
<use_crm_accel    use_MMF="1" MMF_microphysics_scheme="sam1mom">.true.</use_crm_accel>
<crm_accel_uv     use_MMF="1" MMF_microphysics_scheme="sam1mom">.true.</crm_accel_uv>
<!-- Disable MMF MSA for 2-mom microphyics -->
<use_crm_accel    use_MMF="1" MMF_microphysics_scheme="m2005">.false.</use_crm_accel>
<crm_accel_uv     use_MMF="1" MMF_microphysics_scheme="m2005">.false.</crm_accel_uv>
<crm_accel_factor use_MMF="1">2</crm_accel_factor>

<!-- Cloud fraction -->
<cldfrc_freeze_dry             >.true.</cldfrc_freeze_dry>

<cldfrc_ice            >.false.</cldfrc_ice>
<cldfrc_ice phys="default" >.true.</cldfrc_ice>

<cldfrc_rhminl                                                        > 0.900D0 </cldfrc_rhminl>
<cldfrc_rhminl                   phys="default" microphys="p3"        > 0.950D0 </cldfrc_rhminl>
<cldfrc_rhminl                   phys="default" microphys="mg2"       > 0.950D0 </cldfrc_rhminl>

<cldfrc_rhminl_adj_land                                               > 0.100D0 </cldfrc_rhminl_adj_land>

<cldfrc_rhminh                                                        > 0.800D0 </cldfrc_rhminh>

<cldfrc_sh1                                                           > 0.07D0 </cldfrc_sh1>
<cldfrc_sh1 dyn="se"                                               > 0.04D0 </cldfrc_sh1>

<cldfrc_sh2                                                           > 500.0D0 </cldfrc_sh2>

<cldfrc_dp1                                                           > 0.14D0 </cldfrc_dp1>
<cldfrc_dp2                                                           > 500.0D0 </cldfrc_dp2>

<cldfrc_premit                                                        > 75000.0D0 </cldfrc_premit>
<cldfrc_premit dyn="se"                                            > 25000.0D0 </cldfrc_premit>
<cldfrc_premit dyn="se"                          pbl="uw"          > 40000.0D0 </cldfrc_premit>

<cldfrc_premib              > 750.0D2 </cldfrc_premib>
<cldfrc_premib  phys="default" > 700.0D2 </cldfrc_premib>

<cldfrc_iceopt                             > 1 </cldfrc_iceopt>
<cldfrc_iceopt  phys="default"                > 5 </cldfrc_iceopt>

<cldfrc_minice                             > 1.0e-12 </cldfrc_minice>
<cldfrc_minice iceopt="7"  > 1.0e-5        </cldfrc_minice>

<cldfrc_icecrit                            > 0.95D0 </cldfrc_icecrit>
<cldfrc_icecrit phys="default"                > 0.93D0 </cldfrc_icecrit>

<cldfrc2m_rhmini               >  0.80D0  </cldfrc2m_rhmini>

<cldfrc2m_rhmaxi                                     >  1.1D0  </cldfrc2m_rhmaxi>
<cldfrc2m_rhmaxi    clubb_sgs="1" clubb_do_deep="0"  >  1.0D0  </cldfrc2m_rhmaxi>

<!-- Cldwat -->
<cldwat_icritc                                                        >  5.0e-6  </cldwat_icritc>
<cldwat_icritc  dyn="se"                                           > 18.0e-6  </cldwat_icritc>

<cldwat_icritw                                                        >  4.0e-4  </cldwat_icritw>
<cldwat_icritw  dyn="se"                                           >  2.0e-4  </cldwat_icritw>

<cldwat_conke                                                        >  10.0e-6 </cldwat_conke>
<cldwat_conke dyn="se"                                            >  5.0e-6  </cldwat_conke>

<cldwat_r3lcrit                                                      >  10.0e-6  </cldwat_r3lcrit>

<!-- hkconv Moist Convection -->
<hkconv_cmftau> 1800.0D0 </hkconv_cmftau>
<hkconv_c0                                                         >  2.0e-4 </hkconv_c0>
<hkconv_c0   dyn="se"                                           >  1.0e-4 </hkconv_c0>

<!-- uwshcu Moist Convection -->
<uwshcu_rpen                                                       >  10.0 </uwshcu_rpen>

<uwshcu_rpen dyn="se"                                           >   5.0 </uwshcu_rpen>

<!-- zm conv -->
<zmconv_c0_lnd                                                        > 0.0030D0 </zmconv_c0_lnd>
<zmconv_c0_lnd  microphys="p3"  clubb_sgs="1"    phys="default"       > 0.0075D0 </zmconv_c0_lnd>
<zmconv_c0_lnd                  hgrid="ne120np4" phys="default"       > 0.0035D0 </zmconv_c0_lnd>
<zmconv_c0_ocn                                                        > 0.0030D0 </zmconv_c0_ocn>
<zmconv_c0_ocn                  hgrid="ne120np4" phys="default"       > 0.0035D0 </zmconv_c0_ocn>

<zmconv_tau			                                                      > 3600</zmconv_tau>
<zmconv_alfa			                                                      > 0.1</zmconv_alfa>

<zmconv_ke                                                            > 3.0E-6 </zmconv_ke>
<zmconv_ke      dyn="se"                                           > 1.0E-6 </zmconv_ke>

<zmconv_trigdcape_ull                                                 >.false. </zmconv_trigdcape_ull>
<zmconv_trig_dcape_only                                               >.false. </zmconv_trig_dcape_only>
<zmconv_trig_ull_only                                                 >.false. </zmconv_trig_ull_only>
<zmconv_tiedke_add                                                    >0.5D0   </zmconv_tiedke_add>
<zmconv_cape_cin                                                      >5       </zmconv_cape_cin>
<zmconv_mx_bot_lyr_adj                                                >0       </zmconv_mx_bot_lyr_adj>
<zmconv_dmpdz                                                         >-1.0E-3 </zmconv_dmpdz>
<zmconv_tp_fac                                                        >0.D0 </zmconv_tp_fac>

<!-- Cloud sedimentation -->

<cldsed_ice_stokes_fac                                    > 1.0D0 </cldsed_ice_stokes_fac>
<cldsed_ice_stokes_fac waccm_phys="1"                     > 0.5D0 </cldsed_ice_stokes_fac>
<cldsed_ice_stokes_fac hgrid="1.9x2.5"   phys="cam4"      > 0.5D0 </cldsed_ice_stokes_fac>


<!-- Gravity wave drag parameters -->
<fcrit2              >1.0</fcrit2>

<!-- FV dycore -->
<fft_flt              >1</fft_flt>

<div24del2flag                              > 2</div24del2flag>

<nspltvrm                  >1</nspltvrm>
<nspltvrm    waccm_phys="1">2</nspltvrm>
<nspltrac    waccm_phys="1">2</nspltrac>

<nsplit      waccm_phys="1">8</nsplit>

<del2coef                >3.e+5</del2coef>

<filtcw                  >0</filtcw>

<!--for subcycling spectral-->
<eul_nsplit dyn="eul"> 1 </eul_nsplit>

<<<<<<< HEAD
=======
<!-- iop dataset for SCAM mode -->
<iopfile dyn="eul">atm/cam/scam/iop/ARM95_4scam.nc</iopfile>

<!-- Doubly periodic CRM mode -->
<omega dpcrm_mode="1">0.D0</omega>

>>>>>>> c7b8bd8d
<!-- physics loadbalance -->
<phys_loadbalance dyn="se"> 2 </phys_loadbalance>
<phys_loadbalance dyn="eul"> 3 </phys_loadbalance>

<!-- Control output to create prescribed aerosol climatology -->
<get_presc_aero_data>       .false. </get_presc_aero_data>

<!-- physics chunk first dimension upper bound,
     encoding empirically-determined defaults -->
<phys_chnk_fdim_max > 16 </phys_chnk_fdim_max>
<phys_chnk_fdim_max mach="compy" dyn="se" npg="0"> 24 </phys_chnk_fdim_max>
<phys_chnk_fdim_max mach="compy" dyn="se" npg="2"> 20 </phys_chnk_fdim_max>
<phys_chnk_fdim_max mach="cori-knl" dyn="se" npg="0"> 128 </phys_chnk_fdim_max>
<phys_chnk_fdim_max mach="cori-knl" dyn="se" npg="2"> 30 </phys_chnk_fdim_max>

<!-- physics chunk first dimension factor,
     encoding empirically-determined defaults -->
<phys_chnk_fdim_mult > 1 </phys_chnk_fdim_mult>
<phys_chnk_fdim_mult mach="cori-knl" dyn="se"> 2 </phys_chnk_fdim_mult>

<!-- Control output to history file(s) -->
<history_amwg>                 .true.   </history_amwg>
<history_verbose>              .false.  </history_verbose>
<history_vdiag>                .false.  </history_vdiag>
<history_aerosol>              .false.  </history_aerosol>
<history_aero_optics>          .false.  </history_aero_optics>
<history_eddy>                 .false.  </history_eddy>
<history_budget>               .false.  </history_budget>
<history_waccm>                .false.  </history_waccm>
<history_waccm waccm_phys="1"> .true.   </history_waccm>
<history_clubb>      .false.   </history_clubb>

<!-- BSINGH - ndrop.F90 "repeated g1 equation" bug fix flag -->
<fix_g1_err_ndrop>             .false.  </fix_g1_err_ndrop>

<!-- BSINGH - Flag (when .TRUE.)calculates solar zenith angle averaged over a time step.
     In default model solar zenith angle is held constant over time -->
<use_rad_dt_cosz>             .false.  </use_rad_dt_cosz>
<raytau0>                     0.0    </raytau0>

<!-- Only for use with RRTMGP -->
<do_aerosol_rad>              .true.   </do_aerosol_rad>
<fixed_total_solar_irradiance>-1       </fixed_total_solar_irradiance>
<do_spa_optics> .false.</do_spa_optics>

<!-- ================================================================== -->
<!-- Defaults for SE                                                    -->
<!-- ================================================================== -->

<se_partmethod> 4 </se_partmethod>
<se_topology> "cube" </se_topology>
<se_topology dpcrm_mode="1"> "plane" </se_topology>
<se_geometry> "sphere" </se_geometry>
<se_geometry dpcrm_mode="1"> "plane" </se_geometry>
<se_ne_x> 0 </se_ne_x>
<se_ne_y> 0 </se_ne_y>
<se_lx> 0.0 </se_lx>
<se_ly> 0.0 </se_ly>
<statefreq> 480 </statefreq>
<integration> "explicit" </integration>

<se_ftype> 2 </se_ftype>

<se_limiter_option> 9 </se_limiter_option>


<vert_remap_q_alg> 10 </vert_remap_q_alg>



<theta_hydrostatic_mode>.true.</theta_hydrostatic_mode>
<theta_advect_form> 1 </theta_advect_form>

<interpolate_analysis> .false. </interpolate_analysis>
<interp_nlon> 0 </interp_nlon>
<interp_nlat> 0 </interp_nlat>
<interp_type> 1 </interp_type>
<interp_gridtype> 1 </interp_gridtype>
<vthreads> 1 </vthreads>

<transport_alg> 12 </transport_alg>


<se_fv_phys_remap_alg> 1 </se_fv_phys_remap_alg>

<cubed_sphere_map> 2 </cubed_sphere_map>
<cubed_sphere_map npg="0"> 0 </cubed_sphere_map>

<!-- scream -->
<cubed_sphere_map hgrid="ne256np4"  npg="0"> 2 </cubed_sphere_map>
<cubed_sphere_map hgrid="ne512np4"  npg="0"> 2 </cubed_sphere_map>
<cubed_sphere_map hgrid="ne1024np4" npg="0"> 2 </cubed_sphere_map>


<!-- RRM grids  -->

<se_ne hgrid="ne0np4_arm_x8v3_lowcon"  > 0 </se_ne>
<se_ne hgrid="ne0np4_conus_x4v1_lowcon"  > 0 </se_ne>
<se_ne hgrid="ne0np4_northamericax4v1"  > 0 </se_ne>
<se_ne hgrid="ne0np4_svalbard_x8v1_lowcon"  > 0 </se_ne>
<se_ne hgrid="ne0np4_sooberingoa_x4x8v1_lowcon"  > 0 </se_ne>
<se_ne hgrid="ne0np4_enax4v1">0</se_ne>
<se_ne hgrid="ne0np4_twpx4v1" > 0 </se_ne>

<mesh_file>/dev/null</mesh_file>
<mesh_file hgrid="ne0np4_arm_x8v3_lowcon"  >atm/cam/inic/homme/arm_x8v3_lowcon.g</mesh_file>
<mesh_file hgrid="ne0np4_conus_x4v1_lowcon"  >atm/cam/inic/homme/conusx4v1.g</mesh_file>
<mesh_file hgrid="ne0np4_northamericax4v1"  >atm/cam/inic/homme/northamericax4v1.g</mesh_file>
<mesh_file hgrid="ne0np4_antarcticax4v1"  >atm/cam/inic/homme/antarcticax4v1.g</mesh_file>
<mesh_file hgrid="ne0np4_arcticx4v1"      >atm/cam/inic/homme/arcticx4v1.g</mesh_file>
<mesh_file hgrid="ne0np4_svalbard_x8v1_lowcon"  >atm/cam/inic/homme/svalbardx8v1.g</mesh_file>
<mesh_file hgrid="ne0np4_sooberingoa_x4x8v1_lowcon"  >atm/cam/inic/homme/sooberingoax4x8v1.g</mesh_file>
<mesh_file hgrid="ne0np4_enax4v1">atm/cam/inic/homme/enax4v1.g</mesh_file>
<mesh_file hgrid="ne0np4_twpx4v1" >atm/cam/inic/homme/twpx4v1.g</mesh_file>

<!-- viscosity  -->

<tom_sponge_start> 0d0 </tom_sponge_start>
<nu_top> 2.5e5 </nu_top>
<nu_top dyn_target="theta-l" hgrid="ne120np4"> 1e5 </nu_top>
<nu_top dyn_target="theta-l" hgrid="ne240np4"> 4.3e4 </nu_top>
<nu_top dyn_target="theta-l" hgrid="ne256np4"> 4e4 </nu_top>
<nu_top dyn_target="theta-l" hgrid="ne512np4"> 2e4 </nu_top>
<nu_top dyn_target="theta-l" hgrid="ne1024np4"> 1e4 </nu_top>
<nu_top dyn_target="theta-l" hgrid="ne0np4_northamericax4v1"> 1e5 </nu_top>
<nu_top dyn_target="theta-l" hgrid="ne0np4_antarcticax4v1"> 1e5 </nu_top>
<nu_top dyn_target="theta-l" hgrid="ne0np4_arcticx4v1"    > 1e5 </nu_top>
<nu_top dyn_target="theta-l" hgrid="ne0np4_conus_x4v1_lowcon"> 1e5 </nu_top>
<nu_top dyn_target="theta-l" hgrid="ne0np4_enax4v1"> 1e5 </nu_top>
<nu_top dyn_target="theta-l" hgrid="ne0np4_twpx4v1"> 1e5 </nu_top>


<!-- tensor hyperviscsoity -->
<nu>                   3.4e-8 </nu>
<hypervis_order >     2 </hypervis_order>
<hypervis_scaling> 3.0 </hypervis_scaling>

<!-- special defaults for V2 NE30 -->
<nu hgrid="ne30np4">  1.0e15 </nu>
<hypervis_scaling hgrid="ne30np4" > 0 </hypervis_scaling>

<!-- -1.0 indicates use the value for nu -->
<nu_q> -1.0 </nu_q>
<nu_p> -1.0 </nu_p>
<nu_s> -1.0 </nu_s>
<nu_div> -1.0 </nu_div>

<!-- ================================================================== -->
<!-- timesteps  -->
<!-- ================================================================== -->
<tstep_type > 5 </tstep_type>
<hypervis_subcycle > 1 </hypervis_subcycle>
<dt_tracer_factor > 6 </dt_tracer_factor>
<dt_remap_factor>  2  </dt_remap_factor>
<hypervis_subcycle_q> 6 </hypervis_subcycle_q>
<hypervis_subcycle_tom> 1 </hypervis_subcycle_tom>
<qsplit > -1 </qsplit>
<rsplit > -1 </rsplit>
<se_nsplit > -1 </se_nsplit>

<se_tstep >                  600 </se_tstep>
<se_tstep dyn_target="theta-l" hgrid="ne30np4" >  300 </se_tstep>
<se_tstep dyn_target="theta-l" hgrid="ne45np4" >  200 </se_tstep>
<se_tstep dyn_target="theta-l" hgrid="ne60np4" >  150 </se_tstep>
<se_tstep dyn_target="theta-l" hgrid="ne120np4">  75 </se_tstep>
<se_tstep dyn_target="theta-l" hgrid="ne0np4_northamericax4v1"> 75 </se_tstep>
<se_tstep dyn_target="theta-l" hgrid="ne0np4_antarcticax4v1"> 75 </se_tstep>
<se_tstep dyn_target="theta-l" hgrid="ne0np4_arcticx4v1"    > 75 </se_tstep>
<se_tstep dyn_target="theta-l" hgrid="ne0np4_conus_x4v1_lowcon"> 75 </se_tstep>
<se_tstep dyn_target="theta-l" hgrid="ne0np4_enax4v1"> 75 </se_tstep>
<se_tstep dyn_target="theta-l" hgrid="ne0np4_twpx4v1"> 75 </se_tstep>

<dt_remap_factor     dyn_target="theta-l" hgrid="ne16np4"> 3    </dt_remap_factor>
<dt_tracer_factor    dyn_target="theta-l" hgrid="ne16np4"> 3    </dt_tracer_factor>
<hypervis_subcycle_q dyn_target="theta-l" hgrid="ne16np4"> 3    </hypervis_subcycle_q>

<se_tstep            dyn_target="theta-l" hgrid="ne240np4"> 37.5 </se_tstep>
<dt_tracer_factor    dyn_target="theta-l" hgrid="ne240np4"> 8    </dt_tracer_factor>
<hypervis_subcycle_q dyn_target="theta-l" hgrid="ne240np4"> 8    </hypervis_subcycle_q>

<se_tstep            dyn_target="theta-l" hgrid="ne256np4"> 37.5 </se_tstep>
<dt_tracer_factor    dyn_target="theta-l" hgrid="ne256np4"> 8    </dt_tracer_factor>
<hypervis_subcycle_q dyn_target="theta-l" hgrid="ne256np4"> 8    </hypervis_subcycle_q>

<se_tstep            dyn_target="theta-l" hgrid="ne512np4"> 18.75 </se_tstep>
<dt_tracer_factor    dyn_target="theta-l" hgrid="ne512np4"> 8     </dt_tracer_factor>
<hypervis_subcycle_q dyn_target="theta-l" hgrid="ne512np4"> 8     </hypervis_subcycle_q>

<se_tstep            dyn_target="theta-l" hgrid="ne1024np4"> 8.333333333333333d0 </se_tstep>
<dt_tracer_factor    dyn_target="theta-l" hgrid="ne1024np4"> 6  </dt_tracer_factor>
<hypervis_subcycle_q dyn_target="theta-l" hgrid="ne1024np4"> 6  </hypervis_subcycle_q>

<hypervis_subcycle_tom dyn_target="theta-l" hgrid="ne0np4_northamericax4v1"> 3 </hypervis_subcycle_tom>
<hypervis_subcycle_tom dyn_target="theta-l" hgrid="ne0np4_antarcticax4v1"  > 3 </hypervis_subcycle_tom>
<hypervis_subcycle_tom dyn_target="theta-l" hgrid="ne0np4_arcticx4v1"      > 3 </hypervis_subcycle_tom>
<hypervis_subcycle_tom dyn_target="theta-l" hgrid="ne0np4_conus_x4v1"      > 3 </hypervis_subcycle_tom>
<hypervis_subcycle_tom dyn_target="theta-l" hgrid="ne0np4_exan4v1"      > 3 </hypervis_subcycle_tom>
<hypervis_subcycle_tom dyn_target="theta-l" hgrid="ne0np4_twpx4v1"      > 3 </hypervis_subcycle_tom>

<hypervis_subcycle dyn_target="theta-l" hgrid="ne0np4_conus_x4v1_lowcon"> 2 </hypervis_subcycle>
<hypervis_subcycle dyn_target="theta-l" hgrid="ne0np4_northamericax4v1" > 2 </hypervis_subcycle>
<hypervis_subcycle dyn_target="theta-l" hgrid="ne0np4_antarcticax4v1"   > 2 </hypervis_subcycle>
<hypervis_subcycle dyn_target="theta-l" hgrid="ne0np4_arcticx4v1"       > 2 </hypervis_subcycle>
<hypervis_subcycle dyn_target="theta-l" hgrid="ne0np4_twpx4v1"   > 2 </hypervis_subcycle>
<hypervis_subcycle dyn_target="theta-l" hgrid="ne0np4_enax4v1"   > 2 </hypervis_subcycle>


<!-- Modifications for MMF, which uses a shorter physics time step for stability (20 min for ne4, ne30)-->
<dt_tracer_factor    use_MMF="1" dyn_target="theta-l" hgrid="ne4np4"> 2 </dt_tracer_factor>
<hypervis_subcycle_q use_MMF="1" dyn_target="theta-l" hgrid="ne4np4"> 2 </hypervis_subcycle_q>

<dt_tracer_factor    use_MMF="1" dyn_target="theta-l" hgrid="ne30np4"> 4 </dt_tracer_factor>
<hypervis_subcycle_q use_MMF="1" dyn_target="theta-l" hgrid="ne30np4"> 4 </hypervis_subcycle_q>


<!-- ================================================================== -->
<!-- 
Defaults for SE preqx dycore.  preqx can run with theta-l settings 
above, but these settings preserve E3SM V1 behavoir.  Remove after V2
Uses older timestep interface, controlled by se_nsplit, rsplit, qsplit,
with se_tstep, dt_remap_factor, dt_tracer_factor set to -1
-->
<!-- ================================================================== -->

<se_limiter_option dyn_target="preqx"> 8 </se_limiter_option>
<vert_remap_q_alg dyn_target="preqx"> 1 </vert_remap_q_alg>
<transport_alg dyn_target="preqx"> 0 </transport_alg>

<!-- viscosity  -->
<nu_top dyn_target="preqx" > 2.5e5 </nu_top>
<nu_top dyn_target="preqx" hgrid="ne240np4"> 1.0e5 </nu_top>

<nu dyn_target="preqx" hgrid="ne4np4"  >  5.0e17 </nu>
<nu dyn_target="preqx" hgrid="ne11np4" >  2.0e16 </nu>
<nu dyn_target="preqx" hgrid="ne16np4" >  7.0e15 </nu>
<nu dyn_target="preqx" hgrid="ne30np4" >  1.0e15 </nu>
<nu dyn_target="preqx" hgrid="ne45np4" >  3.0E+14 </nu>
<nu dyn_target="preqx" hgrid="ne60np4" >  1.25e14 </nu>
<nu dyn_target="preqx" hgrid="ne120np4">  1.0e13 </nu>
<nu dyn_target="preqx" hgrid="ne240np4">  1.9e12 </nu>
<nu dyn_target="preqx" hgrid="ne256np4">  1.6e12 </nu>
<nu dyn_target="preqx" hgrid="ne512np4">  2.0e11 </nu>
<nu dyn_target="preqx" hgrid="ne1024np4"> 2.5e10 </nu>
<nu dyn_target="preqx" hgrid="ne0np4_arm_x8v3_lowcon"  > 8.0e-8</nu>
<nu dyn_target="preqx" hgrid="ne0np4_conus_x4v1_lowcon"  > 8.0e-8</nu>
<nu dyn_target="preqx" hgrid="ne0np4_northamericax4v1"  > 8.0e-8</nu>
<nu dyn_target="preqx" hgrid="ne0np4_antarcticax4v1"  > 8.0e-8</nu>
<nu dyn_target="preqx" hgrid="ne0np4_arcticx4v1"      > 8.0e-8</nu>
<nu dyn_target="preqx" hgrid="ne0np4_svalbard_x8v1_lowcon"  > 8.0e-8</nu>
<nu dyn_target="preqx" hgrid="ne0np4_sooberingoa_x4x8v1_lowcon"  > 8.0e-8</nu>
<nu dyn_target="preqx" hgrid="ne0np4_enax4v1">8.0e-8</nu>
<nu dyn_target="preqx" hgrid="ne0np4_twpx4v1" >8.0e-8</nu>

<!-- preqx uses nu_div = 2.5*nu -->
<nu_div dyn_target="preqx" hgrid="ne4np4" >  1.25e18 </nu_div>
<nu_div dyn_target="preqx" hgrid="ne11np4" >  5.0e16 </nu_div>
<nu_div dyn_target="preqx" hgrid="ne16np4" > 15.5e15 </nu_div>
<nu_div dyn_target="preqx" hgrid="ne30np4" >  2.5e15 </nu_div>
<nu_div dyn_target="preqx" hgrid="ne45np4" > 7.4E+14 </nu_div>
<nu_div dyn_target="preqx" hgrid="ne60np4" >  2.5e14 </nu_div>
<nu_div dyn_target="preqx" hgrid="ne120np4">  2.5e13 </nu_div>
<nu_div dyn_target="preqx" hgrid="ne240np4">  2.5e12 </nu_div>
<nu_div dyn_target="preqx" hgrid="ne512np4">  5.0e11 </nu_div>
<nu_div dyn_target="preqx" hgrid="ne1024np4"> 6.25e10 </nu_div>
<nu_div dyn_target="preqx" hgrid="ne0np4_arm_x8v3_lowcon"  > 20.0e-8</nu_div>
<nu_div dyn_target="preqx" hgrid="ne0np4_conus_x4v1_lowcon"  > 20.0e-8</nu_div>
<nu_div dyn_target="preqx" hgrid="ne0np4_northamericax4v1"  > 20.0e-8</nu_div>
<nu_div dyn_target="preqx" hgrid="ne0np4_antarcticax4v1"  > 20.0e-8</nu_div>
<nu_div dyn_target="preqx" hgrid="ne0np4_arcticx4v1"      > 20.0e-8</nu_div>
<nu_div dyn_target="preqx" hgrid="ne0np4_svalbard_x8v1_lowcon"  > 20.0e-8</nu_div>
<nu_div dyn_target="preqx" hgrid="ne0np4_sooberingoa_x4x8v1_lowcon"  > 20.0e-8</nu_div>
<nu_div dyn_target="preqx" hgrid="ne0np4_enax4v1">20.0e-8</nu_div>
<nu_div dyn_target="preqx" hgrid="ne0np4_twpx4v1" >20.0e-8</nu_div>

<hypervis_scaling dyn_target="preqx" > 0 </hypervis_scaling>
<hypervis_scaling dyn_target="preqx" hgrid="ne0np4_arm_x8v3_lowcon"  > 3.2 </hypervis_scaling>
<hypervis_scaling dyn_target="preqx" hgrid="ne0np4_conus_x4v1_lowcon"  > 3.2 </hypervis_scaling>
<hypervis_scaling dyn_target="preqx" hgrid="ne0np4_northamericax4v1"  > 3.2 </hypervis_scaling>
<hypervis_scaling dyn_target="preqx" hgrid="ne0np4_antarcticax4v1"  > 3.2 </hypervis_scaling>
<hypervis_scaling dyn_target="preqx" hgrid="ne0np4_arcticx4v1"      > 3.2 </hypervis_scaling>
<hypervis_scaling dyn_target="preqx" hgrid="ne0np4_svalbard_x8v1_lowcon"  > 3.2 </hypervis_scaling>
<hypervis_scaling dyn_target="preqx" hgrid="ne0np4_sooberingoa_x4x8v1_lowcon"  > 3.2 </hypervis_scaling>
<hypervis_scaling dyn_target="preqx" hgrid="ne0np4_enax4v1">3.2</hypervis_scaling>
<hypervis_scaling dyn_target="preqx" hgrid="ne0np4_twpx4v1" > 3.2 </hypervis_scaling>


<!-- old interface, used by preqx.  timesteps controlled by se_nsplit, rsplit, qsplit -->
<!-- se_tstep, dt_remap_factor, dt_tracer_factor set to -1 -->
<se_tstep dyn_target="preqx"> -1 </se_tstep>
<dt_tracer_factor dyn_target="preqx"> -1 </dt_tracer_factor>
<dt_remap_factor  dyn_target="preqx">  -1  </dt_remap_factor>
<hypervis_subcycle_q dyn_target="preqx"> 1 </hypervis_subcycle_q>
<hypervis_subcycle_tom dyn_target="preqx"> 0 </hypervis_subcycle_tom>

<!-- ne45 defaults to new time step interface -->
<se_tstep         dyn_target="preqx" hgrid="ne45np4"> 200 </se_tstep>
<dt_remap_factor  dyn_target="preqx" hgrid="ne45np4"> 2 </dt_remap_factor>
<dt_tracer_factor dyn_target="preqx" hgrid="ne45np4"> 1 </dt_tracer_factor>

<qsplit dyn_target="preqx">  1 </qsplit>
<qsplit dyn_target="preqx" hgrid="ne45np4"> -1 </qsplit>

<rsplit dyn_target="preqx">  3 </rsplit>
<rsplit dyn_target="preqx" hgrid="ne4np4" >  1 </rsplit>
<rsplit dyn_target="preqx" hgrid="ne11np4">  2 </rsplit>
<rsplit dyn_target="preqx" hgrid="ne45np4"> -1 </rsplit>

<se_nsplit dyn_target="preqx"> 2 </se_nsplit>
<se_nsplit dyn_target="preqx" hgrid="ne4np4" >   4 </se_nsplit>
<se_nsplit dyn_target="preqx" hgrid="ne11np4" >  4 </se_nsplit>
<se_nsplit dyn_target="preqx" hgrid="ne16np4" >  1 </se_nsplit>
<se_nsplit dyn_target="preqx" hgrid="ne30np4" >  2 </se_nsplit>
<se_nsplit dyn_target="preqx" hgrid="ne45np4">  -1 </se_nsplit>
<se_nsplit dyn_target="preqx" hgrid="ne60np4" >  4 </se_nsplit>
<se_nsplit dyn_target="preqx" hgrid="ne120np4">  4 </se_nsplit>
<se_nsplit dyn_target="preqx" hgrid="ne240np4">  5 </se_nsplit>
<se_nsplit dyn_target="preqx" hgrid="ne512np4">  5 </se_nsplit>
<se_nsplit dyn_target="preqx" hgrid="ne1024np4"> 10 </se_nsplit>
<se_nsplit dyn_target="preqx" hgrid="ne0np4_arm_x8v3_lowcon"  > 5 </se_nsplit>
<se_nsplit dyn_target="preqx" hgrid="ne0np4_conus_x4v1_lowcon"  > 4 </se_nsplit>
<se_nsplit dyn_target="preqx" hgrid="ne0np4_northamericax4v1"  > 4 </se_nsplit>
<se_nsplit dyn_target="preqx" hgrid="ne0np4_antarcticax4v1"  > 4 </se_nsplit>
<se_nsplit dyn_target="preqx" hgrid="ne0np4_arcticx4v1"      > 4 </se_nsplit>
<se_nsplit dyn_target="preqx" hgrid="ne0np4_svalbard_x8v1_lowcon"  > 5 </se_nsplit>
<se_nsplit dyn_target="preqx" hgrid="ne0np4_sooberingoa_x4x8v1_lowcon"  > 5 </se_nsplit>
<se_nsplit dyn_target="preqx" hgrid="ne0np4_enax4v1">4</se_nsplit>
<se_nsplit dyn_target="preqx" hgrid="ne0np4_twpx4v1" > 4 </se_nsplit>


<hypervis_subcycle hgrid="ne4np4" dyn_target="preqx">   3 </hypervis_subcycle>
<hypervis_subcycle hgrid="ne11np4" dyn_target="preqx" >  3 </hypervis_subcycle>
<hypervis_subcycle hgrid="ne16np4" dyn_target="preqx">  3 </hypervis_subcycle>
<hypervis_subcycle hgrid="ne30np4" dyn_target="preqx">  3 </hypervis_subcycle>
<hypervis_subcycle hgrid="ne45np4" dyn_target="preqx">  4 </hypervis_subcycle>
<hypervis_subcycle hgrid="ne60np4" dyn_target="preqx">  4 </hypervis_subcycle>
<hypervis_subcycle hgrid="ne120np4" dyn_target="preqx">  4 </hypervis_subcycle>
<hypervis_subcycle hgrid="ne240np4" dyn_target="preqx">  4 </hypervis_subcycle>
<hypervis_subcycle hgrid="ne512np4" dyn_target="preqx">  10 </hypervis_subcycle>
<hypervis_subcycle hgrid="ne1024np4" dyn_target="preqx"> 20 </hypervis_subcycle>
<hypervis_subcycle hgrid="ne0np4_arm_x8v3_lowcon" dyn_target="preqx" > 8 </hypervis_subcycle>
<hypervis_subcycle hgrid="ne0np4_conus_x4v1_lowcon" dyn_target="preqx" > 7 </hypervis_subcycle>
<hypervis_subcycle hgrid="ne0np4_northamericax4v1" dyn_target="preqx"  > 7 </hypervis_subcycle>
<hypervis_subcycle hgrid="ne0np4_antarcticax4v1" dyn_target="preqx"  > 7 </hypervis_subcycle>
<hypervis_subcycle hgrid="ne0np4_arcticx4v1"     dyn_target="preqx"  > 7 </hypervis_subcycle>
<hypervis_subcycle hgrid="ne0np4_svalbard_x8v1_lowcon" dyn_target="preqx" > 8 </hypervis_subcycle>
<hypervis_subcycle hgrid="ne0np4_sooberingoa_x4x8v1_lowcon" dyn_target="preqx"  > 8 </hypervis_subcycle>
<hypervis_subcycle hgrid="ne0np4_enax4v1" dyn_target="preqx">7</hypervis_subcycle>
<hypervis_subcycle hgrid="ne0np4_twpx4v1" dyn_target="preqx"> 7 </hypervis_subcycle>


<!-- ================================================================== -->
<!-- Defaults for driver namelist seq_infodata_inparm                   -->
<!-- ================================================================== -->

<!-- Case name -->
<case_name>camrun</case_name>

<!-- Run-type of simulation -->
<start_type>startup</start_type>

<!-- ================================================================== -->
<!-- Defaults for driver namelist seq_timemgr_inparm                    -->
<!-- ================================================================== -->

<!-- Length of run -->
<stop_option>ndays</stop_option>
<stop_n>1</stop_n>

<!-- Length of time for restarts -->
<restart_option>'monthly'</restart_option>

<!-- Starting date.  The value of start_ymd is used to match the ic_ymd    -->
<!-- attribute of the ncdata files -->
<start_ymd>101</start_ymd>

<!-- Orbit -->
<orb_iyear >1990</orb_iyear>

<ocean_tight_coupling >.true.</ocean_tight_coupling>

<!-- ================================================================== -->
<!-- Defaults for clm_inparm                                            -->
<!-- ================================================================== -->

<!-- Urban air conditioning/heating and wasteheat -->
<urban_hac>ON_WASTEHEAT</urban_hac>

<!-- Urban traffic flux -->
<urban_traffic>.false.</urban_traffic>

<!-- Plant function types (relative to {csmdata}) -->
<fpftcon>lnd/clm2/pftdata/pft-physiology.clm40.c130424.nc</fpftcon>

<!-- Initial condition datasets (relative to {csmdata}) -->
<!-- The year has been removed from the ic_ymd attribute for the climatology files -->
<!-- so that they will be used when the default 101 climatology start date -->
<!-- is used.  The sim_year attribute defaults to 2000 in build-namelist, -->
<!-- and is set explicitly in the use case files -->
<finidat hgrid="ne30np4"   ic_ymd="101" sim_year="2000">lnd/clm2/initdata/clmi.BCN.2000-01-01_ne30np4_gx1v6_simyr2000_c110328.nc</finidat>
<finidat hgrid="ne0np4_arm_x8v3_lowcon"  ic_ymd="101" sim_year="2000">lnd/clm2/initdata/clmi.armx8v3.1850-01-01.nc</finidat>
<!-- for CLM4.0finidat hgrid="ne0np4_conus_x4v1_lowcon" ic_ymd="101" sim_year="2000">lnd/clm2/initdata/clmi.conusx4v1.2000-01-01_c141106.nc</finidat-->
<finidat hgrid="ne0np4_conus_x4v1_lowcon" ic_ymd="101" sim_year="2000">lnd/clm2/initdata_map/clmi.ICRUCLM45.0021-01-01.conusx4v1.0ac6464_simyr2000_c161130.nc</finidat>
<finidat hgrid="ne0np4_svalbard_x8v1_lowcon"  ic_ymd="101" sim_year="1850">lnd/clm2/initdata/clmi.svalbardx8v1.1850-01-01.nc</finidat>
<finidat hgrid="ne0np4_sooberingoa_x4x8v1_lowcon"  ic_ymd="101" sim_year="1850">lnd/clm2/initdata/clmi.sooberingoax4x8v1.1850-01-01_c141110.nc</finidat>

<!-- Surface datasets (relative to {csmdata}) -->
<!-- for present day simulations - year 2000 -->
<fsurdat hgrid="64x128"    sim_year="2000">lnd/clm2/surfdata/surfdata_64x128_simyr2000_c090928.nc</fsurdat>
<fsurdat hgrid="ne16np4"   sim_year="2000">lnd/clm2/surfdata_map/surfdata_ne16np4_simyr2000_c120126.nc</fsurdat>
<fsurdat hgrid="ne30np4"   sim_year="2000">lnd/clm2/surfdata_map/surfdata_ne30np4_simyr2000_c110801.nc</fsurdat>
<fsurdat hgrid="ne60np4"   sim_year="2000">lnd/clm2/surfdata_map/surfdata_ne60np4_simyr2000_c120416.nc</fsurdat>
<fsurdat hgrid="ne120np4"  sim_year="2000">lnd/clm2/surfdata_map/surfdata_ne120np4_simyr2000_c120711.nc</fsurdat>
<fsurdat hgrid="ne240np4"  sim_year="2000">lnd/clm2/surfdata_map/surfdata_ne240np4_simyr2000_c110801.nc</fsurdat>

<!-- for pre-industrial simulations - year 1850 -->
<fsurdat hgrid="64x128"    sim_year="1850">lnd/clm2/surfdata/surfdata_64x128_simyr1850_c090928.nc</fsurdat>

<fsurdat hgrid="ne16np4"   sim_year="1850">lnd/clm2/surfdata/surfdata_ne16np4_simyr1850_c120126.nc</fsurdat>
<fsurdat hgrid="ne30np4"   sim_year="1850">lnd/clm2/surfdata/surfdata_ne30np4_simyr1850_c110727.nc</fsurdat>
<fsurdat hgrid="ne60np4"   sim_year="1850">lnd/clm2/surfdata/surfdata_ne60np4_simyr1850_c120416.nc</fsurdat>
<fsurdat hgrid="ne120np4"  sim_year="1850">lnd/clm2/surfdata/surfdata_ne120np4_simyr1850_c110817.nc</fsurdat>
<fsurdat hgrid="ne240np4"  sim_year="1850">lnd/clm2/surfdata/surfdata_ne240np4_simyr1850_c120127.nc</fsurdat>

<!-- Dynamic PFT surface datasets (relative to {csmdata}) -->
<fpftdyn hgrid="1.9x2.5"       sim_year="1850-2000" >lnd/clm2/surfdata/surfdata.pftdyn_1.9x2.5_simyr1850-2005_c091108.nc</fpftdyn>
<fpftdyn hgrid="2.5x3.33"      sim_year="1850-2000" >lnd/clm2/surfdata/surfdata.pftdyn_2.5x3.33_simyr1850-2005_c091109.nc</fpftdyn>
<fpftdyn hgrid="10x15"         sim_year="1850-2000" >lnd/clm2/surfdata/surfdata.pftdyn_10x15_simyr1850-2005_c100205.nc</fpftdyn>

<!-- Dynamic PFT surface datasets for future scenarios(relative to {csmdata}) -->
<fpftdyn hgrid="0.9x1.25"      rcp="8.5" sim_year="1850-2100" >lnd/clm2/surfdata/surfdata.pftdyn_0.9x1.25_rcp8.5_simyr1850-2100_c100319.nc</fpftdyn>
<fpftdyn hgrid="1.9x2.5"       rcp="8.5" sim_year="1850-2100" >lnd/clm2/surfdata/surfdata.pftdyn_1.9x2.5_rcp8.5_simyr1850-2100_c100322.nc</fpftdyn>
<fpftdyn hgrid="10x15"         rcp="8.5" sim_year="1850-2100" >lnd/clm2/surfdata/surfdata.pftdyn_10x15_rcp8.5_simyr1850-2100_c100202.nc</fpftdyn>

<fpftdyn hgrid="0.9x1.25"      rcp="6"  sim_year="1850-2100" >lnd/clm2/surfdata/surfdata.pftdyn_0.9x1.25_rcp6.0_simyr1850-2100_c100812.nc</fpftdyn>
<fpftdyn hgrid="1.9x2.5"       rcp="6"  sim_year="1850-2100" >lnd/clm2/surfdata/surfdata.pftdyn_1.9x2.5_rcp6.0_simyr1850-2100_c100813.nc</fpftdyn>
<fpftdyn hgrid="10x15"         rcp="6"  sim_year="1850-2100" >lnd/clm2/surfdata/surfdata.pftdyn_10x15_rcp6.0_simyr1850-2100_c100901.nc</fpftdyn>

<fpftdyn hgrid="0.9x1.25"      rcp="4.5" sim_year="1850-2100" >lnd/clm2/surfdata/surfdata.pftdyn_0.9x1.25_rcp4.5_simyr1850-2100_c100406.nc</fpftdyn>
<fpftdyn hgrid="1.9x2.5"       rcp="4.5" sim_year="1850-2100" >lnd/clm2/surfdata/surfdata.pftdyn_1.9x2.5_rcp4.5_simyr1850-2100_c100322.nc</fpftdyn>
<fpftdyn hgrid="10x15"         rcp="4.5" sim_year="1850-2100" >lnd/clm2/surfdata/surfdata.pftdyn_10x15_rcp4.5_simyr1850-2100_c100322.nc</fpftdyn>

<fpftdyn hgrid="0.9x1.25"      rcp="2.6" sim_year="1850-2100" >lnd/clm2/surfdata/surfdata.pftdyn_0.9x1.25_rcp2.6_simyr1850-2100_c100323.nc</fpftdyn>
<fpftdyn hgrid="1.9x2.5"       rcp="2.6" sim_year="1850-2100" >lnd/clm2/surfdata/surfdata.pftdyn_1.9x2.5_rcp2.6_simyr1850-2100_c100322.nc</fpftdyn>
<fpftdyn hgrid="10x15"         rcp="2.6" sim_year="1850-2100" >lnd/clm2/surfdata/surfdata.pftdyn_10x15_rcp2.6_simyr1850-2100_c100322.nc</fpftdyn>


<!-- Grid/Fraction datasets (relative to {csmdata}) -->

<fatmlndfrc hgrid="64x128"    >share/domains/domain.clm/domain.lnd.T42_USGS.111004.nc</fatmlndfrc>

<fatmlndfrc hgrid="ne16np4"   >share/domains/domain.lnd.ne16np4_gx3v7.120406.nc</fatmlndfrc>
<fatmlndfrc hgrid="ne30np4"   >share/domains/domain.lnd.ne30np4_gx1v6.110905.nc</fatmlndfrc>
<fatmlndfrc hgrid="ne60np4"   >share/domains/domain.lnd.ne60np4_gx1v6.120406.nc</fatmlndfrc>
<fatmlndfrc hgrid="ne120np4"  >share/domains/domain.lnd.ne120np4_gx1v6.111226.nc</fatmlndfrc>
<fatmlndfrc hgrid="ne240np4"  >share/domains/domain.lnd.ne240np4_gx1v6.120125.nc</fatmlndfrc>

<fatmlndfrc hgrid="ne0np4_enax4v1">share/domains/domain.lnd.enax4v1_oRRS18to6.170621.nc</fatmlndfrc>

<!-- SNICAR (SNow, ICe, and Aerosol Radiative model) datasets -->
<fsnowoptics >lnd/clm2/snicardata/snicar_optics_5bnd_mam_c160322.nc</fsnowoptics>
<fsnowaging  >lnd/clm2/snicardata/snicar_drdt_bst_fit_60_c070416.nc</fsnowaging>

<!-- River Transport Model 1/2 degree grid river routing file (relative to {csmdata}) -->
<frivinp_rtm>lnd/clm2/rtmdata/rdirc_0.5x0.5_simyr2000_c101124.nc</frivinp_rtm>

<!-- ================================================================== -->
<!-- CAM specific surface models DOM and CSIM4                          -->
<!-- ================================================================== -->

<!-- SST datasets used with DOM/CSIM4 and DOCN -->
<!-- Present day SST -->
<!-- Warning: I think bndtvs has been superseded by SSTICE* (pjc, 2016-8-5) -->
<bndtvs hgrid="64x128"     sim_year="2000">atm/cam/sst/sst_HadOIBl_bc_64x128_clim_c050526.nc</bndtvs>

<bndtvs dyn="se"        sim_year="2000">atm/cam/sst/sst_HadOIBl_bc_1x1_clim_c101029.nc</bndtvs>

<!-- Pre-industrial SST: 1850 -->

<bndtvs dyn="se"        sim_year="1850">atm/cam/sst/sst_HadOIBl_bc_1x1_clim_pi_c100129.nc</bndtvs>

<!-- Time-varying SSTs: 1850-2005 -->
<bndtvs hgrid="64x128"     sim_year="1850-2000">atm/cam/sst/sst_HadOIBl_bc_64x128_1850_2012_c130411.nc</bndtvs>

<bndtvs dyn="se"        sim_year="1850-2000">atm/cam/sst/sst_HadOIBl_bc_1x1_1850_2012_c130411.nc</bndtvs>

<!-- SST domain files -->
<bndtvs_domain dyn="se"  >ocn/docn7/domain.ocn.1x1.111007.nc</bndtvs_domain>

<!-- Ocean domain files -->
<focndomain hgrid="64x128"  >atm/cam/ocnfrac/domain.camocn.64x128_USGS_070807.nc</focndomain>

<focndomain hgrid="ne16np4"   >share/domains/domain.ocn.ne16np4_gx3v7.121113.nc</focndomain>
<focndomain hgrid="ne30np4"   >share/domains/domain.ocn.ne30np4_gx1v6_110217.nc</focndomain>
<focndomain hgrid="ne60np4"   >share/domains/domain.ocn.ne60np4_gx1v6.120406.nc</focndomain>
<focndomain hgrid="ne120np4"  >share/domains/domain.ocn.ne120np4_gx1v6.111226.nc</focndomain>
<focndomain hgrid="ne240np4"  >share/domains/domain.ocn.ne240np4_gx1v6.111226.nc</focndomain>

<focndomain hgrid="ne0np4_enax4v1">share/domains/domain.ocn.enax4v1_oRRS18to6.170621.nc</focndomain>

<!-- set default parameter values for v2, moved from use_case file -->

<!-- Ice nucleation mods-->
<use_hetfrz_classnuc               >.false.</use_hetfrz_classnuc>
<hist_hetfrz_classnuc              >.false.</hist_hetfrz_classnuc>
<use_hetfrz_classnuc phys="default">.true.</use_hetfrz_classnuc>
<use_hetfrz_classnuc MMF_microphysics_scheme="sam1mom">.false.</use_hetfrz_classnuc>
<use_preexisting_ice               >.false.</use_preexisting_ice>
<micro_mg_dcs_tdep phys="default">.true.</micro_mg_dcs_tdep>
<microp_aero_wsub_scheme               >1</microp_aero_wsub_scheme>

<!-- For Polar mods-->
<sscav_tuning phys="default">.true.</sscav_tuning>
<convproc_do_aer phys="default">.true.</convproc_do_aer>
<convproc_do_gas phys="default">.false.</convproc_do_gas>
<convproc_method_activate phys="default">2</convproc_method_activate>
<demott_ice_nuc phys="default">.true.</demott_ice_nuc>
<liqcf_fix phys="default">.true.</liqcf_fix>
<regen_fix phys="default">.true.</regen_fix>
<resus_fix phys="default">.true.</resus_fix>
<mam_amicphys_optaa phys="default">1</mam_amicphys_optaa>

<fix_g1_err_ndrop phys="default">.true.</fix_g1_err_ndrop>
<ssalt_tuning phys="default">.true.</ssalt_tuning>

<!-- Radiation bugfix -->
<use_rad_dt_cosz phys="default">.true.</use_rad_dt_cosz>

<!-- Tunable parameters for 72 layer model -->

<ice_sed_ai phys="default" microphys="mg2"> 500.0     </ice_sed_ai>
<clubb_ice_sh phys="default"> 50.e-6    </clubb_ice_sh>
<clubb_liq_deep phys="default"> 8.e-6     </clubb_liq_deep>  
<clubb_liq_sh phys="default"> 10.e-6    </clubb_liq_sh>
<clubb_C2rt phys="default"> 1.75D0    </clubb_C2rt>
<zmconv_dmpdz phys="default">-0.7e-3    </zmconv_dmpdz>
<zmconv_ke phys="default" dyn="se"> 5.0E-6      </zmconv_ke>
<cldfrc2m_rhmaxi phys="default" clubb_sgs="1" clubb_do_deep="0"> 1.05D0    </cldfrc2m_rhmaxi>
<do_tms phys="default"> .false.   </do_tms>
<do_tms phys="default" use_MMF="1"> .true.   </do_tms>
<n_so4_monolayers_pcage phys="default"> 8.0D0     </n_so4_monolayers_pcage>
<zmconv_tiedke_add phys="default"> 0.8D0     </zmconv_tiedke_add>
<zmconv_cape_cin phys="default"> 1         </zmconv_cape_cin>
<taubgnd phys="default"> 2.5D-3    </taubgnd>
<raytau0 phys="default"> 5.0D0     </raytau0>
<prc_coef1 phys="default"  microphys="mg2"> 30500.0D0 </prc_coef1>
<prc_exp phys="default"  microphys="mg2"> 3.19D0    </prc_exp>
<relvar_fix phys="default"> .true.    </relvar_fix>
<mg_prc_coeff_fix phys="default" microphys="mg2"> .true.    </mg_prc_coeff_fix>
<rrtmg_temp_fix phys="default"> .true.    </rrtmg_temp_fix>

<!-- Revised and new tunable parameters for v2 -->

<clubb_ipdf_call_placement phys="default"> 2         </clubb_ipdf_call_placement>
<zmconv_trigdcape_ull phys="default"> .true.     </zmconv_trigdcape_ull>
<cld_sed phys="default" microphys="mg2"> 1.0D0      </cld_sed>
<effgw_beres phys="default"> 0.35       </effgw_beres>
<gw_convect_hcf               > 10.0       </gw_convect_hcf>
<effgw_oro phys="default"> 0.375      </effgw_oro>
<use_gw_energy_fix phys="default"> .true.      </use_gw_energy_fix>
<clubb_C14 phys="default"> 2.5D0      </clubb_C14>
<clubb_tk1 phys="default"> 268.15D0   </clubb_tk1>
<dust_emis_fact phys="default"> 1.50D0     </dust_emis_fact>
<linoz_psc_T               > 197.5      </linoz_psc_T>
<micro_mincdnc phys="default" microphys="mg2"> 10.D6      </micro_mincdnc>
<clubb_C1 phys="default"> 2.4        </clubb_C1>
<clubb_C11 phys="default"> 0.70       </clubb_C11>
<clubb_C11b phys="default"> 0.20       </clubb_C11b>
<clubb_C11c phys="default"> 0.85       </clubb_C11c>
<clubb_C1b  phys="default"> 2.8        </clubb_C1b>
<clubb_C1c  phys="default"> 0.75       </clubb_C1c>
<clubb_C6rtb phys="default"> 7.50       </clubb_C6rtb>
<clubb_C6rtc phys="default"> 0.50       </clubb_C6rtc>
<clubb_C6thlb phys="default"> 7.50       </clubb_C6thlb>
<clubb_C6thlc phys="default"> 0.50       </clubb_C6thlc>
<clubb_C8 phys="default"> 5.2        </clubb_C8>
<clubb_c_K10 phys="default"> 0.35       </clubb_c_K10>
<clubb_c_K10h phys="default"> 0.35       </clubb_c_K10h>
<clubb_gamma_coef phys="default"> 0.12D0     </clubb_gamma_coef>
<clubb_gamma_coefb phys="default"> 0.28D0     </clubb_gamma_coefb>
<clubb_gamma_coefc phys="default"> 1.2        </clubb_gamma_coefc>
<clubb_mu phys="default"> 0.0005     </clubb_mu>
<clubb_wpxp_l_thresh phys="default"> 100.0D0    </clubb_wpxp_l_thresh>
<clubb_ice_deep phys="default"> 14.e-6     </clubb_ice_deep>
<clubb_use_sgv phys="default"> .true.     </clubb_use_sgv>
<seasalt_emis_scale phys="default" chem="linoz_mam4_resus_mom_soag"> 0.6        </seasalt_emis_scale>
<zmconv_c0_lnd phys="default"> 0.0020     </zmconv_c0_lnd>
<zmconv_c0_ocn phys="default"> 0.0020     </zmconv_c0_ocn>
<zmconv_alfa phys="default"> 0.14D0     </zmconv_alfa>
<zmconv_tp_fac phys="default"> 2.0D0      </zmconv_tp_fac>
<zmconv_mx_bot_lyr_adj phys="default"> 1          </zmconv_mx_bot_lyr_adj>
<prc_exp1 phys="default"  microphys="mg2"> -1.40D0    </prc_exp1>
<micro_mg_accre_enhan_fac phys="default" microphys="mg2"> 1.75D0     </micro_mg_accre_enhan_fac>
<microp_aero_wsubmin               > 0.001D0    </microp_aero_wsubmin>
<so4_sz_thresh_icenuc phys="default"> 0.080e-6   </so4_sz_thresh_icenuc>
<micro_mg_berg_eff_factor phys="default" clubb_sgs="1"> 0.7D0      </micro_mg_berg_eff_factor>
<cldfrc_dp1  phys="default"> 0.018D0    </cldfrc_dp1>
<cosp_ncolumns phys="default"> 10 </cosp_ncolumns>

</namelist_defaults><|MERGE_RESOLUTION|>--- conflicted
+++ resolved
@@ -1238,15 +1238,12 @@
 <!--for subcycling spectral-->
 <eul_nsplit dyn="eul"> 1 </eul_nsplit>
 
-<<<<<<< HEAD
-=======
 <!-- iop dataset for SCAM mode -->
 <iopfile dyn="eul">atm/cam/scam/iop/ARM95_4scam.nc</iopfile>
 
 <!-- Doubly periodic CRM mode -->
 <omega dpcrm_mode="1">0.D0</omega>
 
->>>>>>> c7b8bd8d
 <!-- physics loadbalance -->
 <phys_loadbalance dyn="se"> 2 </phys_loadbalance>
 <phys_loadbalance dyn="eul"> 3 </phys_loadbalance>
