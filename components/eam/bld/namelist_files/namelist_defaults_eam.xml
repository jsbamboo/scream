--- conflicted
+++ resolved
@@ -101,7 +101,6 @@
 <ncdata dyn="se" hgrid="ne4np4"   nlev="72"  aquaplanet="1" rce="1" ic_ymd="101" >atm/cam/inic/homme/cami_rcemip_ne4np4_L72_c190919.nc</ncdata>
 <ncdata dyn="se" hgrid="ne30np4"  nlev="72"  aquaplanet="1" rce="1" ic_ymd="101" >atm/cam/inic/homme/cami_rcemip_ne30np4_L72_c190919.nc</ncdata>
 
-<<<<<<< HEAD
 <ncdata dyn="se" hgrid="ne240np4" nlev="30"              >atm/cam/inic/homme/cami-mam3_0000-01-ne240np4_L30_c111004.nc</ncdata>
 <ncdata dyn="se" hgrid="ne240np4" nlev="72"              >atm/cam/inic/homme/cami_mam4_Linoz_0001-01-ne240np4_L72_c170910.nc</ncdata>
 
@@ -135,8 +134,6 @@
 <!-- New file from 1 month spin-up, the renamed $CASE.cam.i* file. -->
 <ncdata dyn="se" hgrid="ne0np4_svalbard_x8v1_lowcon"  nlev="30"                     >atm/cam/inic/homme/cami-mam3_0000-01-01_svalbardx8v1np4_L30_c141107.nc</ncdata>
 <ncdata dyn="se" hgrid="ne0np4_svalbard_x8v1_lowcon"  nlev="30" ocn="aquaplanet"    >atm/cam/inic/homme/cami_0003-01-01_svalbardx8v1np4_L30_ape_c000000.nc</ncdata>
-=======
->>>>>>> 4989dad3
 
 
 <!-- ******************************************* -->
