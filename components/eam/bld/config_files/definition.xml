--- conflicted
+++ resolved
@@ -45,11 +45,7 @@
 Physics package: cam3, cam4, cam5, ideal (Held-Suarez forcings), adiabatic, default (eam).
 </entry>
 <entry id="microphys" valid_values="rk,mg1,mg1.5,mg2,p3,none" value="">
-<<<<<<< HEAD
-Microphysics package: rk (Rasch and Kristjansson), mg1 (Morrison and Gettelman two moment scheme CAM5.1), mg1.5 (Morrison and Gettelman second version development), mg2 ((Morrison and Gettelman second version), P3 (Morrison and Milbrandt (2015) two moment scheme).
-=======
 Microphysics package: rk (Rasch and Kristjansson), mg1 (Morrison and Gettelman two moment scheme CAM5.1), mg1.5 (Morrison and Gettelman second version development), mg2 ((Morrison and Gettelman second version), p3 (Morrison and Milbrandt (2015) two moment scheme).
->>>>>>> c7f67cbf
 A value of "none" indicates no microphysics parameterization is used.
 </entry>
 <entry id="macrophys" valid_values="rk,park,clubb_sgs,shoc_sgs,none" value="">
