<?xml version="1.0"?>

<?xml-stylesheet type="text/xsl" href="definitions_variables" ?>

<!DOCTYPE phys_defaults [
  <!ENTITY eam_phys_defaults "-nlev 72 -clubb_sgs -microphys mg2">
  <!ENTITY eam_chem_defaults "-chem linoz_mam4_resus_mom_soag -rain_evap_to_coarse_aero">
]>

<definitions_variables>

  <entry id="COMP_ATM">
    <type>char</type>
    <valid_values>eam</valid_values>
    <default_value>eam</default_value>
    <group>case_comp</group>
    <file>env_case.xml</file>
    <desc>Name of atmospheric component</desc>
  </entry>

  <entry id="CAM_DYCORE">
    <type>char</type>
    <valid_values>eul,fv,se</valid_values>
    <default_value>fv</default_value>
    <values>
      <value grid="a%T[1-9]" >eul</value>
      <value grid="a%ne[0-9]">se</value>
    </values>
    <group>build_component_cam</group>
    <file>env_build.xml</file>
    <desc>EAM dynamical core</desc>
  </entry>

  <entry id="CAM_TARGET">
    <type>char</type>
    <valid_values>preqx,preqx_kokkos,preqx_acc,theta-l,theta-l_kokkos</valid_values>
    <default_value>theta-l</default_value>
    <group>build_component_cam</group>
    <file>env_build.xml</file>
    <desc>EAM-SE cmake target (only used with EAM_DYCORE == 'se')</desc>
  </entry>

  <entry id="CAM_CONFIG_OPTS">
    <type>char</type>
    <valid_values></valid_values>
    <default_value></default_value>
    <values modifier='additive'>
      <value compset=""                >-mach $MACH</value>
      <value compset="_EAM"            >-phys default</value>
      <value compset="_EAM%CMIP6_"      >&eam_phys_defaults; &eam_chem_defaults;</value>
      <value compset="_EAM%CMIP6-1pctCO2" >&eam_phys_defaults; &eam_chem_defaults;</value>
      <value compset="_EAM%CMIP6-4xCO2"   >&eam_phys_defaults; &eam_chem_defaults;</value>
      <value compset="_EAM%AR5sf"      >&eam_phys_defaults; -chem superfast_mam4_resus_mom_soag -rain_evap_to_coarse_aero</value>
      <value compset="_ELM%[^_]*BC"    >-bc_dep_to_snow_updates</value>
      <value compset="_EAM.*_BGC%*"    >-co2_cycle</value>
      <value compset="_EAM%CMIP6-P3_"  >&eam_chem_defaults; -nlev 72 -clubb_sgs -microphys p3</value>

      <!-- Single column model (SCM) -->
      <value compset="_EAM%SCM_"       >&eam_phys_defaults; &eam_chem_defaults; -scam</value>

      <!-- idealized configurations -->
      <value compset="_EAM%AQP_"       >&eam_phys_defaults; &eam_chem_defaults; -aquaplanet</value>
      <value compset="_EAM%RCE_"       >&eam_phys_defaults; -chem none -aquaplanet -rce -rad rrtmgp</value>
      <value compset="_EAM%IDEAL"      >-phys ideal</value>
      <value compset="_EAM%ADIAB"      >-phys adiabatic</value>

      <!-- Multiscale modeling framework (MMF) -->
      <value compset="_EAM%.*MMF"      >-use_MMF -crm samxx -nlev 60 -crm_nz 50</value>
      <value compset="_EAM%.*MMF"      >-crm_dt 10 -crm_dx 2000 -crm_nx 64 -crm_ny 1 </value>
      <value compset="_EAM%.*MMF"      >-crm_nx_rad 4 -crm_ny_rad 1 -rad rrtmgp -rrtmgpxx</value>
      <value compset="_EAM%.*MMF1"     >-MMF_microphysics_scheme sam1mom -chem none</value>
      <value compset="_EAM%.*MMF"      >-use_MMF_VT</value>   <!-- CRM variance transport -->
      <value compset="_EAM%.*MMF"      >-use_MMF_ESMT</value> <!-- explicit scalar momentum transport -->
      <value compset="_EAM%AQP-MMF.*"  >-aquaplanet</value>
      <value compset="_EAM%RCE-MMF.*"  >-aquaplanet -rce</value>
      <value compset="_EAM%SCM-MMF.*"  >-scam</value>
<<<<<<< HEAD
=======

      <!-- SCREAM configurations -->
      <value compset="_EAM%SCREAM-LR">-phys default -shoc_sgs -microphys p3 -chem spa -nlev 72 -rad rrtmgp -bc_dep_to_snow_updates -cppdefs '-DSCREAM'</value>
      <value compset="_EAM%SCREAM-HR">-phys default -shoc_sgs -microphys p3 -chem spa -nlev 128 -rad rrtmgp -bc_dep_to_snow_updates -cppdefs '-DSCREAM'</value>
      <value compset="_EAM%SCREAM.*-AQUA">-aquaplanet</value>

      <!-- Doubly Periodic SCREAM -->
      <value compset="ARM97_EAM%DPSCREAM">-phys default -scam -dpcrm_mode -nlev 72 -shoc_sgs -microphys p3 -rad rrtmgp -chem spa -cppdefs '-DSCREAM'</value>
>>>>>>> c7f67cbf
    </values>
    <group>build_component_cam</group>
    <file>env_build.xml</file>
    <desc>
      EAM configure options, see EAM configure utility for details
      Provides option(s) for the EAM configure utility.
      CAM_CONFIG_OPTS are normally set as compset variables (e.g., -phys  cam3_5_1 -chem waccm_mozart)
      and in general should not be modified for supported compsets.  It is recommended that if you want
      to modify this value for your experiment, you should use your own user-defined
      component sets via using create_newcase with a compset_file argument
    </desc>
  </entry>

  <entry id="CAM_NML_USE_CASE">
    <type>char</type>
    <valid_values></valid_values>
    <default_value>UNSET</default_value>
    <values>
      <value compset="RCP2_EAM"                         >2006-2100_cam5_rcp26</value>
      <value compset="RCP4_EAM"                         >2006-2100_cam5_rcp45</value>
      <value compset="RCP6_EAM"                         >2006-2100_cam5_rcp60</value>
      <value compset="RCP8_EAM"                         >2006-2100_cam5_rcp85</value>
      <value compset="1850(?:SOI)?_EAM.*CMIP6"          >1850_eam_CMIP6</value>
      <value compset="1850(?:SOI)?_EAM.*CMIP6-1pctCO2"  >1850_eam_CMIP6-1pctCO2</value>
      <value compset="1950(?:SOI)?_EAM.*CMIP6"          >1950_eam_CMIP6</value>
      <value compset="1850(?:SOI)?_EAM.*CMIP6.*_BGC%*"  >1850_eam_CMIP6_bgc</value>
      <value compset="2010(?:SOI)?_EAM.*CMIP6"          >2010_eam_CMIP6</value>
      <value compset="1850(?:SOI)?_EAM.*AR5sf"          >1850_E3SMv1_superfast_ar5-emis</value>
      <value compset="1850S_EAM.*AR5sf"                 >1850S_E3SMv1_superfast_ar5-emis</value>
      <value compset="20TR(?:SOI)?_EAM.*CMIP6"          >20TR_eam_CMIP6</value>
      <value compset="20TR(?:SOI)?_EAM.*CMIP6.*_BGC*"   >20TR_eam_CMIP6_bgc</value>
      <value compset="SSP585(?:SOI)?_EAM.*CMIP6"        >SSP585_eam_CMIP6</value>
      <value compset="SSP370(?:SOI)?_EAM.*CMIP6"        >SSP370_eam_CMIP6</value>
      <value compset="SSP585(?:SOI)?_EAM.*CMIP6.*_BGC%B">SSP585_cam5_CMIP6_bgc</value>
      <value compset="20TR(?:SOI)?_EAM.*AR5sf"          >20TR_E3SMv1_superfast_ar5-emis</value>
      <value compset="20TRS_EAM.*AR5sf"                 >20TRS_E3SMv1_superfast_ar5-emis</value>
      <value compset="ARM95_EAM"                        >scam_arm95</value>
      <value compset="ARM97_EAM"                        >scam_arm97</value>
      <value compset="SCM_EAM"                          >scam_generic</value>
      <value compset="PIPD_EAM"                         >1850-PD_cam5</value>
      <value compset="_EAM%AQP_"                        >aquaplanet_EAMv1</value>
      <value compset="_EAM%RCE_"                        >RCEMIP_EAMv1</value>
      <value compset="2010_EAM%SCREAM-LR"               >2010_scream_lr</value>
      <value compset="2010_EAM%SCREAM-HR"               >2010_scream_hr</value>
      <value compset="ARM97_EAM%DPSCREAM"                >dpscream_arm97</value>
      <value compset="2010_EAM%SCREAM-LR-DYAMOND2"      >2010_scream_lr_dyamond2</value>
      <value compset="2010_EAM%SCREAM-HR-DYAMOND2"      >2010_scream_hr_dyamond2</value>
      <value compset="_EAM%SCREAM-LR-AQUA"              >aquaplanet_SCREAM-LR</value>
      <value compset="_EAM%SCREAM-HR-AQUA"              >aquaplanet_SCREAM-HR</value>
      <!-- MMF / Super-Parameterization -->
      <value compset="2010(?:SOI)?_EAM%MMF1"            >2010_mmf_1mom</value>
      <value compset="2010(?:SOI)?_EAM%MMF2"            >2010_mmf_2mom</value>
      <value compset="_EAM%AQP.*MMF"                    >aquaplanet_MMF-1mom</value>
      <value compset="_EAM%RCE.*MMF"                    >RCEMIP_EAMv1</value>
      <value compset="ARM97_EAM%SCM.*MMF"               >scam_arm97_MMF-1mom</value>
      <value compset="RICO_EAM%SCM.*MMF"                >scam_rico_MMF-1mom</value>
      <value compset="20TR_EAM%CMIP6.*MMF"              >20TR_MMF-1mom_CMIP6</value>
    </values>

    <group>run_component_cam</group>
    <file>env_run.xml</file>
    <desc>EAM namelist use_case.  Provides the use_case option for the
      EAM build-namelist utility (which is called from
      $CASEROOT/Buildconf/cam.buildnml).  The EAM build-namelist
      leverages groups of namelist options (use cases) that are often
      paired with the EAM configure options.  These use cases are xml
      files located in
      $CIMEROOT/../components/atm/eam/bld/namelist_files/use_cases.
      In general, this variable should not be modified for supported
      component sets (compsets).  Recommendation: If you want to
      modify this value for your experiment, use your own user-defined
      component sets.</desc>
  </entry>

  <entry id="CAM_NAMELIST_OPTS">
    <type>char</type>
    <valid_values></valid_values>
    <default_value></default_value>
    <values>
      <value compset="_EAM.*%RCO2"> scenario_ghg=&apos;RAMP_CO2_ONLY&apos;ramp_co2_annual_rate=1 </value>
      <value compset="_BGC%BDRD"> co2_cycle_rad_passive=.true. </value>
      <value compset="_BGC%BCRC"> co2_cycle_rad_passive=.true. co2vmr_rad=284.317e-6  </value>
      <value compset="_BGC%BCRD"> co2_cycle_rad_passive=.true. </value>
      <value compset="_BGC%BDRC"> co2_cycle_rad_passive=.true. co2vmr_rad=284.317e-6 </value>
    </values>
    <group>run_component_cam</group>
    <file>env_run.xml</file>
    <desc>EAM specific namelist settings for -namelist option Provides
      options to the -namelist argument for the EAM build-namelist
      utility.  This should be reserved for component set
      specification. Users should modify EAM namelists only via the
      $CASEROOT/user_nl_eam file.</desc>
  </entry>

  <description>
    <desc compset="_EAM"  >cam5 physics:</desc>
    <desc compset="_EAM.*CMIP6"    >EAM with complete set of E3SM atmospheric mods for V1 (72 layers model) and ACES4BGC SOAG emissions- CMIP6-DECK:</desc>
    <desc compset="_EAM.*CMIP6-HR" >high-res (ne120 w/ 18to6 ocn) 72 layer E3SM v1 atmos model with CMIP6 forcings </desc>
    <desc compset="_EAM.*CMIP6-LR" >low-res (ne30 w/ oECv3 ocn) 72 layer E3SM v1 atmos model with CMIP6 forcings </desc>
    <desc compset="_EAM.*AR5sf"    >E3SM plus super-fast chemistry with AR5 emissions:</desc>
    <desc compset="_EAM%FCHM">EAM super_fast_llnl chemistry:</desc>
    <desc compset="_EAM%RCO2">EAM CO2 ramp: </desc>
    <desc compset="ARM95_EAM%">single column EAM ARM95 IOP test case:</desc>
    <desc compset="ARM97_EAM%">single column EAM ARM97 IOP test case:</desc>
    <desc compset="RICO_EAM%">single column EAM RICO IOP test case:</desc>
    <desc compset="ADIAB"        >EAM adiabatic physics:</desc>
    <desc compset="IDEAL"        >EAM ideal physics:</desc>
    <desc compset="AMIP">Atmospheric Model Intercomparison Project protocol: </desc>
    <desc compset="EAM.*_BGC%*">EAM prognostic CO2 cycle turned on.</desc>
    <desc compset="_EAM%SCREAM-LR-DYAMOND1">Fortran version of SCREAM with SHOC, P3, RRTMGP, and prescribed aerosol. Initialized for DYAMOND1 (2016-08-01).</desc>
    <desc compset="_EAM%SCREAM-HR-DYAMOND1">Fortran version of SCREAM with NH dycore, SHOC, P3, RRTMGP, prescribed aerosol, and no deep convection. Initialized for DYAMOND1 (2016-08-01).</desc>
    <desc compset="_EAM%SCREAM-LR-DYAMOND2">Fortran version of SCREAM with SHOC, P3, RRTMGP, and prescribed aerosol. Initialized for DYAMOND2 (2020-01-20).</desc>
    <desc compset="_EAM%SCREAM-HR-DYAMOND2">Fortran version of SCREAM with NH dycore, SHOC, P3, RRTMGP, prescribed aerosol, and no deep convection. Initialized for DYAMOND2 (2020-01-20).</desc>
    <desc compset="_EAM%SCREAM-LR_">Fortran version of SCREAM with SHOC, P3, RRTMGP, and prescribed aerosol.</desc>
    <desc compset="_EAM%SCREAM-HR_">Fortran version of SCREAM with NH dycore, SHOC, P3, RRTMGP, prescribed aerosol, and no deep convection.</desc>
    <!-- MMF / Super-Parameterization -->
    <desc compset="_EAM%MMF1">E3SM-MMF, RRTMGPXX, 1-mom micro, prescribed aerosol</desc>
    <desc compset="_EAM%MMF2">E3SM-MMF, RRTMGPXX, 2-mom micro, prescribed aerosol</desc>
    <!--  -->
  </description>

  <!-- Aquaplanet and RCE use this for setting orbital parameters -->
  <entry id="EAM_USER_MODS">
    <type>char</type>
    <valid_values></valid_values>
    <default_value></default_value>
    <values match="last">
    <value compset="DOCN%AQP">$SRCROOT/components/eam/cime_config/usermods_dirs/aquap</value>
    <value compset="EAM%RCE">$SRCROOT/components/eam/cime_config/usermods_dirs/rcemip</value>
    <value compset="EAM%SCM">$SRCROOT/components/eam/cime_config/usermods_dirs/scm</value>
    </values>
    <group>run_component_cam</group>
    <file>env_case.xml</file>
    <desc>User mods to apply to specific compset matches. </desc>
  </entry>

  <help>
    =========================================
    EAM naming conventions
    =========================================
  </help>

</definitions_variables><|MERGE_RESOLUTION|>--- conflicted
+++ resolved
@@ -74,8 +74,6 @@
       <value compset="_EAM%AQP-MMF.*"  >-aquaplanet</value>
       <value compset="_EAM%RCE-MMF.*"  >-aquaplanet -rce</value>
       <value compset="_EAM%SCM-MMF.*"  >-scam</value>
-<<<<<<< HEAD
-=======
 
       <!-- SCREAM configurations -->
       <value compset="_EAM%SCREAM-LR">-phys default -shoc_sgs -microphys p3 -chem spa -nlev 72 -rad rrtmgp -bc_dep_to_snow_updates -cppdefs '-DSCREAM'</value>
@@ -84,7 +82,6 @@
 
       <!-- Doubly Periodic SCREAM -->
       <value compset="ARM97_EAM%DPSCREAM">-phys default -scam -dpcrm_mode -nlev 72 -shoc_sgs -microphys p3 -rad rrtmgp -chem spa -cppdefs '-DSCREAM'</value>
->>>>>>> c7f67cbf
     </values>
     <group>build_component_cam</group>
     <file>env_build.xml</file>
