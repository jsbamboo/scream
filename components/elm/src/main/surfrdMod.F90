--- conflicted
+++ resolved
@@ -18,18 +18,15 @@
   use ncdio_pio       , only : file_desc_t, var_desc_t, ncd_pio_openfile, ncd_pio_closefile
   use ncdio_pio       , only : ncd_io, check_var, ncd_inqfdims, check_dim, ncd_inqdid, ncd_inqdlen
   use pio
-<<<<<<< HEAD
+
 #ifdef HAVE_MOAB
   use mct_mod         , only : mct_gsMap
   use decompMod       , only : get_elmlevel_gsmap
   ! use spmdMod         , only : iam  ! rank on the land communicator
 #endif
   use spmdMod                         
-=======
-  use spmdMod       
   use topounit_varcon , only : max_topounits, has_topounit  
-  
->>>>>>> 7591f33d
+
   !
   ! !PUBLIC TYPES:
   implicit none
