module lnd_comp_mct
  
  !---------------------------------------------------------------------------
  ! !DESCRIPTION:
  !  Interface of the active land model component of CESM the ELM (E3SM Land Model)
  !  with the main E3SM driver. This is a thin interface taking E3SM driver information
  !  in MCT (Model Coupling Toolkit) format and converting it to use by ELM.
  !
  ! !uses:
  use shr_kind_mod     , only : r8 => shr_kind_r8
  use shr_sys_mod      , only : shr_sys_flush
  use mct_mod          , only : mct_avect, mct_gsmap
  use decompmod        , only : bounds_type, ldecomp
  use lnd_import_export
  !
  ! !public member functions:
  implicit none
  save
  private                     ! by default make data private
  !
  ! !public member functions:
  public :: lnd_init_mct      ! elm initialization
  public :: lnd_run_mct       ! elm run phase
  public :: lnd_final_mct     ! elm finalization/cleanup
  !
  ! !private member functions:
  private :: lnd_setgsmap_mct ! set the land model mct gs map
  private :: lnd_domain_mct   ! set the land model domain information
  !---------------------------------------------------------------------------

contains

  !====================================================================================

  subroutine lnd_init_mct( EClock, cdata_l, x2l_l, l2x_l, NLFilename )
    !
    ! !DESCRIPTION:
    ! Initialize land surface model and obtain relevant atmospheric model arrays
    ! back from (i.e. albedos, surface temperature and snow cover over land).
    !
    ! !USES:
    use abortutils       , only : endrun
    use shr_kind_mod     , only : SHR_KIND_CL
    use clm_time_manager , only : get_nstep, get_step_size, set_timemgr_init, set_nextsw_cday
<<<<<<< HEAD
    use clm_initializeMod, only : initialize1, initialize2, initialize3
    use clm_instMod      , only : lnd2atm_vars, lnd2glc_vars
    use clm_varctl       , only : finidat,single_column, iop_mode, &
                                  clm_varctl_set, iulog, noland
    use clm_varctl       , only : inst_index, inst_suffix, inst_name
    use clm_varorb       , only : eccen, obliqr, lambm0, mvelpp
=======
    use elm_initializeMod, only : initialize1, initialize2, initialize3
    use elm_instMod      , only : lnd2atm_vars, lnd2glc_vars
    use elm_varctl       , only : finidat,single_column, elm_varctl_set, iulog, noland
    use elm_varctl       , only : inst_index, inst_suffix, inst_name
    use elm_varorb       , only : eccen, obliqr, lambm0, mvelpp
>>>>>>> 10c732f3
    use controlMod       , only : control_setNL
    use decompMod        , only : get_proc_bounds
    use domainMod        , only : ldomain
    use shr_file_mod     , only : shr_file_setLogUnit, shr_file_setLogLevel
    use shr_file_mod     , only : shr_file_getLogUnit, shr_file_getLogLevel
    use shr_file_mod     , only : shr_file_getUnit, shr_file_setIO
    use shr_taskmap_mod  , only : shr_taskmap_write
    use seq_cdata_mod    , only : seq_cdata, seq_cdata_setptrs
    use seq_comm_mct     , only : info_taskmap_comp
    use seq_timemgr_mod  , only : seq_timemgr_EClockGetData
    use seq_infodata_mod , only : seq_infodata_type, seq_infodata_GetData, seq_infodata_PutData, &
                                  seq_infodata_start_type_start, seq_infodata_start_type_cont,   &
                                  seq_infodata_start_type_brnch
    use seq_comm_mct     , only : seq_comm_suffix, seq_comm_inst, seq_comm_name
    use seq_flds_mod     , only : seq_flds_x2l_fields, seq_flds_l2x_fields
    use spmdMod          , only : masterproc, npes, spmd_init
    use elm_varctl       , only : nsrStartup, nsrContinue, nsrBranch
    use elm_cpl_indices  , only : elm_cpl_indices_set
    use perf_mod         , only : t_startf, t_stopf
    use mct_mod
    use ESMF
    !
    ! !ARGUMENTS:
    type(ESMF_Clock),           intent(inout) :: EClock           ! Input synchronization clock
    type(seq_cdata),            intent(inout) :: cdata_l          ! Input land-model driver data
    type(mct_aVect),            intent(inout) :: x2l_l, l2x_l     ! land model import and export states
    character(len=*), optional, intent(in)    :: NLFilename       ! Namelist filename to read
    !
    ! !LOCAL VARIABLES:
    integer                          :: LNDID	     ! Land identifyer
    integer                          :: mpicom_lnd   ! MPI communicator
    type(mct_gsMap),         pointer :: GSMap_lnd    ! Land model MCT GS map
    type(mct_gGrid),         pointer :: dom_l        ! Land model domain
    type(seq_infodata_type), pointer :: infodata     ! CESM driver level info data
    integer  :: lsz                                  ! size of attribute vector
    integer  :: g,i,j                                ! indices
    integer  :: dtime_sync                           ! coupling time-step from the input synchronization clock
    integer  :: dtime_elm                            ! elm time-step
    logical  :: exists                               ! true if file exists
    logical  :: verbose_taskmap_output               ! true then use verbose task-to-node mapping format
    logical  :: atm_aero                             ! Flag if aerosol data sent from atm model
    logical  :: atm_present                          ! Flag if atmosphere model present
    real(r8) :: scmlat                               ! single-column latitude
    real(r8) :: scmlon                               ! single-column longitude
    real(r8) :: nextsw_cday                          ! calday from clock of next radiation computation
    character(len=SHR_KIND_CL) :: caseid             ! case identifier name
    character(len=SHR_KIND_CL) :: ctitle             ! case description title
    character(len=SHR_KIND_CL) :: starttype          ! start-type (startup, continue, branch, hybrid)
    character(len=SHR_KIND_CL) :: calendar           ! calendar type name
    character(len=SHR_KIND_CL) :: hostname           ! hostname of machine running on
    character(len=SHR_KIND_CL) :: version            ! Model version
    character(len=SHR_KIND_CL) :: username           ! user running the model
    character(len=8)           :: c_inst_index       ! instance number           
    character(len=8)           :: c_npes             ! number of pes
    integer :: nsrest                                ! elm restart type
    integer :: ref_ymd                               ! reference date (YYYYMMDD)
    integer :: ref_tod                               ! reference time of day (sec)
    integer :: start_ymd                             ! start date (YYYYMMDD)
    integer :: start_tod                             ! start time of day (sec)
    integer :: stop_ymd                              ! stop date (YYYYMMDD)
    integer :: stop_tod                              ! stop time of day (sec)
    logical :: brnch_retain_casename                 ! flag if should retain the case name on a branch start type
    integer :: lbnum                                 ! input to memory diagnostic
    integer :: shrlogunit,shrloglev                  ! old values for log unit and log level
    integer :: nstep
    type(bounds_type) :: bounds                      ! bounds
    character(len=32), parameter :: sub = 'lnd_init_mct'
    character(len=*),  parameter :: format = "('("//trim(sub)//") :',A)"
    !-----------------------------------------------------------------------

    ! Set cdata data

    call seq_cdata_setptrs(cdata_l, ID=LNDID, mpicom=mpicom_lnd, &
         gsMap=GSMap_lnd, dom=dom_l, infodata=infodata)

    ! Determine attriute vector indices

    call elm_cpl_indices_set()

    ! Initialize elm MPI communicator 

    call spmd_init( mpicom_lnd, LNDID )

#if (defined _MEMTRACE)
    if(masterproc) then
       lbnum=1
       call memmon_dump_fort('memmon.out','lnd_init_mct:start::',lbnum)
    endif
#endif                      

    inst_name   = seq_comm_name(LNDID)
    inst_index  = seq_comm_inst(LNDID)
    inst_suffix = seq_comm_suffix(LNDID)

    ! Initialize io log unit

    call shr_file_getLogUnit (shrlogunit)
    if (masterproc) then
       inquire(file='lnd_modelio.nml'//trim(inst_suffix),exist=exists)
       if (exists) then
          iulog = shr_file_getUnit()
          call shr_file_setIO('lnd_modelio.nml'//trim(inst_suffix),iulog)
       end if
       write(iulog,format) "ELM land model initialization"
    else
       iulog = shrlogunit
    end if

    call shr_file_getLogLevel(shrloglev)
    call shr_file_setLogUnit (iulog)
    
    ! Identify SMP nodes and process/SMP mapping for this instance
    ! (Assume that processor names are SMP node names on SMP clusters.)
    write(c_inst_index,'(i8)') inst_index

    if (info_taskmap_comp > 0) then

       if (info_taskmap_comp == 1) then
          verbose_taskmap_output = .false.
       else
          verbose_taskmap_output = .true.
       endif

       write(c_npes,'(i8)') npes

       if (masterproc) then
          write(iulog,'(/,3A)') &
             trim(adjustl(c_npes)), &
             ' pes participating in computation of ELM instance #', &
             trim(adjustl(c_inst_index))
          call shr_sys_flush(iulog)
       endif

       call t_startf("shr_taskmap_write")
       call shr_taskmap_write(iulog, mpicom_lnd,                    &
                              'LND #'//trim(adjustl(c_inst_index)), &
                              verbose=verbose_taskmap_output        )
       call t_stopf("shr_taskmap_write")

    endif

    ! Use infodata to set orbital values

    call seq_infodata_GetData( infodata, orb_eccen=eccen, orb_mvelpp=mvelpp, &
         orb_lambm0=lambm0, orb_obliqr=obliqr )

    ! Consistency check on namelist filename	

    call control_setNL("lnd_in"//trim(inst_suffix))

    ! Initialize elm
    ! initialize1 reads namelist, grid and surface data (need this to initialize gsmap) 
    ! initialize2 performs rest of initialization	

    call seq_timemgr_EClockGetData(EClock,                               &
                                   start_ymd=start_ymd,                  &
                                   start_tod=start_tod, ref_ymd=ref_ymd, &
                                   ref_tod=ref_tod, stop_ymd=stop_ymd,   &
                                   stop_tod=stop_tod,                    &
                                   calendar=calendar )
    call seq_infodata_GetData(infodata, case_name=caseid,    &
                              case_desc=ctitle, single_column=single_column,    &
                              iop_mode=iop_mode,                            &
                              scmlat=scmlat, scmlon=scmlon,                     &
                              brnch_retain_casename=brnch_retain_casename,      &
                              start_type=starttype, model_version=version,      &
                              hostname=hostname, username=username )
    call set_timemgr_init( calendar_in=calendar, start_ymd_in=start_ymd, start_tod_in=start_tod, &
                           ref_ymd_in=ref_ymd, ref_tod_in=ref_tod, stop_ymd_in=stop_ymd,         &
                           stop_tod_in=stop_tod)
    if (     trim(starttype) == trim(seq_infodata_start_type_start)) then
       nsrest = nsrStartup
    else if (trim(starttype) == trim(seq_infodata_start_type_cont) ) then
       nsrest = nsrContinue
    else if (trim(starttype) == trim(seq_infodata_start_type_brnch)) then
       nsrest = nsrBranch
    else
       call endrun( sub//' ERROR: unknown starttype' )
    end if

<<<<<<< HEAD
    ! If IOP mode, force single_column flag to be false for this
    !  block of code, as special treatment is needed
    if (iop_mode) single_column = .false. 
    call clm_varctl_set(caseid_in=caseid, ctitle_in=ctitle,                     &
=======
    call elm_varctl_set(caseid_in=caseid, ctitle_in=ctitle,                     &
>>>>>>> 10c732f3
                        brnch_retain_casename_in=brnch_retain_casename,         &
                        single_column_in=single_column,&
                        iop_mode_in=iop_mode, scmlat_in=scmlat,       &
                        scmlon_in=scmlon, nsrest_in=nsrest, version_in=version, &
                        hostname_in=hostname, username_in=username)

    ! Read namelist, grid and surface data

    call initialize1( )

    ! If no land then exit out of initialization

    if ( noland ) then
       call seq_infodata_PutData( infodata, lnd_present   =.false.)
       call seq_infodata_PutData( infodata, lnd_prognostic=.false.)
       return
    end if

    ! Determine if aerosol and dust deposition come from atmosphere component

    call seq_infodata_GetData(infodata, atm_present=atm_present)
    call seq_infodata_GetData(infodata, atm_aero=atm_aero )
    !DMR 6/12/15 - remove this requirement (CPL_BPYASS mode uses SATM)
    if ( .not. atm_aero .and. atm_present )then
       call endrun( sub//' ERROR: atmosphere model MUST send aerosols to ELM' )
    end if

    ! Initialize elm gsMap, elm domain and elm attribute vectors

    call get_proc_bounds( bounds )

    call lnd_SetgsMap_mct( bounds, mpicom_lnd, LNDID, gsMap_lnd ) 	
    lsz = mct_gsMap_lsize(gsMap_lnd, mpicom_lnd)

    call lnd_domain_mct( bounds, lsz, gsMap_lnd, dom_l )

    call mct_aVect_init(x2l_l, rList=seq_flds_x2l_fields, lsize=lsz)
    call mct_aVect_zero(x2l_l)

    call mct_aVect_init(l2x_l, rList=seq_flds_l2x_fields, lsize=lsz)
    call mct_aVect_zero(l2x_l)

    ! Finish initializing elm

    call initialize2()
    call initialize3()

    ! Check that elm internal dtime aligns with elm coupling interval

    call seq_timemgr_EClockGetData(EClock, dtime=dtime_sync )
    dtime_elm = get_step_size()
    if (masterproc) then
       write(iulog,*)'dtime_sync= ',dtime_sync,&
            ' dtime_elm= ',dtime_elm,' mod = ',mod(dtime_sync,dtime_elm)
    end if
    if (mod(dtime_sync,dtime_elm) /= 0) then
       write(iulog,*)'elm dtime ',dtime_elm,' and Eclock dtime ',&
            dtime_sync,' never align'
       call endrun( sub//' ERROR: time out of sync' )
    end if

    ! Create land export state 

    if (atm_present) then 
      call lnd_export(bounds, lnd2atm_vars, lnd2glc_vars, l2x_l%rattr)
    endif

    ! Fill in infodata settings

    call seq_infodata_PutData(infodata, lnd_prognostic=.true.)
    call seq_infodata_PutData(infodata, lnd_nx=ldomain%ni, lnd_ny=ldomain%nj)

    ! Get infodata info

    call seq_infodata_GetData(infodata, nextsw_cday=nextsw_cday )
    call set_nextsw_cday(nextsw_cday)

    if (.not. atm_present) then 
      !Calculate next radiation calendar day (since atm model did not run to set
      !this)
      !DMR:  NOTE this assumes a no-leap calendar and equal input/model timesteps
      nstep = get_nstep()
      nextsw_cday = mod((nstep/(86400._r8/dtime_elm))*1.0_r8,365._r8)+1._r8
      call set_nextsw_cday( nextsw_cday )
    end if

    ! Reset shr logging to original values

    call shr_file_setLogUnit (shrlogunit)
    call shr_file_setLogLevel(shrloglev)

#if (defined _MEMTRACE)
    if(masterproc) then
       write(iulog,*) TRIM(Sub) // ':end::'
       lbnum=1
       call memmon_dump_fort('memmon.out','lnd_int_mct:end::',lbnum)
       call memmon_reset_addr()
    endif
#endif

  end subroutine lnd_init_mct

  !====================================================================================

  subroutine lnd_run_mct(EClock, cdata_l, x2l_l, l2x_l)
    !
    ! !DESCRIPTION:
    ! Run elm model
    !
    ! !USES:
    use shr_kind_mod    ,  only : r8 => shr_kind_r8
    use elm_instMod     , only : lnd2atm_vars, atm2lnd_vars, lnd2glc_vars, glc2lnd_vars
    use elm_driver      ,  only : elm_drv
    use clm_time_manager,  only : get_curr_date, get_nstep, get_curr_calday, get_step_size
    use clm_time_manager,  only : advance_timestep, set_nextsw_cday,update_rad_dtime
    use decompMod       ,  only : get_proc_bounds
    use abortutils      ,  only : endrun
    use elm_varctl      ,  only : iulog
    use elm_varorb      ,  only : eccen, obliqr, lambm0, mvelpp
    use shr_file_mod    ,  only : shr_file_setLogUnit, shr_file_setLogLevel
    use shr_file_mod    ,  only : shr_file_getLogUnit, shr_file_getLogLevel
    use seq_cdata_mod   ,  only : seq_cdata, seq_cdata_setptrs
    use seq_timemgr_mod ,  only : seq_timemgr_EClockGetData, seq_timemgr_StopAlarmIsOn
    use seq_timemgr_mod ,  only : seq_timemgr_RestartAlarmIsOn, seq_timemgr_EClockDateInSync
    use seq_infodata_mod,  only : seq_infodata_type, seq_infodata_GetData
    use spmdMod         ,  only : masterproc, mpicom
    use perf_mod        ,  only : t_startf, t_stopf, t_barrierf
    use shr_orb_mod     ,  only : shr_orb_decl
    use mct_mod
    use ESMF
    !
    ! !ARGUMENTS:
    type(ESMF_Clock) , intent(inout) :: EClock    ! Input synchronization clock from driver
    type(seq_cdata)  , intent(inout) :: cdata_l   ! Input driver data for land model
    type(mct_aVect)  , intent(inout) :: x2l_l     ! Import state to land model
    type(mct_aVect)  , intent(inout) :: l2x_l     ! Export state from land model
    !
    ! !LOCAL VARIABLES:
    integer      :: ymd_sync             ! Sync date (YYYYMMDD)
    integer      :: yr_sync              ! Sync current year
    integer      :: mon_sync             ! Sync current month
    integer      :: day_sync             ! Sync current day
    integer      :: tod_sync             ! Sync current time of day (sec)
    integer      :: ymd                  ! ELM current date (YYYYMMDD)
    integer      :: yr                   ! ELM current year
    integer      :: mon                  ! ELM current month
    integer      :: day                  ! ELM current day
    integer      :: tod                  ! ELM current time of day (sec)
    integer      :: dtime                ! time step increment (sec)
    integer      :: nstep                ! time step index
    logical      :: rstwr_sync           ! .true. ==> write restart file before returning
    logical      :: rstwr                ! .true. ==> write restart file before returning
    logical      :: nlend_sync           ! Flag signaling last time-step
    logical      :: nlend                ! .true. ==> last time-step
    logical      :: dosend               ! true => send data back to driver
    logical      :: doalb                ! .true. ==> do albedo calculation on this time step
    real(r8)     :: nextsw_cday          ! calday from clock of next radiation computation
    real(r8)     :: caldayp1             ! elm calday plus dtime offset
    integer      :: shrlogunit,shrloglev ! old values for share log unit and log level
    integer      :: lbnum                ! input to memory diagnostic
    integer      :: g,i,lsz              ! counters
    real(r8)     :: calday               ! calendar day for nstep
    real(r8)     :: declin               ! solar declination angle in radians for nstep
    real(r8)     :: declinp1             ! solar declination angle in radians for nstep+1
    real(r8)     :: eccf                 ! earth orbit eccentricity factor
    real(r8)     :: recip                ! reciprical
    logical,save :: first_call = .true.  ! first call work
    logical      :: atm_present
    type(seq_infodata_type),pointer :: infodata             ! CESM information from the driver
    type(mct_gGrid),        pointer :: dom_l                ! Land model domain data
    type(bounds_type)               :: bounds               ! bounds
    character(len=32)               :: rdate                ! date char string for restart file names
    character(len=32), parameter    :: sub = "lnd_run_mct"
    !---------------------------------------------------------------------------

    ! Determine processor bounds

    call get_proc_bounds(bounds)

#if (defined _MEMTRACE)
    if(masterproc) then
       lbnum=1
       call memmon_dump_fort('memmon.out','lnd_run_mct:start::',lbnum)
    endif
#endif

    ! Reset shr logging to my log file
    call shr_file_getLogUnit (shrlogunit)
    call shr_file_getLogLevel(shrloglev)
    call shr_file_setLogUnit (iulog)

    ! Determine time of next atmospheric shortwave calculation
    call seq_cdata_setptrs(cdata_l, infodata=infodata, dom=dom_l)
    call seq_timemgr_EClockGetData(EClock, &
         curr_ymd=ymd, curr_tod=tod_sync,  &
         curr_yr=yr_sync, curr_mon=mon_sync, curr_day=day_sync)
    call seq_infodata_GetData(infodata, nextsw_cday=nextsw_cday )

    call set_nextsw_cday( nextsw_cday )
    dtime = get_step_size()

    call seq_infodata_GetData(infodata, atm_present=atm_present)
    if (.not. atm_present) then 
      !Calcualte next radiation calendar day (since atm model did not run to set this)
      !DMR:  NOTE this assumes a no-leap calendar and equal input/model timesteps
      nstep = get_nstep()
      nextsw_cday = mod((nstep/(86400._r8/dtime))*1.0_r8,365._r8)+1._r8 
      call set_nextsw_cday( nextsw_cday )
    end if
 
    write(rdate,'(i4.4,"-",i2.2,"-",i2.2,"-",i5.5)') yr_sync,mon_sync,day_sync,tod_sync
    nlend_sync = seq_timemgr_StopAlarmIsOn( EClock )
    rstwr_sync = seq_timemgr_RestartAlarmIsOn( EClock )

    ! Map MCT to land data type
    ! Perform downscaling if appropriate

    
    ! Map to elm (only when state and/or fluxes need to be updated)

    call t_startf ('lc_lnd_import')
    call lnd_import( bounds, x2l_l%rattr, atm2lnd_vars, glc2lnd_vars)
    call t_stopf ('lc_lnd_import')

    ! Use infodata to set orbital values if updated mid-run

    call seq_infodata_GetData( infodata, orb_eccen=eccen, orb_mvelpp=mvelpp, &
         orb_lambm0=lambm0, orb_obliqr=obliqr )

    ! Loop over time steps in coupling interval

    dosend = .false.
    do while(.not. dosend)

       ! Determine if dosend
       ! When time is not updated at the beginning of the loop - then return only if
       ! are in sync with clock before time is updated

       call get_curr_date( yr, mon, day, tod )
       ymd = yr*10000 + mon*100 + day
       tod = tod
       dosend = (seq_timemgr_EClockDateInSync( EClock, ymd, tod))

       ! Determine doalb based on nextsw_cday sent from atm model

       nstep = get_nstep()
       caldayp1 = get_curr_calday(offset=dtime)
       if (nstep == 0) then
	  doalb = .false. 	
       else if (nstep == 1) then 
          doalb = (abs(nextsw_cday- caldayp1) < 1.e-10_r8) 
       else
          doalb = (nextsw_cday >= -0.5_r8) 
       end if
       call update_rad_dtime(doalb)

       ! Determine if time to write cam restart and stop

       rstwr = .false.
       if (rstwr_sync .and. dosend) rstwr = .true.
       nlend = .false.
       if (nlend_sync .and. dosend) nlend = .true.

       ! Run elm 

       call t_barrierf('sync_elm_run1', mpicom)
       call t_startf ('elm_run')
       call t_startf ('shr_orb_decl')
       calday = get_curr_calday()
       call shr_orb_decl( calday     , eccen, mvelpp, lambm0, obliqr, declin  , eccf )
       call shr_orb_decl( nextsw_cday, eccen, mvelpp, lambm0, obliqr, declinp1, eccf )
       call t_stopf ('shr_orb_decl')
       call elm_drv(doalb, nextsw_cday, declinp1, declin, rstwr, nlend, rdate)
       call t_stopf ('elm_run')

       ! Create l2x_l export state - add river runoff input to l2x_l if appropriate

#ifndef CPL_BYPASS       
       call t_startf ('lc_lnd_export')
       call lnd_export(bounds, lnd2atm_vars, lnd2glc_vars, l2x_l%rattr)
       call t_stopf ('lc_lnd_export')
#endif

       ! Advance elm time step
       
       call t_startf ('lc_elm2_adv_timestep')
       call advance_timestep()
       call t_stopf ('lc_elm2_adv_timestep')

    end do

    ! Check that internal clock is in sync with master clock

    call get_curr_date( yr, mon, day, tod, offset=-dtime )
    ymd = yr*10000 + mon*100 + day
    tod = tod
    if ( .not. seq_timemgr_EClockDateInSync( EClock, ymd, tod ) )then
       call seq_timemgr_EclockGetData( EClock, curr_ymd=ymd_sync, curr_tod=tod_sync )
       write(iulog,*)' elm ymd=',ymd     ,'  elm tod= ',tod
       write(iulog,*)'sync ymd=',ymd_sync,' sync tod= ',tod_sync
       call endrun( sub//":: ELM clock not in sync with Master Sync clock" )
    end if
    
    ! Reset shr logging to my original values

    call shr_file_setLogUnit (shrlogunit)
    call shr_file_setLogLevel(shrloglev)
  
#if (defined _MEMTRACE)
    if(masterproc) then
       lbnum=1
       call memmon_dump_fort('memmon.out','lnd_run_mct:end::',lbnum)
       call memmon_reset_addr()
    endif
#endif

    first_call  = .false.

  end subroutine lnd_run_mct

  !====================================================================================

  subroutine lnd_final_mct( EClock, cdata_l, x2l_l, l2x_l)
    !
    ! !DESCRIPTION:
    ! Finalize land surface model

    use seq_cdata_mod   ,only : seq_cdata, seq_cdata_setptrs
    use seq_timemgr_mod ,only : seq_timemgr_EClockGetData, seq_timemgr_StopAlarmIsOn
    use seq_timemgr_mod ,only : seq_timemgr_RestartAlarmIsOn, seq_timemgr_EClockDateInSync
    use mct_mod
    use esmf
    use elm_finalizeMod, only : final
    !
    ! !ARGUMENTS:
    type(ESMF_Clock) , intent(inout) :: EClock    ! Input synchronization clock from driver
    type(seq_cdata)  , intent(inout) :: cdata_l   ! Input driver data for land model
    type(mct_aVect)  , intent(inout) :: x2l_l     ! Import state to land model
    type(mct_aVect)  , intent(inout) :: l2x_l     ! Export state from land model
    !---------------------------------------------------------------------------

    ! fill this in
    call final()

  end subroutine lnd_final_mct

  !====================================================================================

  subroutine lnd_setgsmap_mct( bounds, mpicom_lnd, LNDID, gsMap_lnd )
    !
    ! !DESCRIPTION:
    ! Set the MCT GS map for the land model
    !
    ! !USES:
    use shr_kind_mod , only : r8 => shr_kind_r8
    use domainMod    , only : ldomain
    use mct_mod      , only : mct_gsMap, mct_gsMap_init
    implicit none
    !
    ! !ARGUMENTS:
    type(bounds_type) , intent(in)  :: bounds     ! bounds
    integer           , intent(in)  :: mpicom_lnd ! MPI communicator for the elm land model
    integer           , intent(in)  :: LNDID      ! Land model identifyer number
    type(mct_gsMap)   , intent(out) :: gsMap_lnd  ! Resulting MCT GS map for the land model
    !
    ! !LOCAL VARIABLES:
    integer,allocatable :: gindex(:)  ! Number the local grid points
    integer :: i, j, n, gi            ! Indices
    integer :: lsize,gsize            ! GS Map size
    integer :: ier                    ! Error code
    !---------------------------------------------------------------------------

    ! Build the land grid numbering for MCT
    ! NOTE:  Numbering scheme is: West to East and South to North
    ! starting at south pole.  Should be the same as what's used in SCRIP
    
    allocate(gindex(bounds%begg:bounds%endg),stat=ier)

    ! number the local grid

    do n = bounds%begg, bounds%endg
       gindex(n) = ldecomp%gdc2glo(n)
    end do
    lsize = bounds%endg - bounds%begg + 1
    gsize = ldomain%ni * ldomain%nj

    call mct_gsMap_init( gsMap_lnd, gindex, mpicom_lnd, LNDID, lsize, gsize )

    deallocate(gindex)

  end subroutine lnd_SetgsMap_mct

  !====================================================================================

  subroutine lnd_domain_mct( bounds, lsz, gsMap_l, dom_l )
    !
    ! !DESCRIPTION:
    ! Send the land model domain information to the coupler
    !
    ! !USES:
    use elm_varcon  , only: re
    use domainMod   , only: ldomain
    use spmdMod     , only: iam
    use mct_mod     , only: mct_gsMap, mct_gGrid, mct_gGrid_importIAttr
    use mct_mod     , only: mct_gGrid_importRAttr, mct_gGrid_init, mct_gsMap_orderedPoints
    use seq_flds_mod, only: seq_flds_dom_coord, seq_flds_dom_other
    !
    ! !ARGUMENTS: 
    type(bounds_type), intent(in)  :: bounds  ! bounds
    integer        , intent(in)    :: lsz     ! land model domain data size
    type(mct_gsMap), intent(inout) :: gsMap_l ! Output land model MCT GS map
    type(mct_ggrid), intent(out)   :: dom_l   ! Output domain information for land model
    !
    ! Local Variables
    integer :: g,i,j              ! index
    real(r8), pointer :: data(:)  ! temporary
    integer , pointer :: idata(:) ! temporary
    !---------------------------------------------------------------------------
    !
    ! Initialize mct domain type
    ! lat/lon in degrees,  area in radians^2, mask is 1 (land), 0 (non-land)
    ! Note that in addition land carries around landfrac for the purposes of domain checking
    ! 
    call mct_gGrid_init( GGrid=dom_l, CoordChars=trim(seq_flds_dom_coord), &
       OtherChars=trim(seq_flds_dom_other), lsize=lsz )
    !
    ! Allocate memory
    !
    allocate(data(lsz))
    !
    ! Determine global gridpoint number attribute, GlobGridNum, which is set automatically by MCT
    !
    call mct_gsMap_orderedPoints(gsMap_l, iam, idata)
    call mct_gGrid_importIAttr(dom_l,'GlobGridNum',idata,lsz)
    !
    ! Determine domain (numbering scheme is: West to East and South to North to South pole)
    ! Initialize attribute vector with special value
    !
    data(:) = -9999.0_R8 
    call mct_gGrid_importRAttr(dom_l,"lat"  ,data,lsz)
    call mct_gGrid_importRAttr(dom_l,"lon"  ,data,lsz)
    call mct_gGrid_importRAttr(dom_l,"area" ,data,lsz)
    call mct_gGrid_importRAttr(dom_l,"aream",data,lsz)
    data(:) = 0.0_R8     
    call mct_gGrid_importRAttr(dom_l,"mask" ,data,lsz)
    !
    ! Fill in correct values for domain components
    ! Note aream will be filled in in the atm-lnd mapper
    !
    do g = bounds%begg,bounds%endg
       i = 1 + (g - bounds%begg)
       data(i) = ldomain%lonc(g)
    end do
    call mct_gGrid_importRattr(dom_l,"lon",data,lsz)

    do g = bounds%begg,bounds%endg
       i = 1 + (g - bounds%begg)
       data(i) = ldomain%latc(g)
    end do
    call mct_gGrid_importRattr(dom_l,"lat",data,lsz)

    do g = bounds%begg,bounds%endg
       i = 1 + (g - bounds%begg)
       data(i) = ldomain%area(g)/(re*re)
    end do
    call mct_gGrid_importRattr(dom_l,"area",data,lsz)

    do g = bounds%begg,bounds%endg
       i = 1 + (g - bounds%begg)
       data(i) = real(ldomain%mask(g), r8)
    end do
    call mct_gGrid_importRattr(dom_l,"mask",data,lsz)

    do g = bounds%begg,bounds%endg
       i = 1 + (g - bounds%begg)
       data(i) = real(ldomain%frac(g), r8)
    end do
    call mct_gGrid_importRattr(dom_l,"frac",data,lsz)

    deallocate(data)
    deallocate(idata)

  end subroutine lnd_domain_mct

end module lnd_comp_mct<|MERGE_RESOLUTION|>--- conflicted
+++ resolved
@@ -42,20 +42,11 @@
     use abortutils       , only : endrun
     use shr_kind_mod     , only : SHR_KIND_CL
     use clm_time_manager , only : get_nstep, get_step_size, set_timemgr_init, set_nextsw_cday
-<<<<<<< HEAD
-    use clm_initializeMod, only : initialize1, initialize2, initialize3
-    use clm_instMod      , only : lnd2atm_vars, lnd2glc_vars
-    use clm_varctl       , only : finidat,single_column, iop_mode, &
-                                  clm_varctl_set, iulog, noland
-    use clm_varctl       , only : inst_index, inst_suffix, inst_name
-    use clm_varorb       , only : eccen, obliqr, lambm0, mvelpp
-=======
     use elm_initializeMod, only : initialize1, initialize2, initialize3
     use elm_instMod      , only : lnd2atm_vars, lnd2glc_vars
     use elm_varctl       , only : finidat,single_column, elm_varctl_set, iulog, noland
     use elm_varctl       , only : inst_index, inst_suffix, inst_name
     use elm_varorb       , only : eccen, obliqr, lambm0, mvelpp
->>>>>>> 10c732f3
     use controlMod       , only : control_setNL
     use decompMod        , only : get_proc_bounds
     use domainMod        , only : ldomain
@@ -236,14 +227,7 @@
        call endrun( sub//' ERROR: unknown starttype' )
     end if
 
-<<<<<<< HEAD
-    ! If IOP mode, force single_column flag to be false for this
-    !  block of code, as special treatment is needed
-    if (iop_mode) single_column = .false. 
-    call clm_varctl_set(caseid_in=caseid, ctitle_in=ctitle,                     &
-=======
     call elm_varctl_set(caseid_in=caseid, ctitle_in=ctitle,                     &
->>>>>>> 10c732f3
                         brnch_retain_casename_in=brnch_retain_casename,         &
                         single_column_in=single_column,&
                         iop_mode_in=iop_mode, scmlat_in=scmlat,       &
