# String representation of pound since it is a cmake comment char.
STRING(ASCII 35 POUND)

function (prc var)
  message("${var} ${${var}}")
endfunction ()

# Macro to create config file. The macro creates a temporary config
# file first. If the config file in the build directory does not
# exist or it is different from the temporary one, then the config
# file is updated. This avoid rebuilding the (almost) entire homme
# every time cmake is run.

MACRO (HommeConfigFile CONFIG_FILE_IN CONFIG_FILE_C CONFIG_FILE_F90)

  CONFIGURE_FILE (${CONFIG_FILE_IN} ${CONFIG_FILE_C}.tmp)

  # Assume by default that config file is out of date
  SET (OUT_OF_DATE TRUE)

  # If config file in binary dir exists, we check whether the new one would be different
  IF (EXISTS ${CONFIG_FILE_C})

    # We rely on FILE macro rather than running diff, since it is
    # more portable (guaranteed to work regardless of underlying system)
    FILE (READ ${CONFIG_FILE_C} CONFIG_FILE_C_STR)
    FILE (READ ${CONFIG_FILE_C}.tmp CONFIG_FILE_C_TMP_STR)

    IF (${CONFIG_FILE_C_STR} STREQUAL ${CONFIG_FILE_C_TMP_STR})
      # config file was present and appears unchanged
      SET (OUT_OF_DATE FALSE)
    ENDIF()

    FILE (REMOVE ${CONFIG_FILE_C}.tmp)
  ENDIF ()

  # If out of date (either missing or different), adjust
  IF (OUT_OF_DATE)

    # Run the configure macro
    CONFIGURE_FILE (${CONFIG_FILE_IN} ${CONFIG_FILE_C})

    # Run sed to change '/*...*/' comments into '!/*...*/'
    EXECUTE_PROCESS(COMMAND sed "s;^/;!/;g"
                    WORKING_DIRECTORY ${CMAKE_BINARY_DIR}
                    INPUT_FILE ${CONFIG_FILE_C}
                    OUTPUT_FILE ${CONFIG_FILE_F90})
  ENDIF()

ENDMACRO (HommeConfigFile)

# Macro to create the individual tests
macro(createTestExec execName execType macroNP macroNC
                     macroPLEV macroUSE_PIO macroWITH_ENERGY macroQSIZE_D)

# before calling this macro, be sure that these are set locally:
# EXEC_INCLUDE_DIRS
# EXEC_SOURCES

  # Set the include directories
  SET(EXEC_MODULE_DIR "${CMAKE_CURRENT_BINARY_DIR}/${execName}_modules")
  INCLUDE_DIRECTORIES(${CMAKE_CURRENT_BINARY_DIR}
                      ${EXEC_INCLUDE_DIRS}
                      ${EXEC_MODULE_DIR}
                      )

  MESSAGE(STATUS "Building ${execName} derived from ${execType} with:")
  MESSAGE(STATUS "  NP = ${macroNP}")
  MESSAGE(STATUS "  PLEV = ${macroPLEV}")
  MESSAGE(STATUS "  QSIZE_D = ${macroQSIZE_D}")
  MESSAGE(STATUS "  PIO = ${macroUSE_PIO}")
  MESSAGE(STATUS "  ENERGY = ${macroWITH_ENERGY}")

  # Set the variable to the macro variables
  SET(NUM_POINTS ${macroNP})
  SET(NUM_CELLS ${macroNC})
  SET(NUM_PLEV ${macroPLEV})

  IF (${macroUSE_PIO})
    SET(PIO TRUE)
    SET(PIO_INTERP)
  ELSE ()
    SET(PIO)
    SET(PIO_INTERP TRUE)
  ENDIF ()

  IF (${macroWITH_ENERGY})
    SET(ENERGY_DIAGNOSTICS TRUE)
  ELSE()
    SET(ENERGY_DIAGNOSTICS)
  ENDIF ()

  IF (${macroQSIZE_D})
    SET(QSIZE_D ${macroQSIZE_D})
  ELSE()
    SET(QSIZE_D)
  ENDIF ()


  # This is needed to compile the test executables with the correct options
  SET(THIS_CONFIG_IN ${HOMME_SOURCE_DIR}/src/${execType}/config.h.cmake.in)
  SET(THIS_CONFIG_HC ${CMAKE_CURRENT_BINARY_DIR}/config.h.c)
  SET(THIS_CONFIG_H ${CMAKE_CURRENT_BINARY_DIR}/config.h)

  # First configure the file (which formats the file as C)
  HommeConfigFile (${THIS_CONFIG_IN} ${THIS_CONFIG_HC} ${THIS_CONFIG_H} )

  ADD_DEFINITIONS(-DHAVE_CONFIG_H)

  ADD_EXECUTABLE(${execName} ${EXEC_SOURCES})
  SET_TARGET_PROPERTIES(${execName} PROPERTIES LINKER_LANGUAGE Fortran)

<<<<<<< HEAD
  SET_PROPERTY(TARGET ${execName} PROPERTY LINKER_LANGUAGE Fortran)

  # Add this executable to a list 
=======
  IF (${CXXLIB_SUPPORTED})
    MESSAGE(STATUS "   Linking Fortran with -cxxlib")
    TARGET_LINK_LIBRARIES(${execName} -cxxlib)
  ENDIF ()

  STRING(TOUPPER "${PERFORMANCE_PROFILE}" PERF_PROF_UPPER)
  IF ("${PERF_PROF_UPPER}" STREQUAL "VTUNE")
    TARGET_LINK_LIBRARIES(${execName} ittnotify)
  ENDIF ()

  # Add this executable to a list
>>>>>>> 7b5f24da
  SET(EXEC_LIST ${EXEC_LIST} ${execName} CACHE INTERNAL "List of configured executables")

  TARGET_LINK_LIBRARIES(${execName} pio timing ${BLAS_LIBRARIES} ${LAPACK_LIBRARIES})
  IF (DEFINED USE_KOKKOS_KERNELS)
    link_to_kokkos(${execName})
  ENDIF ()

  # Move the module files out of the way so the parallel build
  # doesn't have a race condition
  SET_TARGET_PROPERTIES(${execName}
                        PROPERTIES Fortran_MODULE_DIRECTORY ${EXEC_MODULE_DIR})

  IF (HOMME_USE_MKL)
    TARGET_LINK_LIBRARIES(${execName})
  ELSE()
    IF (NOT HOMME_FIND_BLASLAPACK)
      TARGET_LINK_LIBRARIES(${execName} lapack blas)
      ADD_DEPENDENCIES(${execName} blas lapack)
    ENDIF()
  ENDIF()

  IF (HAVE_EXTRAE)
    TARGET_LINK_LIBRARIES(${execName} ${Extrae_LIBRARY})
  ENDIF ()

  IF (HOMME_USE_TRILINOS)
    TARGET_LINK_LIBRARIES(${execName} ${Trilinos_LIBRARIES} ${Trilinos_TPL_LIBRARIES})
  ENDIF()

  INSTALL(TARGETS ${execName} RUNTIME DESTINATION tests)

endmacro(createTestExec)

macro (copyDirFiles testDir)
  # Copy all of the files into the binary dir
  FOREACH (singleFile ${NAMELIST_FILES})
    # Some namelist contain cmake variable, to generate
    # multiple testcases with different ne or ndays,
    # so use CONFIGURE_FILE, to replace variables with values
    GET_FILENAME_COMPONENT(fileName ${singleFile} NAME)
    CONFIGURE_FILE(${singleFile} ${testDir}/${fileName})
  ENDFOREACH ()
  FOREACH (singleFile ${VCOORD_FILES})
    FILE(COPY ${singleFile} DESTINATION ${testDir}/vcoord)
  ENDFOREACH ()
  FOREACH (singleFile ${MESH_FILES})
    FILE(COPY ${singleFile} DESTINATION ${testDir})
  ENDFOREACH ()
  FOREACH (singleFile ${NCL_FILES})
    FILE(COPY ${singleFile} DESTINATION ${testDir})
  ENDFOREACH ()
  FOREACH (singleFile ${MESH_FILES})
    FILE(COPY ${singleFile} DESTINATION ${testDir})
  ENDFOREACH ()
  FOREACH (singleFile ${TRILINOS_XML_FILE})
    FILE(COPY ${singleFile} DESTINATION ${testDir})
  ENDFOREACH ()




  # Need to create the movie directory for output
  EXECUTE_PROCESS(COMMAND mkdir -p ${testDir}/movies
    RESULT_VARIABLE Homme_result
    OUTPUT_VARIABLE Homme_output
    ERROR_VARIABLE Homme_error
    OUTPUT_STRIP_TRAILING_WHITESPACE
  )

  # Need to create the restart directory for restart files
  EXECUTE_PROCESS(COMMAND mkdir -p ${testDir}/restart
    RESULT_VARIABLE Homme_result
    OUTPUT_VARIABLE Homme_output
    ERROR_VARIABLE Homme_error
    OUTPUT_STRIP_TRAILING_WHITESPACE
  )

endmacro (copyDirFiles)

macro (setUpTestDir TEST_DIR)

  SET(TEST_DIR_LIST ${TEST_DIR_LIST} ${TEST_DIR})
  SET(THIS_BASELINE_TEST_DIR ${CMAKE_BINARY_DIR}/tests/baseline/${TEST_NAME})

  copyDirFiles(${TEST_DIR})
  copyDirFiles(${THIS_BASELINE_TEST_DIR})

  # Create a run script
  SET(THIS_TEST_SCRIPT ${TEST_DIR}/${TEST_NAME}.sh)

  FILE(WRITE  ${THIS_TEST_SCRIPT} "${POUND}!/bin/bash\n")
  FILE(APPEND ${THIS_TEST_SCRIPT} "${POUND}===============================\n")
  FILE(APPEND ${THIS_TEST_SCRIPT} "${POUND} Test script generated by CMake\n")
  FILE(APPEND ${THIS_TEST_SCRIPT} "${POUND}===============================\n")
  FILE(APPEND ${THIS_TEST_SCRIPT} "${POUND} Used for running ${TEST_NAME}\n")
  FILE(APPEND ${THIS_TEST_SCRIPT} "${POUND}===============================\n")

  FILE(APPEND ${THIS_TEST_SCRIPT} "\n") # new line
  IF ("${NUM_CPUS}" STREQUAL "")
    MESSAGE(FATAL_ERROR "In test ${TEST_NAME} NUM_CPUS not defined. Quitting")
  ENDIF ()
  IF (NOT ${HOMME_QUEUING})
    IF (NOT ${USE_NUM_PROCS} STREQUAL "")
    #IF (USE_NUM_PROCS)
      #FILE(APPEND ${THIS_TEST_SCRIPT} "num_cpus=${USE_NUM_PROCS}\n") # new line
      SET(NUM_CPUS ${USE_NUM_PROCS})
    ELSEIF (${NUM_CPUS} GREATER ${MAX_NUM_PROCS})
      ##MESSAGE(STATUS "For ${TEST_NAME} the requested number of CPU processes is larger than the number available")
      ##MESSAGE(STATUS "  Changing NUM_CPU from ${NUM_CPUS} to ${MAX_NUM_PROCS}")
      ##SET(NUM_CPUS ${MAX_NUM_PROCS})
      #FILE(APPEND ${THIS_TEST_SCRIPT} "num_cpus=${MAX_NUM_PROCS}\n") # new line
      SET(NUM_CPUS ${MAX_NUM_PROCS})
    ENDIF ()
  ENDIF ()
  FILE(APPEND ${THIS_TEST_SCRIPT} "NUM_CPUS=${NUM_CPUS}\n") # new line
  FILE(APPEND ${THIS_TEST_SCRIPT} "\n") # new line
  SET (TEST_INDEX 1)
  FOREACH (singleFile ${NAMELIST_FILES})
    GET_FILENAME_COMPONENT(fileName ${singleFile} NAME)
    FILE(APPEND ${THIS_TEST_SCRIPT} "TEST_${TEST_INDEX}=\"${CMAKE_CURRENT_BINARY_DIR}/${EXEC_NAME}/${EXEC_NAME} < ${TEST_DIR}/${fileName}\"\n")
    FILE(APPEND ${THIS_TEST_SCRIPT} "\n") # new line
    MATH(EXPR TEST_INDEX "${TEST_INDEX} + 1")
  ENDFOREACH ()
  MATH(EXPR TEST_INDEX "${TEST_INDEX} - 1")
  FILE(APPEND ${THIS_TEST_SCRIPT} "NUM_TESTS=${TEST_INDEX}\n") # new line
  FILE(APPEND ${THIS_TEST_SCRIPT} "\n") # new line

  # openMP runs

  IF (EXEC_NAME MATCHES "kokkos$")
    #not doing logic around omp_num_mpi...
    FILE(APPEND ${THIS_TEST_SCRIPT} "OMP_NUMBER_THREADS_KOKKOS=${OMP_NUM_THREADS}\n") # new line
  ENDIF()

  IF (NOT "${OMP_NAMELIST_FILES}" STREQUAL "")
    IF (${ENABLE_HORIZ_OPENMP})
      FILE(APPEND ${THIS_TEST_SCRIPT} "${POUND}===============================\n")
      FILE(APPEND ${THIS_TEST_SCRIPT} "${POUND} OpenMP Tests\n")
      FILE(APPEND ${THIS_TEST_SCRIPT} "${POUND}===============================\n")
      FILE(APPEND ${THIS_TEST_SCRIPT} "\n") # new line
      MATH(EXPR OMP_MOD "${NUM_CPUS} % ${OMP_NUM_THREADS}")
      IF (NOT ${OMP_MOD} EQUAL 0)
      # MT: why is this a fatal error?  i'm just trying to build preqx and not run regression tests.
        MESSAGE(STATUS "In test ${TEST_NAME} NUM_CPUS not divisible by OMP_NUM_THREADS. Quitting.")
      ENDIF ()
      MATH(EXPR OMP_NUM_MPI "${NUM_CPUS} / ${OMP_NUM_THREADS}")
      FILE(APPEND ${THIS_TEST_SCRIPT} "OMP_NUM_MPI=${OMP_NUM_MPI}\n") # new line
      FILE(APPEND ${THIS_TEST_SCRIPT} "OMP_NUMBER_THREADS=${OMP_NUM_THREADS}\n") # new line
      FILE(APPEND ${THIS_TEST_SCRIPT} "\n") # new line
      SET (TEST_INDEX 1)
      FOREACH (singleFile ${OMP_NAMELIST_FILES})
        FILE(APPEND ${THIS_TEST_SCRIPT} "OMP_TEST_${TEST_INDEX}=\"${CMAKE_CURRENT_BINARY_DIR}/${EXEC_NAME}/${EXEC_NAME} < ${singleFile}\"\n")
        FILE(APPEND ${THIS_TEST_SCRIPT} "\n") # new line
        MATH(EXPR TEST_INDEX "${TEST_INDEX} + 1")
      ENDFOREACH ()
      MATH(EXPR TEST_INDEX "${TEST_INDEX} - 1")
      FILE(APPEND ${THIS_TEST_SCRIPT} "OMP_NUM_TESTS=${TEST_INDEX}\n") # new line
    ELSE ()
      MESSAGE(STATUS "  Not including OpenMP tests")
    ENDIF()
  ENDIF ()

  # Add this test to the list of tests
  MATH(EXPR NUM_TEST_FILES "${NUM_TEST_FILES} + 1")
  FILE (APPEND ${HOMME_TEST_LIST} "TEST_FILE_${NUM_TEST_FILES}=${THIS_TEST_SCRIPT}\n")

  FILE(APPEND ${THIS_TEST_SCRIPT} "\n") # new line

  # Deal with the Netcdf output files
  FILE(APPEND ${THIS_TEST_SCRIPT} "NC_OUTPUT_FILES=\"")
  FOREACH (singleFile ${NC_OUTPUT_FILES})
    FILE(APPEND ${THIS_TEST_SCRIPT} "${singleFile} ")
  ENDFOREACH ()
  # Add the OPENMP netcdf outpuf files
  IF (${ENABLE_HORIZ_OPENMP})
    FOREACH (singleFile ${OMP_NC_OUTPUT_FILES})
      FILE(APPEND ${THIS_TEST_SCRIPT} "${singleFile} ")
    ENDFOREACH ()
  ENDIF()
  FILE(APPEND ${THIS_TEST_SCRIPT} "\"\n")

  FILE(APPEND ${THIS_TEST_SCRIPT} "NC_OUTPUT_REF=\"")
  FOREACH (singleFile ${NC_OUTPUT_REF})
    FILE(APPEND ${THIS_TEST_SCRIPT} "${singleFile} ")
  ENDFOREACH ()
  FILE(APPEND ${THIS_TEST_SCRIPT} "\"\n")

  FILE(APPEND ${THIS_TEST_SCRIPT} "NC_OUTPUT_CHECKREF=\"")
  FOREACH (singleFile ${NC_OUTPUT_CHECKREF})
    FILE(APPEND ${THIS_TEST_SCRIPT} "${singleFile} ")
  ENDFOREACH ()
  FILE(APPEND ${THIS_TEST_SCRIPT} "\"\n")

  FILE(APPEND ${THIS_TEST_SCRIPT} "TESTCASE_REF_TOL=\"")
  FILE(APPEND ${THIS_TEST_SCRIPT} "${TESTCASE_REF_TOL}")
  FILE(APPEND ${THIS_TEST_SCRIPT} "\"\n")



endmacro (setUpTestDir)

macro(resetTestVariables)
  # Reset the variables
  SET(TEST_NAME)
  SET(EXEC_NAME)
  SET(NAMELIST_FILES)
  SET(VCOORD_FILES)
  SET(MESH_FILES)
  SET(NCL_FILES)
  SET(MESH_FILES)
  SET(NC_OUTPUT_FILES)
  SET(OMP_NC_OUTPUT_FILES)
  SET(NC_OUTPUT_REF)
  SET(NC_OUTPUT_CHECKREF)
  SET(TESTCASE_REF_TOL)
  SET(NUM_CPUS)
  SET(OMP_NAMELIST_FILES)
  SET(OMP_NUM_THREADS)
  SET(TRILINOS_XML_FILE)
endmacro(resetTestVariables)

macro(printTestSummary)
  MESSAGE(STATUS "%%%%%%%%%%%%%%%%%%%%%%%%%%%%%%%%%%%%%%%%%%%")
  MESSAGE(STATUS "Summary of test ${TEST_NAME}")
  IF (NOT "${NAMELIST_FILES}" STREQUAL "")
    MESSAGE(STATUS "  namelist_files=")
    FOREACH (singleFile ${NAMELIST_FILES})
      MESSAGE(STATUS "    ${singleFile}")
    ENDFOREACH ()
  ENDIF ()
  IF (NOT "${VCOORD_FILES}" STREQUAL "")
    MESSAGE(STATUS "  vcoord_files=")
    FOREACH (singleFile ${VCOORD_FILES})
      MESSAGE(STATUS "    ${singleFile}")
    ENDFOREACH ()
  ENDIF ()
  IF (NOT "${MESH_FILES}" STREQUAL "")
    MESSAGE(STATUS "  mesh_files=")
    FOREACH (singleFile ${MESH_FILES})
      MESSAGE(STATUS "    ${singleFile}")
    ENDFOREACH ()
  ENDIF ()
  IF (NOT "${NCL_FILES}" STREQUAL "")
    MESSAGE(STATUS "  ncl_files=")
    FOREACH (singleFile ${NCL_FILES})
      MESSAGE(STATUS "    ${singleFile}")
    ENDFOREACH ()
  ENDIF ()
  IF (NOT "${NC_OUTPUT_FILES}" STREQUAL "")
    MESSAGE(STATUS "  nc_output_files=")
    FOREACH (singleFile ${NC_OUTPUT_FILES})
      MESSAGE(STATUS "    ${singleFile}")
    ENDFOREACH ()
  ENDIF ()
  IF (NOT "${NC_OUTPUT_REF}" STREQUAL "")
    MESSAGE(STATUS "  nc_output_files=")
    FOREACH (singleFile ${NC_OUTPUT_REF})
      MESSAGE(STATUS "    ${singleFile}")
    ENDFOREACH ()
  ENDIF ()
  IF (NOT "${NC_OUTPUT_CHECKREF}" STREQUAL "")
    MESSAGE(STATUS "  nc_output_files=")
    FOREACH (singleFile ${NC_OUTPUT_CHECKREF})
      MESSAGE(STATUS "    ${singleFile}")
    ENDFOREACH ()
  ENDIF ()
  IF (NOT "${TESTCASE_REF_TOL}" STREQUAL "")
    MESSAGE(STATUS "  testcase_ref_tol=")
    MESSAGE(STATUS "  ${TESTCASE_REF_TOL}")
  ENDIF ()
  IF (NOT "${MESH_FILES}" STREQUAL "")
    MESSAGE(STATUS "  mesh_files=")
    FOREACH (singleFile ${MESH_FILES})
      MESSAGE(STATUS "    ${singleFile}")
    ENDFOREACH ()
  ENDIF ()
  IF (NOT "${OMP_NAMELIST_FILES}" STREQUAL "")
    MESSAGE(STATUS "  omp_namelist_files=")
    FOREACH (singleFile ${OMP_NAMELIST_FILES})
      MESSAGE(STATUS "    ${singleFile}")
    ENDFOREACH ()
  ENDIF ()
  IF (NOT "${OMP_NC_OUTPUT_FILES}" STREQUAL "")
    MESSAGE(STATUS "  omp_nc_output_files=")
    FOREACH (singleFile ${OMP_NC_OUTPUT_FILES})
      MESSAGE(STATUS "    ${singleFile}")
    ENDFOREACH ()
  ENDIF ()
  IF (NOT "${TRILINOS_XML_FILE}" STREQUAL "")
    MESSAGE(STATUS "  trilinos_xml_file=")
    FOREACH (singleFile ${TRILINOS_XML_FILE})
      MESSAGE(STATUS "    ${singleFile}")
    ENDFOREACH ()
  ENDIF ()

endmacro(printTestSummary)

macro (set_homme_tests_parameters testFile profile)
  if ("${testFile}" MATCHES ".*-moist.*")
    if ("${profile}" STREQUAL "dev")
      set (HOMME_TEST_NE 2)
      set (HOMME_TEST_NDAYS 1)
    elseif ("${profile}" STREQUAL "short")
      set (HOMME_TEST_NE 4)
      set (HOMME_TEST_NDAYS 1)
    else ()
      set (HOMME_TEST_NE 4)
      set (HOMME_TEST_NDAYS 2)
    endif ()
  elseif ("${testFile}" MATCHES ".*-tensorhv-dry.*" )
    if ("${profile}" STREQUAL "dev")
      set (HOMME_TEST_NE 2)
      set (HOMME_TEST_NDAYS 1)
    elseif ("${profile}" STREQUAL "short")
      set (HOMME_TEST_NE 4)
      set (HOMME_TEST_NDAYS 1)
    else ()
      set (HOMME_TEST_NE 4)
      set (HOMME_TEST_NDAYS 2)
    endif ()
  elseif ("${testFile}" MATCHES ".*-q6-dry.*" )
    if ("${profile}" STREQUAL "dev")
      set (HOMME_TEST_NE 2)
      set (HOMME_TEST_NDAYS 1)
    elseif ("${profile}" STREQUAL "short")
      set (HOMME_TEST_NE 4)
      set (HOMME_TEST_NDAYS 1)
    else ()
      set (HOMME_TEST_NE 12)
      set (HOMME_TEST_NDAYS 1)
    endif ()
  else ()
    if ("${profile}" STREQUAL "dev")
      set (HOMME_TEST_NE 2)
      set (HOMME_TEST_NDAYS 1)
    elseif ("${profile}" STREQUAL "short")
      set (HOMME_TEST_NE 4)
      set (HOMME_TEST_NDAYS 9)
    else ()
      set (HOMME_TEST_NE 12)
      set (HOMME_TEST_NDAYS 9)
    endif ()
  endif ()
endmacro ()

# Macro to create the individual tests
macro(createTest testFile)

  SET (THIS_TEST_INPUT ${HOMME_SOURCE_DIR}/test/reg_test/run_tests/${testFile})

  resetTestVariables()

  SET(HOMME_ROOT ${HOMME_SOURCE_DIR})

  INCLUDE(${THIS_TEST_INPUT})

  IF (DEFINED PROFILE)
    set_homme_tests_parameters(${testFile} ${PROFILE})
    set (TEST_NAME "${TEST_NAME}-ne${HOMME_TEST_NE}-ndays${HOMME_TEST_NDAYS}")
  ENDIF ()

  FILE(GLOB NAMELIST_FILES ${NAMELIST_FILES})
  FILE(GLOB VCOORD_FILES ${VCOORD_FILES})
  FILE(GLOB NCL_FILES ${NCL_FILES})
  FILE(GLOB MESH_FILES ${MESH_FILES})
  FILE(GLOB OMP_NAMELIST_FILES ${OMP_NAMELIST_FILES})
  FILE(GLOB TRILINOS_XML_FILE ${TRILINOS_XML_FILE})

  # Determine if the executable this tests depeds upon is built
  LIST(FIND EXEC_LIST ${EXEC_NAME} FIND_INDEX)

  IF (${FIND_INDEX} LESS 0)
    MESSAGE(STATUS "Not configuring test ${TEST_NAME} since it depends upon the executable ${EXEC_NAME}
                    which isn't built with this configuration")
  ELSE ()

    MESSAGE(STATUS "Adding test: ${TEST_NAME}, using exec ${EXEC_NAME}")

    OPTION(TEST_SUMMARY "Print out information about the tests" OFF)

    IF (${TEST_SUMMARY})
      printTestSummary()
    ENDIF()

    # Set up the directory
    SET(THIS_TEST_DIR ${CMAKE_BINARY_DIR}/tests/${TEST_NAME})

    # Set up the test directory for both the baseline and the comparison tests
    setUpTestDir(${THIS_TEST_DIR})
    #setUpTestDir(${THIS_BASELINE_TEST_DIR})

    # The test (not the baseline) run script
    SET(THIS_TEST_RUN_SCRIPT "${THIS_TEST_DIR}/${TEST_NAME}-run.sh")

    IF (${HOMME_QUEUING})

      SET(THIS_TEST "${TEST_NAME}-diff")

      # When run through the queue the runs are submitted and ran in
      #   submitAndRunTests, and diffed in the subsequent tests
      ADD_TEST(NAME ${THIS_TEST}
               COMMAND ${CMAKE_BINARY_DIR}/tests/diff_output.sh ${TEST_NAME})

      SET_TESTS_PROPERTIES(${THIS_TEST} PROPERTIES DEPENDS submitAndRunTests)


    ELSE ()

      SET(THIS_TEST "${TEST_NAME}")

      # When not run through a queue each run is ran and then diffed. This is handled by
      #  the submit_tests.sh script
      ADD_TEST(NAME ${THIS_TEST}
               COMMAND ${CMAKE_BINARY_DIR}/tests/submit_tests.sh "${THIS_TEST_RUN_SCRIPT}" "${TEST_NAME}"
               DEPENDS ${EXEC_NAME})

    ENDIF ()

    # Force cprnc to be built when the individual test is run
    SET_TESTS_PROPERTIES(${THIS_TEST} PROPERTIES DEPENDS cprnc)

    IF (DEFINED PROFILE)
      SET_TESTS_PROPERTIES(${THIS_TEST} PROPERTIES LABELS ${PROFILE})
    ENDIF()

    # Individual target to rerun and diff the tests
    SET(THIS_TEST_INDIV "test-${TEST_NAME}")

    ADD_CUSTOM_TARGET(${THIS_TEST_INDIV}
             COMMAND ${CMAKE_BINARY_DIR}/tests/submit_tests.sh "${THIS_TEST_RUN_SCRIPT}" "${TEST_NAME}")

    ADD_DEPENDENCIES(${THIS_TEST_INDIV} ${EXEC_NAME})

    # Check target
    ADD_DEPENDENCIES(check ${EXEC_NAME})

    # Baseline target
    ADD_DEPENDENCIES(baseline ${EXEC_NAME})

    # Force cprnc to be built when the individual test is run
    ADD_DEPENDENCIES(${THIS_TEST_INDIV} cprnc)

    # This helped in some builds on GPU, where the test hanged for a VERY long time
    IF (NOT "${TIMEOUT}" STREQUAL "")
      SET_TESTS_PROPERTIES(${THIS_TEST} PROPERTIES TIMEOUT ${TIMEOUT})
    ENDIF ()

    # Now make the Individual targets
    #ADD_CUSTOM_COMMAND(TARGET ${THIS_TEST_INDIV}
    #                   COMMENT "Running the HOMME regression test: ${THIS_TEST}"
    #                   POST_BUILD COMMAND ${CMAKE_CTEST_COMMAND} ARGS --output-on-failure -R ${THIS_TEST_INDIV}
    #                   WORKING_DIRECTORY ${CMAKE_BINARY_DIR})

  ENDIF ()
endmacro(createTest)

macro (createTests testList)
  FOREACH (test ${${testList}})
    createTest(${test})
  ENDFOREACH ()
endmacro (createTests)

macro(createTestsWithProfile testList testsProfile)
  SET (PROFILE ${testsProfile})
  FOREACH (test ${${testList}})
    createTest(${test})
  ENDFOREACH ()
  UNSET(PROFILE)
endmacro(createTestsWithProfile)

# Make a list of all testing profiles no more intensive than the given profile.
function (make_profiles_up_to profile profiles)
  string (TOLOWER "${profile}" profile_ci)
  set (tmp)
  if ("${profile_ci}" STREQUAL "dev")
    list (APPEND tmp "dev")
  elseif ("${profile_ci}" STREQUAL "short")
    list (APPEND tmp "dev")
    list (APPEND tmp "short")
  elseif ("${profile_ci}" STREQUAL "nightly")
    list (APPEND tmp "dev")
    list (APPEND tmp "short")
    list (APPEND tmp "nightly")
  else ()
    message (FATAL_ERROR "Testing profile '${profile}' not implemented.")
  endif ()
  set (profiles "${tmp}" PARENT_SCOPE)
endfunction ()

MACRO(CREATE_CXX_VS_F90_TESTS_WITH_PROFILE TESTS_LIST testProfile)

  FOREACH (TEST ${${TESTS_LIST}})
    SET (TEST_FILE_F90 "${TEST}.cmake")

    set_homme_tests_parameters(${TEST} ${testProfile})
    set (PROFILE ${testProfile})
    INCLUDE (${HOMME_SOURCE_DIR}/test/reg_test/run_tests/${TEST_FILE_F90})

    SET (TEST_NAME_SUFFIX "ne${HOMME_TEST_NE}-ndays${HOMME_TEST_NDAYS}")
    SET (F90_TEST_NAME "${TEST}-${TEST_NAME_SUFFIX}")
    SET (CXX_TEST_NAME "${TEST}-kokkos-${TEST_NAME_SUFFIX}")
    SET (F90_DIR ${HOMME_BINARY_DIR}/tests/${F90_TEST_NAME})
    SET (CXX_DIR ${HOMME_BINARY_DIR}/tests/${CXX_TEST_NAME})

    # Compare netcdf output files bit-for-bit AND compare diagnostic lines
    # in the raw output files
    SET (TEST_NAME "${TEST}-${TEST_NAME_SUFFIX}_cxx_vs_f90")
    MESSAGE ("-- Creating cxx-f90 comparison test ${TEST_NAME}")

    CONFIGURE_FILE (${HOMME_SOURCE_DIR}/cmake/CxxVsF90.cmake.in
                    ${HOMME_BINARY_DIR}/tests/${CXX_TEST_NAME}/CxxVsF90.cmake @ONLY)

    ADD_TEST (NAME "${TEST_NAME}"
              COMMAND ${CMAKE_COMMAND} -P CxxVsF90.cmake
              WORKING_DIRECTORY ${HOMME_BINARY_DIR}/tests/${CXX_TEST_NAME})

    SET_TESTS_PROPERTIES(${TEST_NAME} PROPERTIES DEPENDS "${F90_TEST_NAME};${CXX_TEST_NAME}"
      LABELS ${testProfile})
  ENDFOREACH ()
ENDMACRO(CREATE_CXX_VS_F90_TESTS_WITH_PROFILE)

macro(testQuadPrec HOMME_QUAD_PREC)

  TRY_COMPILE(COMPILE_RESULT_VAR
              ${CMAKE_BINARY_DIR}/tests/compilerTests/
              ${CMAKE_SOURCE_DIR}/cmake/compilerTests/quadTest.f90
              OUTPUT_VARIABLE COMPILE_OUTPUT)

  IF (${COMPILE_RESULT_VAR})
    SET (HOMME_QUAD_PREC TRUE)
    MESSAGE(STATUS "Quadruple-precision supported enabling")
  ELSE ()
    SET (HOMME_QUAD_PREC FALSE)
    MESSAGE(STATUS "Quadruple-precision not supported")
  ENDIF ()
endmacro(testQuadPrec)


macro(setCustomCompilerFlags CUSTOM_FLAGS_FILE SRCS_ALL)

  # Locally reset the compiler flags
  #   This only changes the flags for preqx
  #   these variables get reset outside of this subdir
  SET(CMAKE_Fortran_FLAGS_ORIG "${CMAKE_Fortran_FLAGS}")
  SET(CMAKE_Fortran_FLAGS "")

  # Need to put the OpenMP flag back on the compile line since it
  #   is used for linking
  IF (${ENABLE_OPENMP})
    SET(CMAKE_Fortran_FLAGS "${OpenMP_Fortran_FLAGS}")
  ENDIF ()

  # Need to put the -mmic flag back on the compile line since it
  #   is used for linking
  IF (${ENABLE_INTEL_PHI})
    SET(CMAKE_Fortran_FLAGS "${CMAKE_Fortran_FLAGS} ${INTEL_PHI_FLAGS}")
  ENDIF ()

  # This file should declare the list of files to be exclude
  #   from default compilation and declare compiler options for them
  INCLUDE(${${CUSTOM_FLAGS_FILE}})

  # Remove the custom files from the list of all files
  FOREACH (CUSTOM_FILE ${CUSTOM_FLAG_FILES})
    MESSAGE(STATUS "Applying custom compiler flags to ${CUSTOM_FILE}")
    GET_SOURCE_FILE_PROPERTY(THIS_CUSTOM_FLAGS ${CUSTOM_FILE} COMPILE_FLAGS)
    MESSAGE(STATUS "  ${THIS_CUSTOM_FLAGS}")
    LIST(REMOVE_ITEM ${SRCS_ALL} ${CUSTOM_FILE})
  ENDFOREACH()

  # Compile the rest of the files with the original flags
  SET_SOURCE_FILES_PROPERTIES(${${SRCS_ALL}} PROPERTIES COMPILE_FLAGS
                              "${CMAKE_Fortran_FLAGS_ORIG}")

  # Add the custom files back in to the list of all files
  SET(${SRCS_ALL} ${${SRCS_ALL}} ${CUSTOM_FLAG_FILES})

endmacro(setCustomCompilerFlags)

macro(setSrcMods SRCMODS_PATH SRCS_ALL)
  #Use the files declared in a single SOURCEMODS path as replacements.
  FILE(GLOB SRCMODS_LIST "${${SRCMODS_PATH}}/*.F90")
  SET(TMP_SRCS_ALL ${${SRCS_ALL}})
  FOREACH (SRCMODS_FILE ${SRCMODS_LIST})
   GET_FILENAME_COMPONENT(SRCMOD_NAME ${SRCMODS_FILE} NAME)
   FOREACH (SRCS_ALL_FILE ${TMP_SRCS_ALL})
     GET_FILENAME_COMPONENT(SRCS_ALL_NAME ${SRCS_ALL_FILE} NAME)
     IF (${SRCMOD_NAME} STREQUAL ${SRCS_ALL_NAME})
       LIST(REMOVE_ITEM TMP_SRCS_ALL ${SRCS_ALL_FILE})
       LIST(APPEND TMP_SRCS_ALL ${SRCMODS_FILE})
     ENDIF()
   ENDFOREACH()
  ENDFOREACH()
  SET(${SRCS_ALL} ${TMP_SRCS_ALL} CACHE INTERNAL "modified sources")
endmacro(setSrcMods)<|MERGE_RESOLUTION|>--- conflicted
+++ resolved
@@ -110,11 +110,6 @@
   ADD_EXECUTABLE(${execName} ${EXEC_SOURCES})
   SET_TARGET_PROPERTIES(${execName} PROPERTIES LINKER_LANGUAGE Fortran)
 
-<<<<<<< HEAD
-  SET_PROPERTY(TARGET ${execName} PROPERTY LINKER_LANGUAGE Fortran)
-
-  # Add this executable to a list 
-=======
   IF (${CXXLIB_SUPPORTED})
     MESSAGE(STATUS "   Linking Fortran with -cxxlib")
     TARGET_LINK_LIBRARIES(${execName} -cxxlib)
@@ -126,7 +121,6 @@
   ENDIF ()
 
   # Add this executable to a list
->>>>>>> 7b5f24da
   SET(EXEC_LIST ${EXEC_LIST} ${execName} CACHE INTERNAL "List of configured executables")
 
   TARGET_LINK_LIBRARIES(${execName} pio timing ${BLAS_LIBRARIES} ${LAPACK_LIBRARIES})
