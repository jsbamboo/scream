--- conflicted
+++ resolved
@@ -24,10 +24,7 @@
   ELSEIF (CMAKE_Fortran_COMPILER_ID STREQUAL Intel)
     SET(CMAKE_Fortran_FLAGS "${CMAKE_Fortran_FLAGS} -assume byterecl")
     SET(CMAKE_Fortran_FLAGS "${CMAKE_Fortran_FLAGS} -fp-model fast -ftz")
-<<<<<<< HEAD
-=======
     SET(CMAKE_C_FLAGS "${CMAKE_C_FLAGS} -fp-model fast -ftz")
->>>>>>> 7b5f24da
     SET(CMAKE_CXX_FLAGS "${CMAKE_CXX_FLAGS} -fp-model fast -ftz")
     #SET(CMAKE_Fortran_FLAGS "${CMAKE_Fortran_FLAGS} -fp-model fast -qopt-report=5 -ftz")
     #SET(CMAKE_Fortran_FLAGS "${CMAKE_Fortran_FLAGS} -mP2OPT_hpo_matrix_opt_framework=0 -fp-model fast -qopt-report=5 -ftz")
