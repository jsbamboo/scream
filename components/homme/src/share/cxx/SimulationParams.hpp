/********************************************************************************
 * HOMMEXX 1.0: Copyright of Sandia Corporation
 * This software is released under the BSD license
 * See the file 'COPYRIGHT' in the HOMMEXX/src/share/cxx directory
 *******************************************************************************/

#ifndef HOMMEXX_SIMULATION_PARAMS_HPP
#define HOMMEXX_SIMULATION_PARAMS_HPP

#include "HommexxEnums.hpp"

namespace Homme
{

/*
 * A struct to hold simulation parameters.
 *
 */
struct SimulationParams
{
  SimulationParams() : ftype(ForcingAlg::FORCING_OFF), params_set(false), nsplit(0) {}

  void print();

  TimeStepType  time_step_type;
  MoistDry      moisture;
  RemapAlg      remap_alg;
  TestCase      test_case;
  ForcingAlg    ftype;
  AdvectionForm theta_adv_form; // Only for theta model

  int           rsplit, dt_remap_factor;
  int           qsplit, dt_tracer_factor;
  int           qsize;


  int       limiter_option; // TODO: convert to enum

  bool      prescribed_wind;

  int       state_frequency;
  bool      disable_diagnostics;
  int       transport_alg;
  bool      use_cpstar;
  bool      theta_hydrostatic_mode;   // Only for theta model

  double    dcmip16_mu;               // Only for theta model
  double    nu;
  double    nu_p;
  double    nu_q;
  double    nu_s;
  double    nu_top;
  double    nu_div;
  int       hypervis_order;
  int       hypervis_subcycle;
  int       hypervis_subcycle_tom;
  double    hypervis_scaling;
  double    nu_ratio1, nu_ratio2; //control balance between div and vort components in vector laplace
<<<<<<< HEAD
  int       nsplit;
  int       nsplit_iteration;
 
=======
  double    rearth; //propagated then to Geometry and SphereOps

>>>>>>> 5de0be04
  // Use this member to check whether the struct has been initialized
  bool      params_set;
};

inline void SimulationParams::print () {

  printf ("\n************** CXX SimulationParams **********************\n\n");
  printf ("   time_step_type: %d\n", etoi(time_step_type));
  printf ("   moisture: %s\n", moisture==MoistDry::DRY ? "dry" : "moist");
  printf ("   remap_alg: %d\n", etoi(remap_alg));
  printf ("   test case: %d\n", etoi(test_case));
  printf ("   ftype: %d\n", etoi(ftype));
  printf ("   theta_adv_form: %d\n", etoi(theta_adv_form));
  printf ("   rsplit: %d\n", rsplit);
  printf ("   qsplit: %d\n", qsplit);
  printf ("   qsize: %d\n", qsize);
  printf ("   limiter_option: %d\n", limiter_option);
  printf ("   state_frequency: %d\n", state_frequency);
  printf ("   dcmip16_mu: %f\n", dcmip16_mu);
  printf ("   nu: %f\n", nu);
  printf ("   nu_p: %f\n", nu_p);
  printf ("   nu_q: %f\n", nu_q);
  printf ("   nu_s: %f\n", nu_s);
  printf ("   nu_top: %f\n", nu_top);
  printf ("   nu_div: %f\n", nu_div);
  printf ("   hypervis_order: %d\n", hypervis_order);
  printf ("   hypervis_subcycle: %d\n", hypervis_subcycle);
  printf ("   hypervis_subcycle_tom: %d\n", hypervis_subcycle_tom);
  printf ("   hypervis_scaling: %f\n", hypervis_scaling);
  printf ("   nu_ratio1: %f\n", nu_ratio1);
  printf ("   nu_ratio2: %f\n", nu_ratio2);
  printf ("   use_cpstar: %s\n", (use_cpstar ? "yes" : "no"));
  printf ("   transport_alg: %d\n", transport_alg);
  printf ("   disable_diagnostics: %s\n", (disable_diagnostics ? "yes" : "no"));
  printf ("   theta_hydrostatic_mode: %s\n", (theta_hydrostatic_mode ? "yes" : "no"));
  printf ("   prescribed_wind: %s\n", (prescribed_wind ? "yes" : "no"));
<<<<<<< HEAD
  printf ("   nsplit: %d\n", nsplit);
=======
  printf ("   rearth: %f\n", rearth);
>>>>>>> 5de0be04
  printf ("\n**********************************************************\n");
}

} // namespace Homme

#endif // HOMMEXX_SIMULATION_PARAMS_HPP<|MERGE_RESOLUTION|>--- conflicted
+++ resolved
@@ -56,14 +56,10 @@
   int       hypervis_subcycle_tom;
   double    hypervis_scaling;
   double    nu_ratio1, nu_ratio2; //control balance between div and vort components in vector laplace
-<<<<<<< HEAD
   int       nsplit;
   int       nsplit_iteration;
- 
-=======
   double    rearth; //propagated then to Geometry and SphereOps
 
->>>>>>> 5de0be04
   // Use this member to check whether the struct has been initialized
   bool      params_set;
 };
@@ -100,11 +96,8 @@
   printf ("   disable_diagnostics: %s\n", (disable_diagnostics ? "yes" : "no"));
   printf ("   theta_hydrostatic_mode: %s\n", (theta_hydrostatic_mode ? "yes" : "no"));
   printf ("   prescribed_wind: %s\n", (prescribed_wind ? "yes" : "no"));
-<<<<<<< HEAD
   printf ("   nsplit: %d\n", nsplit);
-=======
   printf ("   rearth: %f\n", rearth);
->>>>>>> 5de0be04
   printf ("\n**********************************************************\n");
 }
 
