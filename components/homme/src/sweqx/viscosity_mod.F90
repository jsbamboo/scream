#ifdef HAVE_CONFIG_H
#include "config.h"
#endif

module viscosity_mod
<<<<<<< HEAD
use viscosity_mod_base, only: compute_zeta_C0, compute_div_C0, &
=======
  use viscosity_base, only: biharmonic_wk, compute_zeta_C0, compute_div_C0, &
>>>>>>> 4557d08c
    compute_zeta_C0_contra, compute_div_C0_contra, make_c0, neighbor_minmax, &
    make_c0_vector

use dimensions_mod, only : np, nlev,qsize,nelemd
use hybrid_mod, only : hybrid_t
use element_mod, only : element_t
use kinds, only : real_kind, iulog
use edgetype_mod, only : EdgeBuffer_t
use edge_mod, only : edgevpack, edgevunpack
use derivative_mod, only : derivative_t, laplace_sphere_wk, vlaplace_sphere_wk
use bndry_mod, only : bndry_exchangev
use control_mod, only : hypervis_scaling, nu, nu_div


implicit none
contains


subroutine biharmonic_wk(elem,ptens,vtens,deriv,edge3,hybrid,nt,nets,nete)
!!!!!!!!!!!!!!!!!!!!!!!!!!!!!!!!!!!!!!!!!!!!!!!!!!!!!!!!!!!!!!!!!!!!!!!!!!!!!!!!!!
! compute weak biharmonic operator
!    input:  h,v (stored in elem()%, in lat-lon coordinates
!    output: ptens,vtens  overwritten with weak biharmonic of h,v (output in lat-lon coordinates)
!
!!!!!!!!!!!!!!!!!!!!!!!!!!!!!!!!!!!!!!!!!!!!!!!!!!!!!!!!!!!!!!!!!!!!!!!!!!!!!!!!!!
type (hybrid_t)      , intent(in) :: hybrid
type (element_t)     , intent(inout), target :: elem(:)
integer :: nt,nets,nete
real (kind=real_kind), dimension(np,np,2,nlev,nets:nete)  :: vtens
real (kind=real_kind), dimension(np,np,nlev,nets:nete) :: ptens
type (EdgeBuffer_t)  , intent(inout) :: edge3
type (derivative_t)  , intent(in) :: deriv

! local
integer :: k,kptr,i,j,ie,ic
real (kind=real_kind), dimension(:,:), pointer :: rspheremv
real (kind=real_kind), dimension(np,np) :: lap_ps
real (kind=real_kind), dimension(np,np,nlev) :: T
real (kind=real_kind), dimension(np,np,2) :: v
real (kind=real_kind) ::  nu_ratio1,nu_ratio2
logical var_coef1

   !if tensor hyperviscosity with tensor V is used, then biharmonic operator is (\grad\cdot V\grad) (\grad \cdot \grad) 
   !so tensor is only used on second call to laplace_sphere_wk
   var_coef1 = .true.
   if(hypervis_scaling > 0)  var_coef1= .false.

   ! note: there is a scaling bug in the treatment of nu_div
   ! nu_ratio is applied twice, once in each laplace operator
   ! so in reality:   nu_div_actual = (nu_div/nu)**2 nu
   ! We should fix this, but it requires adjusting all CAM defaults
   nu_ratio1=1
   nu_ratio2=1
   if (nu_div/=nu) then
      if(hypervis_scaling /= 0) then
         ! we have a problem with the tensor in that we cant seperate
         ! div and curl components.  So we do, with tensor V:
         ! nu * (del V del ) * ( nu_ratio * grad(div) - curl(curl))
         nu_ratio1=(nu_div/nu)**2   ! preserve buggy scaling
         nu_ratio2=1
      else
         nu_ratio1=nu_div/nu
         nu_ratio2=nu_div/nu
      endif
   endif


   do ie=nets,nete
      do k=1,nlev
         do j=1,np
            do i=1,np
               ! filter surface height, not thickness
               T(i,j,k)=elem(ie)%state%p(i,j,k,nt) + elem(ie)%state%ps(i,j)
            enddo
         enddo
        
         ptens(:,:,k,ie)=laplace_sphere_wk(T(:,:,k),deriv,elem(ie),var_coef=var_coef1)
         vtens(:,:,:,k,ie)=vlaplace_sphere_wk(elem(ie)%state%v(:,:,:,k,nt),deriv,&
              elem(ie),var_coef=var_coef1,nu_ratio=nu_ratio1)

      enddo
      kptr=0
      call edgeVpack(edge3, ptens(1,1,1,ie),nlev,kptr,ie)
      kptr=nlev
      call edgeVpack(edge3, vtens(1,1,1,1,ie),2*nlev,kptr,ie)

   enddo
   
   call bndry_exchangeV(hybrid,edge3)
   
   do ie=nets,nete
      rspheremv     => elem(ie)%rspheremp(:,:)
      
      kptr=0
      call edgeVunpack(edge3, ptens(1,1,1,ie), nlev, kptr, ie)
      kptr=nlev
      call edgeVunpack(edge3, vtens(1,1,1,1,ie), 2*nlev, kptr, ie)
      
      ! apply inverse mass matrix, then apply laplace again
      do k=1,nlev
         do j=1,np
            do i=1,np
               T(i,j,k)=rspheremv(i,j)*ptens(i,j,k,ie)
               v(i,j,1)=rspheremv(i,j)*vtens(i,j,1,k,ie)
               v(i,j,2)=rspheremv(i,j)*vtens(i,j,2,k,ie)
            enddo
         enddo
         ptens(:,:,k,ie)=laplace_sphere_wk(T(:,:,k),deriv,elem(ie),var_coef=.true.)
         vtens(:,:,:,k,ie)=vlaplace_sphere_wk(v(:,:,:),deriv,elem(ie),var_coef=.true.,&
              nu_ratio=nu_ratio2)
      enddo
   enddo
!!!!!!!!!!!!!!!!!!!!!!!!!!!!!!!!!!!!!!!!!!!!!!!!!!!!!!!!!!!!!!!!!!!!!!!!!!!!!!!!!!
end subroutine


end module viscosity_mod<|MERGE_RESOLUTION|>--- conflicted
+++ resolved
@@ -3,11 +3,7 @@
 #endif
 
 module viscosity_mod
-<<<<<<< HEAD
-use viscosity_mod_base, only: compute_zeta_C0, compute_div_C0, &
-=======
-  use viscosity_base, only: biharmonic_wk, compute_zeta_C0, compute_div_C0, &
->>>>>>> 4557d08c
+  use viscosity_base, only: compute_zeta_C0, compute_div_C0, &
     compute_zeta_C0_contra, compute_div_C0_contra, make_c0, neighbor_minmax, &
     make_c0_vector
 
