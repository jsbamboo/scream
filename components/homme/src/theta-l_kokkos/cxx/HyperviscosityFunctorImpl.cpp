--- conflicted
+++ resolved
@@ -278,11 +278,7 @@
 
   // Convert theta back to vtheta, and adjust w at surface
   auto geo = m_geometry;
-<<<<<<< HEAD
-  const auto process_nh_vars = m_process_nh_vars;
-=======
   auto process_nh_vars = m_process_nh_vars;
->>>>>>> e3e0647e
   Kokkos::parallel_for(Homme::get_default_team_policy<ExecSpace>(state.num_elems()),
                        KOKKOS_LAMBDA(const TeamMember& team) {
     const int ie = team.league_rank();
