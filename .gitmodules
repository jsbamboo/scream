[submodule "components/clm/src/external_models/fates"]
	path = components/elm/src/external_models/fates
	url = git@github.com:NGEET/fates.git
[submodule "alm-mpp"]
	path = components/elm/src/external_models/mpp
	url = git@github.com:MPP-LSM/MPP.git
	branch = alm/develop
[submodule "sbetr"]
	path = components/elm/src/external_models/sbetr
	url = git@github.com:BeTR-biogeochemistry-modeling/sbetr.git
[submodule "components/mpas-source"]
	path = components/mpas-source
	url = git@github.com:MPAS-Dev/MPAS-Model.git
[submodule "externals/kokkos"]
	path = externals/kokkos
	url = git@github.com:E3SM-Project/kokkos.git
	branch = e3sm/kokkos
[submodule "components/cam/src/physics/rrtmgp/external"]
	path = components/cam/src/physics/rrtmgp/external
	url = git@github.com:RobertPincus/rte-rrtmgp.git
	branch = develop
[submodule "externals/scorpio"]
	path = externals/scorpio
	url = git@github.com:E3SM-Project/scorpio.git
	branch = master
[submodule "externals/scorpio_classic"]
	path = externals/scorpio_classic
	url = git@github.com:E3SM-Project/scorpio.git
	branch = scorpio_classic
[submodule "components/cam/src/physics/cosp2/external"]
	path = components/cam/src/physics/cosp2/external
	url = git@github.com:CFMIP/COSPv2.0.git
	branch = CESM_v2.1.4
[submodule "cime"]
	path = cime
	url = git@github.com:ESMCI/cime.git
	branch = master
<<<<<<< HEAD
[submodule "externals/YAKL"]
	path = externals/YAKL
	url = git@github.com:mrnorman/YAKL.git
[submodule "externals/cub"]
	path = externals/cub
	url = git@github.com:NVlabs/cub.git
=======
[submodule "Submod"]
	branch = rljacob/e3smconfig/elm-name
>>>>>>> c88c39a3
<|MERGE_RESOLUTION|>--- conflicted
+++ resolved
@@ -35,14 +35,11 @@
 	path = cime
 	url = git@github.com:ESMCI/cime.git
 	branch = master
-<<<<<<< HEAD
 [submodule "externals/YAKL"]
 	path = externals/YAKL
 	url = git@github.com:mrnorman/YAKL.git
 [submodule "externals/cub"]
 	path = externals/cub
 	url = git@github.com:NVlabs/cub.git
-=======
 [submodule "Submod"]
-	branch = rljacob/e3smconfig/elm-name
->>>>>>> c88c39a3
+	branch = rljacob/e3smconfig/elm-name