import os, tempfile

import acme_util
from acme_util import expect, warning

# Here are the tests belonging to acme suites. Format is
# <test>.<grid>.<compset>.
# suite_name -> (inherits_from, [test [, mods[, machines]]])
#   To elaborate, if no mods are needed, a string representing the testname is all that is needed.
#   If testmods are needed, a 2-ple must be provided  (test, mods)
#   If you want to restrict the test mods to certain machines, than a 3-ple is needed (test, mods, [machines])
_TEST_SUITES = {
    "acme_tiny" : (None,
                   ("ERS.f19_g16_rx1.A",
                    "NCK.f19_g16_rx1.A")
                   ),

    "acme_test_only_pass" : (None,
                   ("TESTRUNPASS_P1.f19_g16_rx1.A",
                    "TESTRUNPASS_P1.ne30_g16_rx1.A",
                    "TESTRUNPASS_P1.f45_g37_rx1.A")
                   ),

    "acme_test_only_slow_pass" : (None,
                   ("TESTRUNSLOWPASS_P1.f19_g16_rx1.A",
                    "TESTRUNSLOWPASS_P1.ne30_g16_rx1.A",
                    "TESTRUNSLOWPASS_P1.f45_g37_rx1.A")
                   ),

    "acme_test_only" : (None,
                   ("TESTBUILDFAIL.f19_g16_rx1.A",
                    "TESTRUNFAIL_P1.f19_g16_rx1.A",
                    "TESTRUNPASS_P1.f19_g16_rx1.A")
                   ),

    "acme_runoff_developer" : (None,
                             ("ERS.f19_f19.IM1850CLM45CN",
                              "ERS.f19_f19.IMCLM45")
                             ),

    "acme_land_developer" : ("acme_runoff_developer",
                             ("ERS.f19_f19.I1850CLM45CN",
                              "ERS.f09_g16.I1850CLM45CN",
                              "SMS.hcru_hcru.I1850CRUCLM45CN",
                              ("SMS_Ly3.1x1_smallvilleIA.ICLM45CNCROP", "force_netcdf_pio"),
                              "ERS.ne11_oQU240.I20TRCLM45",
                              "ERS.f09_g16.IMCLM45BC")
                             ),

    "acme_atm_developer" : (None,
                            ("ERS.ne16_ne16.FC5MAM4",
                             "ERS.ne16_ne16.FC5PLMOD",
                             "ERS.ne16_ne16.FC5CLBMG2",
                             "ERS.ne16_ne16.FC5CLBMG2MAM4",
                             "ERS.ne16_ne16.FC5CLBMG2MAM4MOM",
                             "ERS.ne16_ne16.FC5CLBMG2MAM4RESUS",
                             "ERS.ne16_ne16.FC5CLBMG2LINMAM4RESUSMOM",
                             "ERS.f19_g16.FC5CLBMG2MAM4RESUSBC",
                             "ERS.f19_g16.FC5CLBMG2MAM4RESUSMOMBC",
                             "ERS.f19_g16.FC5ATMMOD",
                             "ERS_Ld5.ne16_ne16.FC5ATMMODCOSP",
                             "SMS.f19_g16.FC5ATMMOD",
                             "SMS.f19_g16.FC5ATMMODCOSP",
                             "SMS_D.f19_g16.FC5ATMMODCOSP")
                            ),

    "acme_developer" : ("acme_land_developer",
                        ("ERS.f19_g16_rx1.A",
                         "ERS.f45_g37_rx1.DTEST",
                         "ERS.ne30_g16_rx1.A",
                         "ERS_IOP.f19_g16_rx1.A",
                         "ERS_IOP.f45_g37_rx1.DTEST",
                         "ERS_IOP.ne30_g16_rx1.A",
                         "ERS_IOP4c.f19_g16_rx1.A",
                         "ERS_IOP4c.ne30_g16_rx1.A",
                         "ERS_IOP4p.f19_g16_rx1.A",
                         "ERS_IOP4p.ne30_g16_rx1.A",
                         ("ERP_Ln9.ne30_ne30.FC5", "cam-outfrq9s"),
                         "HOMME_P24.f19_g16_rx1.A",
                         "NCK.f19_g16_rx1.A",
                         "SMS.ne30_f19_g16_rx1.A",
                         "ERS_Ld5.T62_oQU120.C_MPAS_NORMAL_YEAR",
                         "ERS.f09_g16_g.MPASLI_ONLY",
                         "ERS_Ld5.ne16_ne16.FC5ATMMODCOSP",
                         "SMS.T62_oQU120_ais20.MPAS_LISIO_TEST",
                         "SMS.f09_g16_a.IGCLM45_MLI",
                         "SMS_D_Ln5.ne16_ne16.FC5AV1F",
                         "SMS_D_Ln5.ne16_ne16.FC5AV1C",
                         "SMS_D_Ln5.ne16_ne16.FC5AV1C-01",
                         "SMS_D_Ln5.ne16_ne16.FC5AV1C-02",
                         "SMS_D_Ln5.ne16_ne16.FC5AV1C-03",
                         "SMS_D_Ln5.ne16_ne16.FC5AV1C-04",
                         "SMS_D_Ln1.ne30_ne30.FC5AV1C-04",
                         "SMS_D_Ln1.ne30_oEC.F1850C5AV1C-02",
                         "SMS_D_Ln5.ne16_ne16.F1850C5AV1C-04",
                         "SMS_D_Ln5.ne16_ne16.F20TRC5AV1C-03",
                         "SMS_D_Ln5.ne16_ne16.FC5AV1C-04P",                         
                         "SMS_D_Ld1.ne16_ne16.FC5ATMMOD")
                        ),

    "acme_integration" : ("acme_developer",
<<<<<<< HEAD
                          ("ERS.f19_f19.FAMIPC5",
                           "ERS.ne16_ne16.FC5PM",
                           "ERS.ne16_ne16.FC5PLMOD",
                           "ERS.ne16_ne16.FC5MAM4",
=======
                          ("ERS.ne11_oQU240.A_WCYCL1850",
                           "ERS.f19_f19.FAMIPC5",
                           "ERS.ne16_ne16.FC5PM",
                           "ERS.ne16_ne16.FC5PLMOD",
                           "ERS.ne16_ne16.FC5MAM4",
                           "ERS_D_Ld5.f45_g37.B1850C5",
>>>>>>> 34d2af98
                           "ERS_IOP_Ld3.f19_f19.FAMIPC5",
                           "ERS_Ld3.ne16_g37.FC5",
                           "ERS_Ld3.ne30_ne30.FC5",
                          #"ERT_Ld31.ne16_g37.B1850C5",#add this line back in with the new correct compset
                           ("PET_PT_Ln9.ne30_ne30.FC5", "cam-outfrq9s"),
                           "PET_PT.f19_g16.X",
                           "PET_PT.f45_g37_rx1.A",
                           "PET_PT_Ln9.ne30_oEC.A_WCYCL2000",
                           "PMT_Ln3.ne30_oEC.A_WCYCL2000",
                           "PFS.ne30_ne30.FC5",
                           "SEQ_IOP_PFC.f19_g16.X",
                           "SMS.ne30_oEC.A_WCYCL2000",
                           "SMS.ne16_ne16.FC5AQUAP",
                           "SMS_D_Ld3.ne16_ne16.FC5",
                           "SMS.f09_g16_a.MPASLIALB_ONLY",
                           "ERS.ne16_ne16.FC5ATMMOD",
                           "ERS_Ld5.ne16_ne16.FC5AV1F",
                           "ERS_Ld5.ne16_ne16.FC5AV1C",
                           "ERS_Ld5.ne16_ne16.FC5AV1C-01",
                           "ERS_Ld5.ne16_ne16.FC5AV1C-02",
                           "ERS_Ld5.ne16_ne16.FC5AV1C-03",
                           "ERS_Ld5.ne16_ne16.FC5AV1C-04",
                           "ERS_Ld5.ne30_oEC.F1850C5AV1C-02",
                           "ERS_Ld5.ne16_ne16.F1850C5AV1C-04",
                           "ERS_Ld5.ne16_ne16.F20TRC5AV1C-03",
                           "SMS_D_Ld1.ne16_ne16.FC5ATMMODCOSP")
                          ),
}

###############################################################################
def get_test_suite(suite, machine=None, compiler=None):
###############################################################################
    """
    Return a list of FULL test names for a suite.
    """
    expect(suite in _TEST_SUITES, "Unknown test suite: '%s'" % suite)

    machine = acme_util.probe_machine_name() if machine is None else machine
    compiler = acme_util.get_machine_info("COMPILERS", machine=machine)[0] if compiler is None else compiler

    inherits_from, tests_raw = _TEST_SUITES[suite]
    tests = []
    for item in tests_raw:
        test_mod = None
        if (isinstance(item, str)):
            test_name = item
        else:
            expect(isinstance(item, tuple), "Bad item type for item '%s'" % str(item))
            expect(len(item) in [2, 3], "Expected two or three items in item '%s'" % str(item))
            expect(isinstance(item[0], str), "Expected string in first field of item '%s'" % str(item))
            expect(isinstance(item[1], str), "Expected string in second field of item '%s'" % str(item))

            test_name = item[0]
            if (len(item) == 2):
                test_mod = item[1]
            else:
                expect(type(item[2]) in [str, tuple], "Expected string or tuple for third field of item '%s'" % str(item))
                test_mod_machines = [item[2]] if isinstance(item[2], str) else item[2]
                if (machine in test_mod_machines):
                    test_mod = item[1]

        tests.append(acme_util.get_full_test_name(test_name, machine, compiler, testmod=test_mod))

    if (inherits_from is not None):
        inherited_tests = get_test_suite(inherits_from, machine, compiler)

        expect(len(set(tests) & set(inherited_tests)) == 0,
               "Tests %s defined in multiple suites" % ", ".join(set(tests) & set(inherited_tests)))
        tests.extend(inherited_tests)

    return tests

###############################################################################
def get_test_suites():
###############################################################################
    return _TEST_SUITES.keys()

###############################################################################
def get_full_test_names(testargs, machine, compiler):
###############################################################################
    """
    Return full test names in the form:
    TESTCASE.GRID.COMPSET.MACHINE_COMPILER.TESTMODS
    Testmods are optional

    Testargs can be categories or test names and support the NOT symbol '^'

    >>> get_full_test_names(["acme_tiny"], "melvin", "gnu")
    ['ERS.f19_g16_rx1.A.melvin_gnu', 'NCK.f19_g16_rx1.A.melvin_gnu']

    >>> get_full_test_names(["acme_tiny"], "melvin", "intel")
    ['ERS.f19_g16_rx1.A.melvin_intel', 'NCK.f19_g16_rx1.A.melvin_intel']

    >>> get_full_test_names(["acme_tiny", "PEA_P1_M.f45_g37_rx1.A"], "melvin", "gnu")
    ['ERS.f19_g16_rx1.A.melvin_gnu', 'NCK.f19_g16_rx1.A.melvin_gnu', 'PEA_P1_M.f45_g37_rx1.A.melvin_gnu']

    >>> get_full_test_names(['ERS.f19_g16_rx1.A', 'NCK.f19_g16_rx1.A', 'PEA_P1_M.f45_g37_rx1.A'], "melvin", "gnu")
    ['ERS.f19_g16_rx1.A.melvin_gnu', 'NCK.f19_g16_rx1.A.melvin_gnu', 'PEA_P1_M.f45_g37_rx1.A.melvin_gnu']

    >>> get_full_test_names(["acme_tiny", "^NCK.f19_g16_rx1.A"], "melvin", "gnu")
    ['ERS.f19_g16_rx1.A.melvin_gnu']
    """
    acme_test_suites = get_test_suites()

    tests_to_run = set()
    negations = set()

    for testarg in testargs:
        if (testarg.startswith("^")):
            negations.add(testarg[1:])
        elif (testarg in acme_test_suites):
            tests_to_run.update(get_test_suite(testarg, machine, compiler))
        else:
            tests_to_run.add(acme_util.get_full_test_name(testarg, machine, compiler))

    for negation in negations:
        if (negation in acme_test_suites):
            for test, testmod in get_test_suite(negation, machine, compiler):
                fullname = acme_util.get_full_test_name(test, machine, compiler, testmod)
                if (fullname in tests_to_run):
                    tests_to_run.remove(fullname)
        else:
            fullname = acme_util.get_full_test_name(negation, machine, compiler)
            if (fullname in tests_to_run):
                tests_to_run.remove(fullname)

    return list(sorted(tests_to_run))

###############################################################################
def find_all_supported_platforms():
###############################################################################
    """
    Returns a set of all ACME supported platforms as defined in the
    XML configuration file config_machines.xml in the ACME source
    tree. A platform is defined by a triple (machine name, compiler,
    mpi library).
    """
    machines = acme_util.get_machines()
    platform_set = set()

    for machine in machines:
        compilers, mpilibs = acme_util.get_machine_info(["COMPILERS", "MPILIBS"], machine=machine)
        for compiler in compilers:
            for mpilib in mpilibs:
                platform_set.add((machine, compiler, mpilib))

    return list(platform_set)

###############################################################################
def find_all_platforms(xml_file):
###############################################################################
    f = open(xml_file, "r")
    lines = f.readlines()
    f.close()
    platform_set = set()

    for line in lines:
        if "<machine" in line:
            i1 = line.index("compiler") + len('compiler="')
            i2 = line.index('"', i1)
            compiler = line[i1:i2]
            j1 = line.index(">") + 1
            j2 = line.index("<", j1)
            machine = line[j1:j2]
            platform_set.add((machine, compiler))

    return list(platform_set)

###############################################################################
def generate_acme_test_entries(category, platforms):
###############################################################################
    test_file = tempfile.NamedTemporaryFile(mode="w", delete = False)

    for machine, compiler in platforms:
        tests = get_test_suite(category, machine, compiler)
        test_file.write("\n".join(tests))

    name = test_file.name
    test_file.close()
    return name

###############################################################################
def update_acme_tests(xml_file, categories, platform=None):
###############################################################################
    # Retrieve all supported ACME platforms, killing the third entry (MPI lib)
    # for the moment.
    supported_platforms = [p[:2] for p in find_all_supported_platforms()]

    # Fish all of the existing machine/compiler combos out of the XML file.
    if (platform is not None):
        platforms = [tuple(platform.split(","))]
    else:
        platforms = find_all_platforms(xml_file)
        # Prune the non-supported platforms from our list.
        for p in platforms:
            if p not in supported_platforms:
                acme_util.verbose_print("pruning unsupported platform %s"%repr(p))
        platforms = [p for p in platforms if p in supported_platforms]

    manage_xml_entries = os.path.join(acme_util.get_cime_root(), "scripts", "manage_testlists")

    expect(os.path.isfile(manage_xml_entries),
           "Couldn't find manage_testlists, expected it to be here: '%s'" % manage_xml_entries)

    for category in categories:
        # Remove any existing acme test category from the file.
        if (platform is None):
            acme_util.run_cmd("%s -component allactive -removetests -category %s" % (manage_xml_entries, category))
        else:
            acme_util.run_cmd("%s -component allactive -removetests -category %s -machine %s -compiler %s"
                              % (manage_xml_entries, category, platforms[0][0], platforms[0][1]))

        # Generate a list of test entries corresponding to our suite at the top
        # of the file.
        new_test_file = generate_acme_test_entries(category, platforms)
        acme_util.run_cmd("%s -component allactive -addlist -file %s -category %s" %
                          (manage_xml_entries, new_test_file, category))
        os.unlink(new_test_file)

    print "SUCCESS"<|MERGE_RESOLUTION|>--- conflicted
+++ resolved
@@ -94,24 +94,16 @@
                          "SMS_D_Ln1.ne30_oEC.F1850C5AV1C-02",
                          "SMS_D_Ln5.ne16_ne16.F1850C5AV1C-04",
                          "SMS_D_Ln5.ne16_ne16.F20TRC5AV1C-03",
-                         "SMS_D_Ln5.ne16_ne16.FC5AV1C-04P",                         
+                         "SMS_D_Ln5.ne16_ne16.FC5AV1C-04P",
                          "SMS_D_Ld1.ne16_ne16.FC5ATMMOD")
                         ),
 
     "acme_integration" : ("acme_developer",
-<<<<<<< HEAD
-                          ("ERS.f19_f19.FAMIPC5",
-                           "ERS.ne16_ne16.FC5PM",
-                           "ERS.ne16_ne16.FC5PLMOD",
-                           "ERS.ne16_ne16.FC5MAM4",
-=======
                           ("ERS.ne11_oQU240.A_WCYCL1850",
                            "ERS.f19_f19.FAMIPC5",
                            "ERS.ne16_ne16.FC5PM",
                            "ERS.ne16_ne16.FC5PLMOD",
                            "ERS.ne16_ne16.FC5MAM4",
-                           "ERS_D_Ld5.f45_g37.B1850C5",
->>>>>>> 34d2af98
                            "ERS_IOP_Ld3.f19_f19.FAMIPC5",
                            "ERS_Ld3.ne16_g37.FC5",
                            "ERS_Ld3.ne30_ne30.FC5",
