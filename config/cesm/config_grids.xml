--- conflicted
+++ resolved
@@ -1271,7 +1271,6 @@
       <support>Experimental for very high resolution experiments</support>
     </domain>
 
-<<<<<<< HEAD
     <domain name="TL319">
       <nx>640</nx> <ny>320</ny>
       <file grid="atm|lnd" mask="gx1v7">/glade/p/cesm/omwg_dev/JRA55/domain/domain.lnd.TL319_gx1v7.170705.nc</file>
@@ -1279,7 +1278,7 @@
       <file grid="atm|lnd" mask="tx0.1v2">/glade/p/work/fredc/Maps/domain.lnd.TL319_tx0.1v2.161014.nc</file>
       <file grid="ocnice"  mask="tx0.1v2">/glade/p/work/fredc/Maps/domain.ocn.tx0.1v2.161014.nc</file>
       <desc>TL319 grid for JRA55</desc>
-=======
+
     <domain name="ne240np4.pg2">
       <nx>1382400</nx> <ny>1</ny>
       <file grid="atm|lnd" mask="gx1v7">$DIN_LOC_ROOT/share/domains/domain.lnd.ne240np4.pg2_gx1v7.170629.nc</file>
@@ -1294,7 +1293,6 @@
       <file grid="ocnice"  mask="gx1v7">$DIN_LOC_ROOT/share/domains/domain.ocn.ne240np4.pg3_gx1v7.170629.nc</file>
       <desc>ne240np4.pg3 is a Spectral Elem 0.125-deg grid with a 3x3 FVM physics grid:</desc>
       <support>EXPERIMENTAL FVM physics grid</support>
->>>>>>> 27fbbbdf
     </domain>
 
     <domain name="gx1v6">
