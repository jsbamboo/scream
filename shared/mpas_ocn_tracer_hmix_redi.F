--- conflicted
+++ resolved
@@ -315,13 +315,9 @@
                   iEdge = edgesOnCell(i, iCell)
                   do k = 1, maxLevelEdgeTop(iEdge)
                      s_tmpU = relativeSlopeTapering(k, iEdge) * relativeSlopeTopOfEdge(k, iEdge) * dTracerdZTopOfEdge(k, iEdge)
-<<<<<<< HEAD
                      s_tmpD = relativeSlopeTapering(k+1, iEdge) * relativeSlopeTopOfEdge(k+1, iEdge) &
                             * dTracerdZTopOfEdge(k+1, iEdge)
 
-=======
-                     s_tmpD = relativeSlopeTapering(k+1, iEdge) * relativeSlopeTopOfEdge(k+1, iEdge) * dTracerdZTopOfEdge(k+1, iEdge)
->>>>>>> 8acfe711
                      flux = 0.5 * dvEdge(iEdge) * ( s_tmpU + s_tmpD )
                      flux = flux * layerThicknessEdge(k, iEdge)
                      tend(iTracer, k, iCell) = tend(iTracer, k, iCell) + edgeSignOnCell(i, iCell) * config_Redi_kappa * flux &
