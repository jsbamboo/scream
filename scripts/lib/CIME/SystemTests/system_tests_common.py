"""
Base class for CIME system tests
"""
from CIME.XML.standard_module_setup import *
from CIME.XML.env_run import EnvRun
from CIME.utils import append_testlog
from CIME.case_setup import case_setup
from CIME.case_run import case_run
from CIME.case_st_archive import case_st_archive
from CIME.test_status import *
from CIME.check_lockedfiles import *
from CIME.hist_utils import *

import CIME.build as build

import shutil, glob, gzip, time, traceback

logger = logging.getLogger(__name__)

class SystemTestsCommon(object):

    def __init__(self, case, expected=None):
        """
        initialize a CIME system test object, if the locked env_run.orig.xml
        does not exist copy the current env_run.xml file.  If it does exist restore values
        changed in a previous run of the test.
        """
        self._case = case
        caseroot = case.get_value("CASEROOT")
        self._caseroot = caseroot
        self._orig_caseroot = caseroot
        self._runstatus = None
        self._casebaseid = self._case.get_value("CASEBASEID")
        self._test_status = TestStatus(test_dir=caseroot, test_name=self._casebaseid)
        self._init_environment(caseroot)
        self._init_locked_files(caseroot, expected)

    def __del__(self):
        self._case.set_value("RUN_WITH_SUBMIT", False)

    def _init_environment(self, caseroot):
        """
        Do initializations of environment variables that are needed in __init__
        """
        # Needed for sh scripts
        os.environ["CASEROOT"] = caseroot

    def _init_locked_files(self, caseroot, expected):
        """
        If the locked env_run.orig.xml does not exist, copy the current
        env_run.xml file. If it does exist, restore values changed in a previous
        run of the test.
        """
        if is_locked("env_run.orig.xml"):
            self.compare_env_run(expected=expected)
        elif os.path.isfile(os.path.join(caseroot, "env_run.xml")):
            lock_file("env_run.xml", caseroot=caseroot, newname="env_run.orig.xml")

    def _resetup_case(self, phase, reset=False):
        """
        Re-setup this case. This is necessary if user is re-running an already-run
        phase.
        """
        # We never want to re-setup if we're doing the resubmitted run
        phase_status = self._test_status.get_status(phase)
        if reset or (self._case.get_value("IS_FIRST_RUN") and phase_status != TEST_PEND_STATUS):

            logging.warning("Resetting case due to detected re-run of phase {}".format(phase))
            self._case.set_initial_test_values()

            case_setup(self._case, reset=True, test_mode=True)

    def build(self, sharedlib_only=False, model_only=False):
        """
        Do NOT override this method, this method is the framework that
        controls the build phase. build_phase is the extension point
        that subclasses should use.
        """
        success = True
        for phase_name, phase_bool in [(SHAREDLIB_BUILD_PHASE, not model_only),
                                       (MODEL_BUILD_PHASE, not sharedlib_only)]:
            if phase_bool:
                self._resetup_case(phase_name)
                with self._test_status:
                    self._test_status.set_status(phase_name, TEST_PEND_STATUS)

                start_time = time.time()
                try:
                    self.build_phase(sharedlib_only=(phase_name==SHAREDLIB_BUILD_PHASE),
                                     model_only=(phase_name==MODEL_BUILD_PHASE))
                except:
                    success = False
                    msg = sys.exc_info()[1].message

                    if "BUILD FAIL" in msg:
                        # Don't want to print stacktrace for a model failure since that
                        # is not a CIME/infrastructure problem.
                        excmsg = msg
                    else:
                        excmsg = "Exception during build:\n{}\n{}".format(sys.exc_info()[1], traceback.format_exc())

                    logger.warning(excmsg)
                    append_testlog(excmsg)

                time_taken = time.time() - start_time
                with self._test_status:
                    self._test_status.set_status(phase_name, TEST_PASS_STATUS if success else TEST_FAIL_STATUS, comments=("time={:d}".format(int(time_taken))))

                if not success:
                    break

        return success

    def build_phase(self, sharedlib_only=False, model_only=False):
        """
        This is the default build phase implementation, it just does an individual build.
        This is the subclass' extension point if they need to define a custom build
        phase.

        PLEASE THROW EXCEPTION ON FAIL
        """
        self.build_indv(sharedlib_only=sharedlib_only, model_only=model_only)

    def build_indv(self, sharedlib_only=False, model_only=False):
        """
        Perform an individual build
        """
        build.case_build(self._caseroot, case=self._case,
                         sharedlib_only=sharedlib_only, model_only=model_only)

    def clean_build(self, comps=None):
        if comps is None:
            comps = [x.lower() for x in self._case.get_values("COMP_CLASSES")]
        build.clean(self._case, cleanlist=comps)

    def run(self):
        """
        Do NOT override this method, this method is the framework that controls
        the run phase. run_phase is the extension point that subclasses should use.
        """
        success = True
        start_time = time.time()
        try:
            self._resetup_case(RUN_PHASE)
            with self._test_status:
                self._test_status.set_status(RUN_PHASE, TEST_PEND_STATUS)

            self.run_phase()

            if self._case.get_value("GENERATE_BASELINE"):
                self._generate_baseline()

            if self._case.get_value("COMPARE_BASELINE"):
                self._compare_baseline()

            self._check_for_memleak()

        except:
            success = False
            msg = sys.exc_info()[1].message
            if "RUN FAIL" in msg:
                # Don't want to print stacktrace for a model failure since that
                # is not a CIME/infrastructure problem.
                excmsg = msg
            else:
                excmsg = "Exception during run:\n{}\n{}".format(sys.exc_info()[1], traceback.format_exc())
            logger.warning(excmsg)
            append_testlog(excmsg)

        # Writing the run status should be the very last thing due to wait_for_tests
        time_taken = time.time() - start_time
        status = TEST_PASS_STATUS if success else TEST_FAIL_STATUS
        with self._test_status:
            self._test_status.set_status(RUN_PHASE, status, comments=("time={:d}".format(int(time_taken))))

        # We return success if the run phase worked; memleaks, diffs will not be taken into account
        # with this return value.
        return success

    def run_phase(self):
        """
        This is the default run phase implementation, it just does an individual run.
        This is the subclass' extension point if they need to define a custom run phase.

        PLEASE THROW AN EXCEPTION ON FAIL
        """
        self.run_indv()

    def _get_caseroot(self):
        """
        Returns the current CASEROOT value
        """
        return self._caseroot

    def _set_active_case(self, case):
        """
        Use for tests that have multiple cases
        """
        self._case = case
        self._caseroot = case.get_value("CASEROOT")

    def run_indv(self, suffix="base", st_archive=False):
        """
        Perform an individual run. Raises an EXCEPTION on fail.
        """
        stop_n      = self._case.get_value("STOP_N")
        stop_option = self._case.get_value("STOP_OPTION")
        run_type    = self._case.get_value("RUN_TYPE")
        rundir      = self._case.get_value("RUNDIR")
        # remove any cprnc output leftover from previous runs
        for compout in glob.iglob(os.path.join(rundir,"*.cprnc.out")):
            os.remove(compout)

<<<<<<< HEAD
        infostr     = "doing an %d %s %s test" % (stop_n, stop_option, run_type)
=======
        infostr     = "doing an {:d} {} {} test".format(stop_n, stop_option, run_type)
>>>>>>> eb59169e

        rest_option = self._case.get_value("REST_OPTION")
        if rest_option == "none" or rest_option == "never":
            infostr += ", no restarts written"
        else:
<<<<<<< HEAD
            rest_n      = self._case.get_value("REST_N")
            infostr += ", with restarts every %d %s"%(rest_n, rest_option)
=======
            rest_n   = self._case.get_value("REST_N")
            infostr += ", with restarts every {:d} {}".format(rest_n, rest_option)

>>>>>>> eb59169e
        logger.info(infostr)

        case_run(self._case)

        if not self._coupler_log_indicates_run_complete():
            expect(False, "Coupler did not indicate run passed")

        if suffix is not None:
            self._component_compare_copy(suffix)

        if st_archive:
            case_st_archive(self._case)

    def _coupler_log_indicates_run_complete(self):
        newestcpllogfiles = self._get_latest_cpl_logs()
        logger.debug("Latest Coupler log file(s) {}" .format(newestcpllogfiles))
        # Exception is raised if the file is not compressed
        allgood = len(newestcpllogfiles)
        for cpllog in newestcpllogfiles:
            try:
                if "SUCCESSFUL TERMINATION" in gzip.open(cpllog, 'rb').read():
                    allgood = allgood - 1
            except:
                logger.info("{} is not compressed, assuming run failed".format(cpllog))

        return allgood==0

    def _component_compare_copy(self, suffix):
        comments = copy(self._case, suffix)
        append_testlog(comments)

    def _component_compare_test(self, suffix1, suffix2, success_change=False):
        """
        Return value is not generally checked, but is provided in case a custom
        run case needs indirection based on success.
        If success_change is True, success requires some files to be different
        """
        success, comments = compare_test(self._case, suffix1, suffix2)
        if success_change:
            success = not success

        append_testlog(comments)
        status = TEST_PASS_STATUS if success else TEST_FAIL_STATUS
        with self._test_status:
            self._test_status.set_status("{}_{}_{}".format(COMPARE_PHASE, suffix1, suffix2), status)
        return success

    def _get_mem_usage(self, cpllog):
        """
        Examine memory usage as recorded in the cpl log file and look for unexpected
        increases.
        """
        memlist = []
        meminfo = re.compile(r".*model date =\s+(\w+).*memory =\s+(\d+\.?\d+).*highwater")
        if cpllog is not None and os.path.isfile(cpllog):
            if '.gz' == cpllog[-3:]:
                fopen = gzip.open
            else:
                fopen = open
            with fopen(cpllog, "rb") as f:
                for line in f:
                    m = meminfo.match(line)
                    if m:
                        memlist.append((float(m.group(1)), float(m.group(2))))
        # Remove the last mem record, it's sometimes artificially high
        if len(memlist) > 0:
            memlist.pop()
        return memlist

    def _get_throughput(self, cpllog):
        """
        Examine memory usage as recorded in the cpl log file and look for unexpected
        increases.
        """
        if cpllog is not None and os.path.isfile(cpllog):
            with gzip.open(cpllog, "rb") as f:
                cpltext = f.read()
                m = re.search(r"# simulated years / cmp-day =\s+(\d+\.\d+)\s",cpltext)
                if m:
                    return float(m.group(1))
        return None

    def _check_for_memleak(self):
        """
        Examine memory usage as recorded in the cpl log file and look for unexpected
        increases.
        """
        latestcpllogs = self._get_latest_cpl_logs()
        for cpllog in latestcpllogs:
            memlist = self._get_mem_usage(cpllog)

            with self._test_status:
                if len(memlist)<3:
                    self._test_status.set_status(MEMLEAK_PHASE, TEST_PASS_STATUS, comments="insuffiencient data for memleak test")
                else:
                    finaldate = int(memlist[-1][0])
                    originaldate = int(memlist[0][0])
                    finalmem = float(memlist[-1][1])
                    originalmem = float(memlist[0][1])
                    memdiff = -1
                    if originalmem > 0:
                        memdiff = (finalmem - originalmem)/originalmem
                    tolerance = self._case.get_value("TEST_MEMLEAK_TOLERANCE")
                    if tolerance is None:
                        tolerance = 0.1
                    expect(tolerance > 0.0, "Bad value for memleak tolerance in test")
                    if memdiff < 0:
                        self._test_status.set_status(MEMLEAK_PHASE, TEST_PASS_STATUS, comments="insuffiencient data for memleak test")
                    elif memdiff < tolerance:
                        self._test_status.set_status(MEMLEAK_PHASE, TEST_PASS_STATUS)
                    else:
                        comment = "memleak detected, memory went from {:f} to {:f} in {:d} days".format(originalmem, finalmem, finaldate-originaldate)
                        append_testlog(comment)
                        self._test_status.set_status(MEMLEAK_PHASE, TEST_FAIL_STATUS, comments=comment)

    def compare_env_run(self, expected=None):
        """
        Compare env_run file to original and warn about differences
        """
        components = self._case.get_values("COMP_CLASSES")
        f1obj = EnvRun(self._caseroot, "env_run.xml", components=components)
        f2obj = EnvRun(self._caseroot, os.path.join(LOCKED_DIR, "env_run.orig.xml"), components=components)
        diffs = f1obj.compare_xml(f2obj)
        for key in diffs.keys():
            if expected is not None and key in expected:
                logging.warn("  Resetting {} for test".format(key))
                f1obj.set_value(key, f2obj.get_value(key, resolved=False))
            else:
                print("WARNING: Found difference in test {}: case: {} original value {}".format(key, diffs[key][0], diffs[key][1]))
                return False
        return True

    def _get_latest_cpl_logs(self):
        """
        find and return the latest cpl log file in the run directory
        """
        coupler_log_path = self._case.get_value("RUNDIR")
        cpllogs = glob.glob(os.path.join(coupler_log_path, 'cpl*.log.*'))
        lastcpllogs = []
        if cpllogs:
            lastcpllogs.append(max(cpllogs, key=os.path.getctime))
            basename = os.path.basename(lastcpllogs[0])
            suffix = basename.split('.',1)[1]
            for log in cpllogs:
                if log in lastcpllogs:
                    continue

                if log.endswith(suffix):
                    lastcpllogs.append(log)

        return lastcpllogs

    def _compare_baseline(self):
        """
        compare the current test output to a baseline result
        """
        with self._test_status:
            # compare baseline
            success, comments = compare_baseline(self._case)
            append_testlog(comments)
            status = TEST_PASS_STATUS if success else TEST_FAIL_STATUS
            baseline_name = self._case.get_value("BASECMP_CASE")
            ts_comments = (os.path.dirname(baseline_name) + ": " + comments) if "\n" not in comments else os.path.dirname(baseline_name)
            self._test_status.set_status(BASELINE_PHASE, status, comments=ts_comments)
            basecmp_dir = os.path.join(self._case.get_value("BASELINE_ROOT"), baseline_name)

            # compare memory usage to baseline
<<<<<<< HEAD
            newestcpllogfile = self._get_latest_cpl_log()
            memlist = self._get_mem_usage(newestcpllogfile)
            baselog = os.path.join(basecmp_dir, "cpl.log.gz")
            if not os.path.isfile(baselog):
                # for backward compatibility
                baselog = os.path.join(basecmp_dir, "cpl.log")

            if os.path.isfile(baselog) and len(memlist) > 3:
                blmem = self._get_mem_usage(baselog)
                blmem = 0 if blmem == [] else blmem[-1][1]
                curmem = memlist[-1][1]
                if blmem != 0:
                    diff = (curmem - blmem) / blmem
                    if diff < 0.1:
=======
            newestcpllogfiles = self._get_latest_cpl_logs()
            memlist = self._get_mem_usage(newestcpllogfiles[0])
            for cpllog in newestcpllogfiles:
                m = re.search(r"/(cpl.*.log).*.gz",cpllog)
                if m is not None:
                    baselog = os.path.join(basecmp_dir, m.group(1))+".gz"
                if baselog is None or not os.path.isfile(baselog):
                    # for backward compatibility
                    baselog = os.path.join(basecmp_dir, "cpl.log")
                if os.path.isfile(baselog) and len(memlist) > 3:
                    blmem = self._get_mem_usage(baselog)[-1][1]
                    curmem = memlist[-1][1]
                    diff = (curmem-blmem)/blmem
                    if(diff < 0.1):
>>>>>>> eb59169e
                        self._test_status.set_status(MEMCOMP_PHASE, TEST_PASS_STATUS)
                    else:
                        comment = "Error: Memory usage increase > 10% from baseline"
                        self._test_status.set_status(MEMCOMP_PHASE, TEST_FAIL_STATUS, comments=comment)
                        append_testlog(comment)
<<<<<<< HEAD
                else:
                    comment = "Error: Could not determine baseline memory usage"
                    self._test_status.set_status(MEMCOMP_PHASE, TEST_FAIL_STATUS, comments=comment)
                    append_testlog(comment)

            # compare throughput to baseline
            current = self._get_throughput(newestcpllogfile)
            baseline = self._get_throughput(baselog)
            #comparing ypd so bigger is better
            if baseline is not None and current is not None:
                diff = (baseline - current)/baseline
                tolerance = self._case.get_value("TEST_TPUT_TOLERANCE")
                if tolerance is None:
                    tolerance = 0.25
                expect(tolerance > 0.0, "Bad value for throughput tolerance in test")
                if diff < tolerance:
                    self._test_status.set_status(THROUGHPUT_PHASE, TEST_PASS_STATUS)
                else:
                    comment = "Error: Computation time increase > %f pct from baseline" % tolerance*100
                    self._test_status.set_status(THROUGHPUT_PHASE, TEST_FAIL_STATUS, comments=comment)
                    append_testlog(comment)
=======
                    # compare throughput to baseline
                    current = self._get_throughput(cpllog)
                    baseline = self._get_throughput(baselog)
                    #comparing ypd so bigger is better
                    if baseline is not None and current is not None:
                        diff = (baseline - current)/baseline
                        if(diff < 0.25):
                            self._test_status.set_status(THROUGHPUT_PHASE, TEST_PASS_STATUS)
                        else:
                            comment = "Error: Computation time increase > 25% from baseline"
                            self._test_status.set_status(THROUGHPUT_PHASE, TEST_FAIL_STATUS, comments=comment)
                            append_testlog(comment)
>>>>>>> eb59169e

    def _generate_baseline(self):
        """
        generate a new baseline case based on the current test
        """
        with self._test_status:
            # generate baseline
            success, comments = generate_baseline(self._case)
            append_testlog(comments)
            status = TEST_PASS_STATUS if success else TEST_FAIL_STATUS
            baseline_name = self._case.get_value("BASEGEN_CASE")
            self._test_status.set_status("{}".format(GENERATE_PHASE), status, comments=os.path.dirname(baseline_name))
            basegen_dir = os.path.join(self._case.get_value("BASELINE_ROOT"), self._case.get_value("BASEGEN_CASE"))
            # copy latest cpl log to baseline
            # drop the date so that the name is generic
            newestcpllogfiles = self._get_latest_cpl_logs()
            for cpllog in newestcpllogfiles:
                m = re.search(r"/(cpl.*.log).*.gz",cpllog)
                if m is not None:
                    baselog = os.path.join(basegen_dir, m.group(1))+".gz"
                    shutil.copyfile(cpllog,
                                    os.path.join(basegen_dir,baselog))

class FakeTest(SystemTestsCommon):
    """
    Inheriters of the FakeTest Class are intended to test the code.

    All members of the FakeTest Class must
    have names beginnig with "TEST" this is so that the find_system_test
    in utils.py will work with these classes.
    """
    def _set_script(self, script):
        self._script = script # pylint: disable=attribute-defined-outside-init

    def build_phase(self, sharedlib_only=False, model_only=False):
        if (not sharedlib_only):
            exeroot = self._case.get_value("EXEROOT")
            cime_model = self._case.get_value("MODEL")
            modelexe = os.path.join(exeroot, "{}.exe".format(cime_model))

            with open(modelexe, 'w') as f:
                f.write("#!/bin/bash\n")
                f.write(self._script)

            os.chmod(modelexe, 0755)

            build.post_build(self._case, [])

    def run_indv(self, suffix='base', st_archive=False):
        mpilib = self._case.get_value("MPILIB")
        # This flag is needed by mpt to run a script under mpiexec
        if mpilib == "mpt":
            os.environ["MPI_SHEPHERD"] = "true"
        super(FakeTest, self).run_indv(suffix, st_archive)

class TESTRUNPASS(FakeTest):

    def build_phase(self, sharedlib_only=False, model_only=False):
        rundir = self._case.get_value("RUNDIR")
        cimeroot = self._case.get_value("CIMEROOT")
        case = self._case.get_value("CASE")
        script = \
"""
echo Insta pass
echo SUCCESSFUL TERMINATION > {}/cpl.log.$LID
cp {}/scripts/tests/cpl.hi1.nc.test {}/{}.cpl.hi.0.nc
""".format(rundir, cimeroot, rundir, case)
        self._set_script(script)
        FakeTest.build_phase(self,
                       sharedlib_only=sharedlib_only, model_only=model_only)

class TESTRUNDIFF(FakeTest):
    """
    You can generate a diff with this test as follows:
    1) Run the test and generate a baseline
    2) set TESTRUNDIFF_ALTERNATE environment variable to TRUE
    3) Re-run the same test from step 1 but do a baseline comparison instead of generation
      3.a) This should give you a DIFF
    """
    def build_phase(self, sharedlib_only=False, model_only=False):
        rundir = self._case.get_value("RUNDIR")
        cimeroot = self._case.get_value("CIMEROOT")
        case = self._case.get_value("CASE")
        script = \
"""
echo Insta pass
echo SUCCESSFUL TERMINATION > {}/cpl.log.$LID
if [ -z "$TESTRUNDIFF_ALTERNATE" ]; then
  cp {}/scripts/tests/cpl.hi1.nc.test {}/{}.cpl.hi.0.nc
else
  cp {}/scripts/tests/cpl.hi2.nc.test {}/{}.cpl.hi.0.nc
fi
""".format(rundir, cimeroot, rundir, case, cimeroot, rundir, case)
        self._set_script(script)
        FakeTest.build_phase(self,
                       sharedlib_only=sharedlib_only, model_only=model_only)

class TESTTESTDIFF(FakeTest):

    def build_phase(self, sharedlib_only=False, model_only=False):
        rundir = self._case.get_value("RUNDIR")
        cimeroot = self._case.get_value("CIMEROOT")
        case = self._case.get_value("CASE")
        script = \
"""
echo Insta pass
echo SUCCESSFUL TERMINATION > {}/cpl.log.$LID
cp {}/scripts/tests/cpl.hi1.nc.test {}/{}.cpl.hi.0.nc
cp {}/scripts/tests/cpl.hi2.nc.test {}/{}.cpl.hi.0.nc.rest
""".format(rundir, cimeroot, rundir, case, cimeroot, rundir, case)
        self._set_script(script)
        super(TESTTESTDIFF, self).build_phase(sharedlib_only=sharedlib_only,
                                              model_only=model_only)

    def run_phase(self):
        super(TESTTESTDIFF, self).run_phase()
        self._component_compare_test("base", "rest")

class TESTRUNFAIL(FakeTest):

    def build_phase(self, sharedlib_only=False, model_only=False):
        rundir = self._case.get_value("RUNDIR")
        cimeroot = self._case.get_value("CIMEROOT")
        case = self._case.get_value("CASE")
        script = \
"""
if [ -z "$TESTRUNFAIL_PASS" ]; then
  echo Insta fail
  echo model failed > {}/cpl.log.$LID
  exit -1
else
  echo Insta pass
  echo SUCCESSFUL TERMINATION > {}/cpl.log.$LID
  cp {}/scripts/tests/cpl.hi1.nc.test {}/{}.cpl.hi.0.nc
fi
""".format(rundir, rundir, cimeroot, rundir, case)
        self._set_script(script)
        FakeTest.build_phase(self,
                             sharedlib_only=sharedlib_only, model_only=model_only)

class TESTRUNFAILEXC(TESTRUNPASS):

    def run_phase(self):
        raise RuntimeError("Exception from run_phase")

class TESTBUILDFAIL(TESTRUNPASS):

    def build_phase(self, sharedlib_only=False, model_only=False):
        if "TESTBUILDFAIL_PASS" in os.environ:
            TESTRUNPASS.build_phase(self, sharedlib_only, model_only)
        else:
            if (not sharedlib_only):
                expect(False, "BUILD FAIL: Intentional fail for testing infrastructure")

class TESTBUILDFAILEXC(FakeTest):

    def __init__(self, case):
        FakeTest.__init__(self, case)
        raise RuntimeError("Exception from init")

class TESTRUNSLOWPASS(FakeTest):

    def build_phase(self, sharedlib_only=False, model_only=False):
        rundir = self._case.get_value("RUNDIR")
        cimeroot = self._case.get_value("CIMEROOT")
        case = self._case.get_value("CASE")
        script = \
"""
sleep 300
echo Slow pass
echo SUCCESSFUL TERMINATION > {}/cpl.log.$LID
cp {}/scripts/tests/cpl.hi1.nc.test {}/{}.cpl.hi.0.nc
""".format(rundir, cimeroot, rundir, case)
        self._set_script(script)
        FakeTest.build_phase(self,
                        sharedlib_only=sharedlib_only, model_only=model_only)

class TESTMEMLEAKFAIL(FakeTest):
    def build_phase(self, sharedlib_only=False, model_only=False):
        rundir = self._case.get_value("RUNDIR")
        cimeroot = self._case.get_value("CIMEROOT")
        case = self._case.get_value("CASE")
        testfile = os.path.join(cimeroot,"scripts","tests","cpl.log.failmemleak.gz")
        script = \
"""
echo Insta pass
gunzip -c {} > {}/cpl.log.$LID
cp {}/scripts/tests/cpl.hi1.nc.test {}/{}.cpl.hi.0.nc
""".format(testfile, rundir, cimeroot, rundir, case)
        self._set_script(script)
        FakeTest.build_phase(self,
                        sharedlib_only=sharedlib_only, model_only=model_only)

class TESTMEMLEAKPASS(FakeTest):
    def build_phase(self, sharedlib_only=False, model_only=False):
        rundir = self._case.get_value("RUNDIR")
        cimeroot = self._case.get_value("CIMEROOT")
        case = self._case.get_value("CASE")
        testfile = os.path.join(cimeroot,"scripts","tests","cpl.log.passmemleak.gz")
        script = \
"""
echo Insta pass
gunzip -c {} > {}/cpl.log.$LID
cp {}/scripts/tests/cpl.hi1.nc.test {}/{}.cpl.hi.0.nc
""".format(testfile, rundir, cimeroot, rundir, case)
        self._set_script(script)
        FakeTest.build_phase(self,
                        sharedlib_only=sharedlib_only, model_only=model_only)<|MERGE_RESOLUTION|>--- conflicted
+++ resolved
@@ -211,24 +211,15 @@
         for compout in glob.iglob(os.path.join(rundir,"*.cprnc.out")):
             os.remove(compout)
 
-<<<<<<< HEAD
-        infostr     = "doing an %d %s %s test" % (stop_n, stop_option, run_type)
-=======
         infostr     = "doing an {:d} {} {} test".format(stop_n, stop_option, run_type)
->>>>>>> eb59169e
 
         rest_option = self._case.get_value("REST_OPTION")
         if rest_option == "none" or rest_option == "never":
             infostr += ", no restarts written"
         else:
-<<<<<<< HEAD
-            rest_n      = self._case.get_value("REST_N")
-            infostr += ", with restarts every %d %s"%(rest_n, rest_option)
-=======
             rest_n   = self._case.get_value("REST_N")
             infostr += ", with restarts every {:d} {}".format(rest_n, rest_option)
 
->>>>>>> eb59169e
         logger.info(infostr)
 
         case_run(self._case)
@@ -396,22 +387,6 @@
             basecmp_dir = os.path.join(self._case.get_value("BASELINE_ROOT"), baseline_name)
 
             # compare memory usage to baseline
-<<<<<<< HEAD
-            newestcpllogfile = self._get_latest_cpl_log()
-            memlist = self._get_mem_usage(newestcpllogfile)
-            baselog = os.path.join(basecmp_dir, "cpl.log.gz")
-            if not os.path.isfile(baselog):
-                # for backward compatibility
-                baselog = os.path.join(basecmp_dir, "cpl.log")
-
-            if os.path.isfile(baselog) and len(memlist) > 3:
-                blmem = self._get_mem_usage(baselog)
-                blmem = 0 if blmem == [] else blmem[-1][1]
-                curmem = memlist[-1][1]
-                if blmem != 0:
-                    diff = (curmem - blmem) / blmem
-                    if diff < 0.1:
-=======
             newestcpllogfiles = self._get_latest_cpl_logs()
             memlist = self._get_mem_usage(newestcpllogfiles[0])
             for cpllog in newestcpllogfiles:
@@ -422,52 +397,32 @@
                     # for backward compatibility
                     baselog = os.path.join(basecmp_dir, "cpl.log")
                 if os.path.isfile(baselog) and len(memlist) > 3:
-                    blmem = self._get_mem_usage(baselog)[-1][1]
+                    blmem = self._get_mem_usage(baselog)
+                    blmem = 0 if blmem == [] else blmem[-1][1]
                     curmem = memlist[-1][1]
                     diff = (curmem-blmem)/blmem
                     if(diff < 0.1):
->>>>>>> eb59169e
                         self._test_status.set_status(MEMCOMP_PHASE, TEST_PASS_STATUS)
                     else:
                         comment = "Error: Memory usage increase > 10% from baseline"
                         self._test_status.set_status(MEMCOMP_PHASE, TEST_FAIL_STATUS, comments=comment)
                         append_testlog(comment)
-<<<<<<< HEAD
-                else:
-                    comment = "Error: Could not determine baseline memory usage"
-                    self._test_status.set_status(MEMCOMP_PHASE, TEST_FAIL_STATUS, comments=comment)
-                    append_testlog(comment)
-
-            # compare throughput to baseline
-            current = self._get_throughput(newestcpllogfile)
-            baseline = self._get_throughput(baselog)
-            #comparing ypd so bigger is better
-            if baseline is not None and current is not None:
-                diff = (baseline - current)/baseline
-                tolerance = self._case.get_value("TEST_TPUT_TOLERANCE")
-                if tolerance is None:
-                    tolerance = 0.25
-                expect(tolerance > 0.0, "Bad value for throughput tolerance in test")
-                if diff < tolerance:
-                    self._test_status.set_status(THROUGHPUT_PHASE, TEST_PASS_STATUS)
-                else:
-                    comment = "Error: Computation time increase > %f pct from baseline" % tolerance*100
-                    self._test_status.set_status(THROUGHPUT_PHASE, TEST_FAIL_STATUS, comments=comment)
-                    append_testlog(comment)
-=======
                     # compare throughput to baseline
                     current = self._get_throughput(cpllog)
                     baseline = self._get_throughput(baselog)
                     #comparing ypd so bigger is better
                     if baseline is not None and current is not None:
                         diff = (baseline - current)/baseline
-                        if(diff < 0.25):
+                        tolerance = self._case.get_value("TEST_TPUT_TOLERANCE")
+                        if tolerance is None:
+                            tolerance = 0.25
+                        expect(tolerance > 0.0, "Bad value for throughput tolerance in test")
+                        if diff < tolerance:
                             self._test_status.set_status(THROUGHPUT_PHASE, TEST_PASS_STATUS)
                         else:
-                            comment = "Error: Computation time increase > 25% from baseline"
+                            comment = "Error: Computation time increase > %f pct from baseline" % tolerance*100
                             self._test_status.set_status(THROUGHPUT_PHASE, TEST_FAIL_STATUS, comments=comment)
                             append_testlog(comment)
->>>>>>> eb59169e
 
     def _generate_baseline(self):
         """
