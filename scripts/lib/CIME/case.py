--- conflicted
+++ resolved
@@ -1114,17 +1114,15 @@
         run_suffix = run_exe + run_misc_suffix
 
         mpirun_cmd_override = self.get_value("MPI_RUN_COMMAND")
-
-<<<<<<< HEAD
         if mpirun_cmd_override not in ["", None, "UNSET"]:
             return mpirun_cmd_override + " " + run_exe + " " + run_misc_suffix
-=======
+
         # special case for aprun
         if  executable is not None and "aprun" in executable:
             aprun_args, num_nodes = get_aprun_cmd_for_case(self, run_exe)
             expect(num_nodes == self.num_nodes, "Not using optimized num nodes")
             return executable + aprun_args + " " + run_misc_suffix
->>>>>>> c726ded7
+
         else:
             # Things that will have to be matched against mpirun element attributes
             mpi_attribs = {
