
#======================================================================
# Setup
#======================================================================

cd $CASEROOT

set STOP_N      = `./xmlquery STOP_N      -value`
set STOP_OPTION = `./xmlquery STOP_OPTION -value`

./xmlchange -file env_run.xml -id CONTINUE_RUN -val FALSE
./xmlchange -file env_run.xml -id REST_OPTION  -val none

#======================================================================
# do a run and just look at performance
#======================================================================

cd $CASEROOT
echo "doing a ${STOP_N} ${STOP_OPTION} test with no restart files" >>& $TESTSTATUS_LOG 

./case.run
if ($status != 0) then
    echo " ERROR: case.run failed" >>& $TESTSTATUS_LOG
    exit -1
endif

set CplLogFile = `ls -1t $RUNDIR/cpl.log* | head -1`
if (-e $CplLogFile) then
   set pass = `zgrep "SUCCESSFUL TERMINATION" $CplLogFile | wc -l`
   if ($pass != 1) then
       echo "ERROR: coupler log $CplLogFile indicates model run failed" >>& $TESTSTATUS_LOG
       echo "" >>& $TESTSTATUS_LOG
       exit -1;
    else 
       echo "Success: test log is $CplLogFile" >>& $TESTSTATUS_LOG 
       echo "" >>& $TESTSTATUS_LOG 
    endif
else
   echo "ERROR: no coupler log created, model run failed" >>& $TESTSTATUS_LOG
   exit -1;
endif

#======================================================================
# Check test success
#======================================================================

echo "DONE ${CASEBASEID} : (test finished, successful coupler log) " >>& $TESTSTATUS_LOG
echo "" >>& $TESTSTATUS_LOG

<<<<<<< HEAD
echo "DONE ${CASEBASEID} : (test finished, successful coupler log) " >&! $TESTSTATUS_OUT
echo "--- Test Functionality: ---" >>& $TESTSTATUS_OUT
=======
>>>>>>> 71017964
echo "this test just measures performance - so there are no PASS/FAIL metrics"


<|MERGE_RESOLUTION|>--- conflicted
+++ resolved
@@ -47,11 +47,8 @@
 echo "DONE ${CASEBASEID} : (test finished, successful coupler log) " >>& $TESTSTATUS_LOG
 echo "" >>& $TESTSTATUS_LOG
 
-<<<<<<< HEAD
-echo "DONE ${CASEBASEID} : (test finished, successful coupler log) " >&! $TESTSTATUS_OUT
 echo "--- Test Functionality: ---" >>& $TESTSTATUS_OUT
-=======
->>>>>>> 71017964
+
 echo "this test just measures performance - so there are no PASS/FAIL metrics"
 
 
