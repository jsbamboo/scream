#!/usr/bin/env python

"""
Check (and optionally download) input data files.

Should be run from case.
"""
from standard_script_setup import *

from CIME.utils import expect, get_model
from CIME.XML.machines import Machines
from CIME.check_input_data import check_input_data, SVN_LOCS
from CIME.case import Case

import argparse, doctest, fnmatch

MACHINE = Machines()

###############################################################################
def parse_command_line(args, description):
###############################################################################
    parser = argparse.ArgumentParser(
        usage="""\n%s [--download] [--verbose]
OR
%s --help
OR
%s --test

\033[1mEXAMPLES:\033[0m
    \033[1;32m# Download input data \033[0m
    > %s --download
""" % ((os.path.basename(args[0]), ) * 4),

description=description,

formatter_class=argparse.ArgumentDefaultsHelpFormatter
)

    CIME.utils.setup_standard_logging_options(parser)

    parser.add_argument("--svn-loc", default=SVN_LOCS[get_model()],
                        help="The input data repository from which to download data.")

    parser.add_argument("-i", "--input-data-root", default=MACHINE.get_value("DIN_LOC_ROOT"),
                        help="The root directory where input data goes")

    parser.add_argument("--data-list-dir", default="Buildconf",
                        help="Where to find list of input files")

    parser.add_argument("--download", action="store_true",
                        help="Attempt to download missing input files")

    args = parser.parse_args(args[1:])

    CIME.utils.handle_standard_logging_options(args)

    return args.svn_loc, args.input_data_root, args.data_list_dir, args.download

###############################################################################
def _main_func(description):
###############################################################################
    if ("--test" in sys.argv):
        test_results = doctest.testmod(verbose=True)
        sys.exit(1 if test_results.failed > 0 else 0)

    svn_loc, input_data_root, data_list_dir, download = parse_command_line(sys.argv, description)

    with Case() as case:
        sys.exit(0 if check_input_data(case,
                                       svn_loc=svn_loc,
                                       input_data_root=input_data_root,
                                       data_list_dir=data_list_dir,
                                       download=download) else 1)

###############################################################################

<<<<<<< HEAD
# The inputdata root directory must be local or nfs mounted.
(-d $inputdata_rootdir)  or  die <<EOF;
** $ProgName - CESM inputdata root is not a directory: \"$inputdata_rootdir\" **
EOF

# Check prestage dir
if ($prestageopt) {
    $prestage_rootdir = $opts{'prestage'};
    (-d $prestage_rootdir)  or  die <<EOF;
** $ProgName - CESM prestage dir is not a directory: \"$prestage_rootdir\" **
EOF
}

# Find .input_data_list files
@filelocations = `find "$opts{'datalistdir'}" -name '*.input_data_list'`;

if ($verboseopt) {
    print "Input Data List Files Found:\n";
    print @filelocations;
}

# Determine if will prestage input data
if ($prestageopt) {
    if ($prestage_rootdir eq $inputdata_rootdir) {
	print "Prestaging turned off; inputdata_rootdir eq $prestage_rootdir, $inputdata_rootdir,  $prestage_rootdir\n";
	$prestageopt = 0;
    }
}    

# Subversion repository location.
my $svn_loc = undef;
if (defined($opts{'svnloc'})) {
    $svn_loc = "$opts{'svnloc'}/";
}
else {
    $svn_loc = 'https://acme-svn2.ornl.gov/acme-repo/acme/inputdata/';
}
my $svn_loc_backup = 'https://svn-ccsm-inputdata.cgd.ucar.edu/trunk/inputdata/';

# If export option is set, test for svn install, and server
if ($exportopt) {
  my $error = `svn --version 2> /dev/null`;
  if ($error eq '') {
    die "Error: the subversion client svn was not found.\n";
  }
  my $error = `svn --non-interactive --trust-server-cert list $svn_loc > /dev/null`;
}

$inputdata_rootdir .= "/";
$prestage_rootdir .= "/";
if (defined $ENV{'DIN_LOC_ROOT'}) {
  $dinlocroot = $ENV{'DIN_LOC_ROOT'};
  $dinlocroot .= "/";
}
else {
  $dinlocroot = "long_undefined_string_2_ignore";
}

my $status = 0;
foreach $i (@filelocations) {
    chop($i);
    my $flist = $i;
#    get_input_data ($flist, $inputdata_rootdir, $din_loc_root, $exportopt, $copyfiles);

    # Open input file.
    open(filelist,$flist) or die <<EOF;
** $ProgName - Cannot open input file: \"$flist\" **
EOF
    # Search for filenames in file. Note that all strings following " = " are assumed to be filenames.
    while(<filelist>) {
	my $filend = "undefined";
        my $fileneed = $_;
        my $isinput = 0;
        my $docheck = 0;
	#        print "tcx fn1 is $fileneed\n";
        if ($fileneed =~ m/(\S*)\#.*/) {
           $fileneed = $1;
           $docheck = 0;
       }
	#        print "tcx fn2 is $fileneed\n";
        if ($fileneed =~ m/.* = (\S*)/) {
           $fileneed = $1;
           $docheck = 0;
       }
	#        print "tcx fn3 is $fileneed\n";
	if (/.* = (?:$dinlocroot|\$DIN_LOC_ROOT\/|DIN_LOC_ROOT\/|$inputdata_rootdir)+(\S*)/) { 
	   $filend = $1;
           $fileneed = $inputdata_rootdir.$filend;
           $isinput = 1;
           $docheck = 1;
        }

        # If any values have variables in them, read in xml variables and expand
	my @dirs = ("./Tools");
	unshift @INC, @dirs;
	require SetupTools;

        if ($fileneed =~ m/\$/) {
           print "Print expand any xml variables for: $fileneed\n";

           my %xmlvars = ();
           foreach my $file ( glob("env_*xml") ) {
	       my $parser = XML::LibXML->new( no_blanks => 1);
	       my $xml = $parser->parse_file($file);
	       my @nodes = $xml->findnodes("//entry");
	       foreach my $node (@nodes) {
		   my $id_attr = $node->getAttribute('id');
		   my $val_attr = $node->getAttribute('value');
		   $xmlvars{$id_attr} = $val_attr;
	       }
	       $fileneed = SetupTools::expand_xml_var( $fileneed, \%xmlvars );
	   }
        }

        if ($docheck) {
           if (($checkopt)  && ($fileneed =~ m/.*(\w)+.*/)) {
	      if (! -e $fileneed) {
                 print "File is missing: $fileneed \n";
                 $status = 1;
              }
           }
	   if (($isinput) && ($exportopt) && (!-e $fileneed)) {
         my $fileloc = $svn_loc.$filend;     # Location in subversion repository.
  	     my $lsearch = $fileloc;             # Variable used in  searches for symbolic links.
         if (isinrepository($fileloc)) {
             dataexport($fileneed, $fileloc);
         }
         else {
             print "File was not found in svn repo: $fileloc, trying backup... \n";
             $fileloc = $svn_loc_backup.$filend;     # Location in subversion repository.
             $lsearch = $fileloc;             # Variable used in  searches for symbolic links.
             if (isinrepository($fileloc)) {
                 dataexport($fileneed, $fileloc);
             }
             else {
                 print "File was not found in backup svn repo: $fileloc\n";
             }
         }
	   }
	   if (($isinput) && ($prestageopt)) {
	      my $filecopy = $prestage_rootdir.$filend;
              my $dirname = $filecopy;
              if (-d $fileneed) {
                 system("umask 2; mkdir -p -m 775 $dirname");
	         system("cp $fileneed/* $filecopy/ 2>/dev/null");
                 print "Dir  copied to: $filecopy \n";
              } else {
                 if ((-e $fileneed) && (!-e $filecopy)) {
	            $dirname =~  s!/[^/]+$!!;
  	            system("umask 2; mkdir -p -m 775 $dirname");
	            system("cp $fileneed $filecopy");
	            print "File copied to: $filecopy \n";
                 }
	      }
	   }
        }
        else {
           if (($checkopt)  && ($fileneed =~ m/.*(\w)+.*/)) {
	      if (! -e $fileneed) {
		 print "File status unknown: $fileneed \n";
              }
           }
        }
    }
}

exit( $status );

#-----------------------------------------------------------------------------------------------

# Check for existence of a file in the subversion repository, returns 1 if so.
sub isinrepository($) {
    return 1 if `svn --non-interactive --trust-server-cert ls $_[0]`;
}

# Checks a link in the subversion repository and returns the target location of that link.
sub linktarget($) {
    my $filetext = `svn --non-interactive --trust-server-cert cat $_[0]`;
    $filetext =~ s/link // or return 0;  # File relative path from link.
    (my $linktar = $_[0]) =~ s!(.*)/+.*?$!$1/!;
    $linktar .= $filetext;               # Absolute path target of link.
    1 while ($linktar =~ s!/+[^/]*?/+\.\./!/!);       # Removes any up-directory (..) commands from target path.
    return $linktar;
}

# Exports a file from the subversion repository, creating any necessary files along the way.
sub dataexport($$) {
    $_[0] =~ m!(.*)/(.*)!;                             # Stores directory containing file in $1.
    my $dir = $1;
    print "export $_[1] $_[0] ..... " ;
    my $listing = `svn --non-interactive --trust-server-cert ls $_[1]`;
    if ($2 and $listing =~ /^$2\b/) {                  # Check if input is a file or directory (links treated as files).
	unless (-e $dir) {                             # Make containing directory unless it already exists.
	    my $dexist = $dir;
	    while (! -e $dexist) {
		$dexist =~ s:(.*)/(.+):$1:;
	    }
	    system("umask 2; mkdir -p -m 775 $dir");
	}
	system("svn --non-interactive --trust-server-cert export $_[1] $_[0] 1>/dev/null"); # Export file.
    } else {
	system("svn --non-interactive --trust-server-cert export --depth=files $_[1] $_[0] 1>/dev/null"); # Export dir.
    }
    if (-f $_[0]) {                                    # Store checksum.
        my $checksumfile = $dir.'/.checksums';         # Checksums saved here.
	chmod 0555, $_[0];                             # Don't allow writing to file.
	system("cksum $_[0] >>$checksumfile");
	chmod 0775, $checksumfile;
    }
    print "success\n" if (-e $_[0]);
}
=======
if (__name__ == "__main__"):
    _main_func(__doc__)
>>>>>>> 5ce8b80b
<|MERGE_RESOLUTION|>--- conflicted
+++ resolved
@@ -74,219 +74,5 @@
 
 ###############################################################################
 
-<<<<<<< HEAD
-# The inputdata root directory must be local or nfs mounted.
-(-d $inputdata_rootdir)  or  die <<EOF;
-** $ProgName - CESM inputdata root is not a directory: \"$inputdata_rootdir\" **
-EOF
-
-# Check prestage dir
-if ($prestageopt) {
-    $prestage_rootdir = $opts{'prestage'};
-    (-d $prestage_rootdir)  or  die <<EOF;
-** $ProgName - CESM prestage dir is not a directory: \"$prestage_rootdir\" **
-EOF
-}
-
-# Find .input_data_list files
-@filelocations = `find "$opts{'datalistdir'}" -name '*.input_data_list'`;
-
-if ($verboseopt) {
-    print "Input Data List Files Found:\n";
-    print @filelocations;
-}
-
-# Determine if will prestage input data
-if ($prestageopt) {
-    if ($prestage_rootdir eq $inputdata_rootdir) {
-	print "Prestaging turned off; inputdata_rootdir eq $prestage_rootdir, $inputdata_rootdir,  $prestage_rootdir\n";
-	$prestageopt = 0;
-    }
-}    
-
-# Subversion repository location.
-my $svn_loc = undef;
-if (defined($opts{'svnloc'})) {
-    $svn_loc = "$opts{'svnloc'}/";
-}
-else {
-    $svn_loc = 'https://acme-svn2.ornl.gov/acme-repo/acme/inputdata/';
-}
-my $svn_loc_backup = 'https://svn-ccsm-inputdata.cgd.ucar.edu/trunk/inputdata/';
-
-# If export option is set, test for svn install, and server
-if ($exportopt) {
-  my $error = `svn --version 2> /dev/null`;
-  if ($error eq '') {
-    die "Error: the subversion client svn was not found.\n";
-  }
-  my $error = `svn --non-interactive --trust-server-cert list $svn_loc > /dev/null`;
-}
-
-$inputdata_rootdir .= "/";
-$prestage_rootdir .= "/";
-if (defined $ENV{'DIN_LOC_ROOT'}) {
-  $dinlocroot = $ENV{'DIN_LOC_ROOT'};
-  $dinlocroot .= "/";
-}
-else {
-  $dinlocroot = "long_undefined_string_2_ignore";
-}
-
-my $status = 0;
-foreach $i (@filelocations) {
-    chop($i);
-    my $flist = $i;
-#    get_input_data ($flist, $inputdata_rootdir, $din_loc_root, $exportopt, $copyfiles);
-
-    # Open input file.
-    open(filelist,$flist) or die <<EOF;
-** $ProgName - Cannot open input file: \"$flist\" **
-EOF
-    # Search for filenames in file. Note that all strings following " = " are assumed to be filenames.
-    while(<filelist>) {
-	my $filend = "undefined";
-        my $fileneed = $_;
-        my $isinput = 0;
-        my $docheck = 0;
-	#        print "tcx fn1 is $fileneed\n";
-        if ($fileneed =~ m/(\S*)\#.*/) {
-           $fileneed = $1;
-           $docheck = 0;
-       }
-	#        print "tcx fn2 is $fileneed\n";
-        if ($fileneed =~ m/.* = (\S*)/) {
-           $fileneed = $1;
-           $docheck = 0;
-       }
-	#        print "tcx fn3 is $fileneed\n";
-	if (/.* = (?:$dinlocroot|\$DIN_LOC_ROOT\/|DIN_LOC_ROOT\/|$inputdata_rootdir)+(\S*)/) { 
-	   $filend = $1;
-           $fileneed = $inputdata_rootdir.$filend;
-           $isinput = 1;
-           $docheck = 1;
-        }
-
-        # If any values have variables in them, read in xml variables and expand
-	my @dirs = ("./Tools");
-	unshift @INC, @dirs;
-	require SetupTools;
-
-        if ($fileneed =~ m/\$/) {
-           print "Print expand any xml variables for: $fileneed\n";
-
-           my %xmlvars = ();
-           foreach my $file ( glob("env_*xml") ) {
-	       my $parser = XML::LibXML->new( no_blanks => 1);
-	       my $xml = $parser->parse_file($file);
-	       my @nodes = $xml->findnodes("//entry");
-	       foreach my $node (@nodes) {
-		   my $id_attr = $node->getAttribute('id');
-		   my $val_attr = $node->getAttribute('value');
-		   $xmlvars{$id_attr} = $val_attr;
-	       }
-	       $fileneed = SetupTools::expand_xml_var( $fileneed, \%xmlvars );
-	   }
-        }
-
-        if ($docheck) {
-           if (($checkopt)  && ($fileneed =~ m/.*(\w)+.*/)) {
-	      if (! -e $fileneed) {
-                 print "File is missing: $fileneed \n";
-                 $status = 1;
-              }
-           }
-	   if (($isinput) && ($exportopt) && (!-e $fileneed)) {
-         my $fileloc = $svn_loc.$filend;     # Location in subversion repository.
-  	     my $lsearch = $fileloc;             # Variable used in  searches for symbolic links.
-         if (isinrepository($fileloc)) {
-             dataexport($fileneed, $fileloc);
-         }
-         else {
-             print "File was not found in svn repo: $fileloc, trying backup... \n";
-             $fileloc = $svn_loc_backup.$filend;     # Location in subversion repository.
-             $lsearch = $fileloc;             # Variable used in  searches for symbolic links.
-             if (isinrepository($fileloc)) {
-                 dataexport($fileneed, $fileloc);
-             }
-             else {
-                 print "File was not found in backup svn repo: $fileloc\n";
-             }
-         }
-	   }
-	   if (($isinput) && ($prestageopt)) {
-	      my $filecopy = $prestage_rootdir.$filend;
-              my $dirname = $filecopy;
-              if (-d $fileneed) {
-                 system("umask 2; mkdir -p -m 775 $dirname");
-	         system("cp $fileneed/* $filecopy/ 2>/dev/null");
-                 print "Dir  copied to: $filecopy \n";
-              } else {
-                 if ((-e $fileneed) && (!-e $filecopy)) {
-	            $dirname =~  s!/[^/]+$!!;
-  	            system("umask 2; mkdir -p -m 775 $dirname");
-	            system("cp $fileneed $filecopy");
-	            print "File copied to: $filecopy \n";
-                 }
-	      }
-	   }
-        }
-        else {
-           if (($checkopt)  && ($fileneed =~ m/.*(\w)+.*/)) {
-	      if (! -e $fileneed) {
-		 print "File status unknown: $fileneed \n";
-              }
-           }
-        }
-    }
-}
-
-exit( $status );
-
-#-----------------------------------------------------------------------------------------------
-
-# Check for existence of a file in the subversion repository, returns 1 if so.
-sub isinrepository($) {
-    return 1 if `svn --non-interactive --trust-server-cert ls $_[0]`;
-}
-
-# Checks a link in the subversion repository and returns the target location of that link.
-sub linktarget($) {
-    my $filetext = `svn --non-interactive --trust-server-cert cat $_[0]`;
-    $filetext =~ s/link // or return 0;  # File relative path from link.
-    (my $linktar = $_[0]) =~ s!(.*)/+.*?$!$1/!;
-    $linktar .= $filetext;               # Absolute path target of link.
-    1 while ($linktar =~ s!/+[^/]*?/+\.\./!/!);       # Removes any up-directory (..) commands from target path.
-    return $linktar;
-}
-
-# Exports a file from the subversion repository, creating any necessary files along the way.
-sub dataexport($$) {
-    $_[0] =~ m!(.*)/(.*)!;                             # Stores directory containing file in $1.
-    my $dir = $1;
-    print "export $_[1] $_[0] ..... " ;
-    my $listing = `svn --non-interactive --trust-server-cert ls $_[1]`;
-    if ($2 and $listing =~ /^$2\b/) {                  # Check if input is a file or directory (links treated as files).
-	unless (-e $dir) {                             # Make containing directory unless it already exists.
-	    my $dexist = $dir;
-	    while (! -e $dexist) {
-		$dexist =~ s:(.*)/(.+):$1:;
-	    }
-	    system("umask 2; mkdir -p -m 775 $dir");
-	}
-	system("svn --non-interactive --trust-server-cert export $_[1] $_[0] 1>/dev/null"); # Export file.
-    } else {
-	system("svn --non-interactive --trust-server-cert export --depth=files $_[1] $_[0] 1>/dev/null"); # Export dir.
-    }
-    if (-f $_[0]) {                                    # Store checksum.
-        my $checksumfile = $dir.'/.checksums';         # Checksums saved here.
-	chmod 0555, $_[0];                             # Don't allow writing to file.
-	system("cksum $_[0] >>$checksumfile");
-	chmod 0775, $checksumfile;
-    }
-    print "success\n" if (-e $_[0]);
-}
-=======
 if (__name__ == "__main__"):
     _main_func(__doc__)
->>>>>>> 5ce8b80b
