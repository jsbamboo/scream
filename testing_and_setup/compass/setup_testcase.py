#!/usr/bin/env python
"""
This script is used to setup individual test cases. Available test cases
can be see using the list_testcases.py script.

Specifically, this script parses XML files that define cases (steps in test
cases) and driver scripts, and generates directories and scripts to run each
step in the process of creating a test case.

This script requires a setup configuration file. Configuration files are
specific to each core. Template configuration files for each core can be seen
in this directory named 'general.config.{core}'. Each core may have different
requirements as far as what is required within a configuration file.
"""

from __future__ import absolute_import, division, print_function, \
    unicode_literals

import sys
import os
import fnmatch
import argparse
import xml.etree.ElementTree as ET
import subprocess
from six.moves import configparser
import textwrap
import netCDF4
import shutil
import errno

try:
    from collections import defaultdict
except ImportError:
    from utils import defaultdict


# *** Namelist setup functions *** # {{{
def generate_namelist_files(config_file, case_path, configs):  # {{{
    config_tree = ET.parse(config_file)
    config_root = config_tree.getroot()

    # Iterate over all namelists to be generated
    for namelists in config_root.iter('namelist'):
        # Determine the name of the namelist that will be generated
        try:
            namelist_file = '{}/{}'.format(case_path, namelists.attrib['name'])
        except KeyError:
            print("ERROR: <namelist> tag is missing the 'name' attribute")
            print("Exiting...")
            sys.exit(1)

        try:
            namelist_mode = namelists.attrib['mode']
        except KeyError:
            print("ERROR: <namelist> tag is missing the 'mode' attribute.")
            print("Exiting...")
            sys.exit(1)

        if not configs.has_option("namelists", namelist_mode):
            print("Error. Configuration file '{}' requires paths for "
                  "streams and namelist files for '{}' mode.".format(
                      config_file, namelist_mode))
            print("Exiting...")
            sys.exit(1)

        template_namelist = configs.get("namelists", namelist_mode)

        # Ingest namelist template into a dictionary
        namelist_dict = defaultdict(lambda: defaultdict(list))
        ingest_namelist(template_namelist, namelist_dict)

        # Modify the dictionary to have the desired values
        configure_namelist(namelist_dict, namelists, configs)

        # Write the namelist using the template to determine the writing order.
        write_namelist(namelist_dict, namelist_file, template_namelist)
        del namelist_dict

    del config_root
    del config_tree
# }}}


def ingest_namelist(namelist_file, namelist_dict):  # {{{
    # Read the template file
    namelistfile = open(namelist_file, 'r')
    lines = namelistfile.readlines()

    record_name = 'NONE!!!'

    # Add each linke into the corresponding record / option entry in the
    # dictionary.
    for line in lines:
        if line.find('&') >= 0:
            record_name = line.strip().strip('&').strip('\n')
            namelist_dict[record_name] = defaultdict(list)
        elif line.find('=') >= 0:
            opt, val = line.strip().strip('\n').split('=')
            if record_name != "NONE!!!":
                namelist_dict[record_name][opt].append(val)
# }}}


def set_namelist_val(namelist_dict, option_name, option_val):  # {{{
    # Set the value of the namelist option.
    for record, opts in namelist_dict.items():
        for opt, val in opts.items():
            if opt.strip() == option_name:
                val[0] = option_val
# }}}


def configure_namelist(namelist_dict, namelist_tag, configs):  # {{{
    # Iterate over all children within the namelist tag.
    for child in namelist_tag:
        # Process <option> tags
        if child.tag == 'option':
            option_name = child.attrib['name']
            option_val = child.text
            set_namelist_val(namelist_dict, option_name, option_val)
        # Process <template> tags
        elif child.tag == 'template':
            apply_namelist_template(namelist_dict, child, configs)

# }}}


def apply_namelist_template(namelist_dict, template_tag, configs):  # {{{
    # Determine the template information, like it's path and the filename
    template_info = get_template_info(template_tag, configs)

    # Build the full filename for the template
    template_file = '{}/{}'.format(template_info['template_path'],
                                   template_info['template_file'])

    # Parse the template
    template_tree = ET.parse(template_file)
    template_root = template_tree.getroot()

    # Apply the template, by changing each option
    for child in template_root:
        if child.tag == 'namelist':
            for grandchild in child:
                if grandchild.tag == 'option':
                    option_name = grandchild.attrib['name']
                    option_val = grandchild.text
                    set_namelist_val(namelist_dict, option_name, option_val)
                elif grandchild.tag == 'template':
                    apply_namelist_template(namelist_dict, grandchild, configs)

    del template_root
    del template_tree
    del template_info
# }}}


def write_namelist(namelist_dict, outfilename, infilename):  # {{{
    # Write the namelist out, using the infilename as a template to determine
    # the writing order.
    in_namelist = open(infilename, 'r')
    lines = in_namelist.readlines()
    in_namelist.close()

    out_namelist = open(outfilename, 'w+')

    record_name = 'NONE!!!'

    for line in lines:
        if line.find('&') >= 0:
            if record_name != "NONE!!!":
                out_namelist.write('/\n')

            record_name = line.strip().strip('&').strip('\n')
            out_namelist.write(line)
        elif line.find('=') >= 0:
            opt, val = line.strip().strip('\n').split('=')
            if record_name != "NONE!!!":
                out_namelist.write('    {} = {}\n'.format(
                        opt.strip(),
                        namelist_dict[record_name][opt][0].strip()))

    if record_name != "NONE!!!":
        out_namelist.write('/\n')

    out_namelist.close()
# }}}
# }}}


# *** Streams setup functions *** # {{{

def generate_streams_files(config_file, case_path, configs):  # {{{
    config_tree = ET.parse(config_file)
    config_root = config_tree.getroot()

    # Iterate over all sterams files to be generated
    for streams in config_root:
        if streams.tag == "streams":
            # Determine the path to the template streams file
            streams_filename = '{}/{}'.format(case_path,
                                              streams.attrib['name'])

            try:
                streams_mode = streams.attrib['mode']
            except KeyError:
                print("ERROR: <streams> tag is missing the 'mode' attribute.")
                print("Exiting...")
                sys.exit(1)

            if not configs.has_option("streams", streams_mode):
                print("Error. Configuration file '{}' requires paths for "
                      "streams and namelist files for '{}' mode.".format(
                          config_file, streams_mode))
                print("Exiting...")
                sys.exit(1)

            template_streams = configs.get("streams", streams_mode)

            # Parse the template
            streams_tree = ET.parse(template_streams)
            streams_root = streams_tree.getroot()

            # Configure the new streams file, using the template as a starting
            # place.
            configure_streams_file(streams_root, streams, configs)

            # Write out the streams file
            write_streams_file(streams_root, config_file, streams_filename,
                               '{}'.format(case_path))

            del streams_root
            del streams_tree
# }}}


def flush_streams(streams, remove_mutable, remove_immutable):  # {{{
    if remove_mutable:
        # Remove all mutable streams from the template streams file
        for stream in streams.findall('stream'):
            streams.remove(stream)

    if remove_immutable:
        # Remove all immutable streams from the template streams file
        for stream in streams.findall('immutable_stream'):
            streams.remove(stream)
# }}}


def modify_stream_definition(streams_file, stream_conf):  # {{{
    # Determine the name of the stream to modify
    name_to_modify = stream_conf.attrib['name']

    found = False

    # Check if stream already exists:
    for stream in streams_file:
        if stream.tag == 'stream' or stream.tag == 'immutable_stream':
            name = stream.attrib['name']
            if name.strip() == name_to_modify.strip():
                if not found:
                    found = True
                    stream_to_modify = stream
                else:
                    print("ERROR: Stream {} found multiple times in "
                          "template. Exiting...".format(name.strip()))
                    sys.exit(1)

    # If not found, need to create it
    if not found:
        found = True
        stream_to_modify = ET.SubElement(streams_file, 'stream')
        stream_to_modify.set('name', name_to_modify)

    # Make all of the modifications from the config file
    for child in stream_conf:
        # Process attribute changes
        if child.tag == 'attribute':
            attr_name = child.attrib['name']
            attr_val = child.text
            stream_to_modify.set(attr_name, attr_val)
        # Process adding contents to the stream
        elif child.tag == 'add_contents':
            for member in child.findall('member'):
                member_name = member.attrib['name']
                member_type = member.attrib['type']
                sub_member = ET.SubElement(stream_to_modify, member_type)
                sub_member.set('name', member_name)
                if 'packages' in member.attrib.keys():
                    member_packages = member.attrib['packages']
                    sub_member.set('packages', member_packages)
        # Process removing contents from the stream
        elif child.tag == 'remove_contents':
            for member in child.findall('member'):
                member_name = member.attrib['name']
                for child in stream_to_modify.iter('*'):
                    try:
                        if child.attrib['name'] == member_name:
                            stream_to_modify.remove(child)
                    except KeyError:
                        print("   --- Tag: {} is missing a name "
                              "attribute".format(child.tag))

# }}}


def configure_streams_file(streams_file, streams_tag, configs):  # {{{
    keep_mode = streams_tag.attrib['keep']
    remove_immutable = False
    remove_mutable = False

    if keep_mode.strip() == 'immutable':
        remove_mutable = True
    if keep_mode.strip() == 'mutable':
        remove_immutable = True
    if keep_mode.strip() == 'none':
        remove_mutable = True
        remove_immutable = True

    # Flush requested streams
    flush_streams(streams_file, remove_mutable, remove_immutable)

    # Process all stream modifications
    for child in streams_tag:
        # Process all templates
        if child.tag == 'template':
            apply_stream_template(streams_file, child, configs)
        # Process stream definitions / modifications
        elif child.tag == 'stream':
            modify_stream_definition(streams_file, child)
# }}}


def apply_stream_template(streams_file, template_tag, configs):  # {{{
    # Determine template information, like path and filename
    template_info = get_template_info(template_tag, configs)

    # Build full path to template file
    template_file = '{}/{}'.format(template_info['template_path'],
                                   template_info['template_file'])

    # Parse the template
    template_tree = ET.parse(template_file)
    template_root = template_tree.getroot()

    # Apply the streams portion of the template to the streams file
    for child in template_root:
        if child.tag == 'streams':
            for grandchild in child:
                if grandchild.tag == 'stream':
                    modify_stream_definition(streams_file, grandchild)
                elif grandchild.tag == 'template':
                    apply_stream_template(streams_file, grandchild, configs)

    del template_tree
    del template_root
    del template_info
# }}}


def write_streams_file(streams, config_file, filename, init_path):  # {{{
    config_tree = ET.parse(config_file)
    config_root = config_tree.getroot()

    stream_file = open(filename, 'w')

    stream_file.write('<streams>\n')

    # Write out all immutable streams first
    for stream in streams.findall('immutable_stream'):
        stream_name = stream.attrib['name']

        stream_file.write('\n')
        stream_file.write('<immutable_stream name="{}"'.format(stream_name))
        # Process all attributes on the stream
        for attr, val in stream.attrib.items():
            if attr.strip() != 'name':
                stream_file.write('\n                  {}="{}"'.format(attr,
                                                                       val))

        stream_file.write('/>\n')

    # Write out all immutable streams
    for stream in streams.findall('stream'):
        stream_name = stream.attrib['name']

        stream_file.write('\n')
        stream_file.write('<stream name="{}"'.format(stream_name))

        # Process all attributes
        for attr, val in stream.attrib.items():
            if attr.strip() != 'name':
                stream_file.write('\n        {}="{}"'.format(attr, val))

        stream_file.write('>\n\n')

        # Write out all streams included in this stream
        for substream in stream.findall('stream'):
            substream_name = substream.attrib['name']
            if 'packages' in substream.attrib.keys():
                package_name = substream.attrib['packages']
                entry = '    <stream name="{}"'.format(substream_name) + \
                        ' packages="{}" '.format(package_name) + '/>\n'
            else:
                entry = '    <stream name="{}"'.format(substream_name) + '/>\n'
            stream_file.write(entry)

        # Write out all var_structs included in this stream
        for var_struct in stream.findall('var_struct'):
            var_struct_name = var_struct.attrib['name']
            if 'packages' in var_struct.attrib.keys():
                package_name = var_struct.attrib['packages']
                entry = '    <var_struct name="{}"'.format(var_struct_name) + \
                        ' packages="{}" '.format(package_name) + '/>\n'
            else:
                entry = '    <var_struct name="{}"'.format(var_struct_name) + \
                        '/>\n'
            stream_file.write(entry)

        # Write out all var_arrays included in this stream
        for var_array in stream.findall('var_array'):
            var_array_name = var_array.attrib['name']
            if 'packages' in var_array.attrib.keys():
                package_name = var_array.attrib['packages']
                entry = '    <var_array name="{}"'.format(var_array_name) + \
                        ' packages="{}" '.format(package_name) + '/>\n'
            else:
                entry = '    <var_array name="{}"'.format(var_array_name) + \
                        '/>\n'
            stream_file.write(entry)

        # Write out all vars included in this stream
        for var in stream.findall('var'):
            var_name = var.attrib['name']
            if 'packages' in var.attrib.keys():
                package_name = var.attrib['packages']
                entry = '    <var name="{}"'.format(var_name) + \
                        ' packages="{}" '.format(package_name) + '/>\n'
            else:
                entry = '    <var name="{}"'.format(var_name) + '/>\n'
            stream_file.write(entry)

        stream_file.write('</stream>\n')

    stream_file.write('\n')
    stream_file.write('</streams>\n')

    del config_tree
    del config_root
# }}}
# }}}


# *** Script Generation Functions *** # {{{
def generate_run_scripts(config_file, init_path, configs):  # {{{
    config_tree = ET.parse(config_file)
    config_root = config_tree.getroot()
    dev_null = open('/dev/null', 'r+')

    for run_script in config_root:
        # Process run_script
        if run_script.tag == 'run_script':
            # Determine the name of the script, and create the file
            script_name = run_script.attrib['name']
            script_path = "{}/{}".format(init_path, script_name)
            script = open(script_path, "w")

            # Write the script header
            script.write("#!/usr/bin/env python\n")
            script.write("\n")
            script.write("# This script was generated from "
                         "setup_testcases.py as part of a config file\n")
            script.write("\n")
            script.write('import sys\n')
            script.write('import os\n')
            script.write('import shutil\n')
            script.write('import glob\n')
            script.write("import subprocess\n\n\n")
            script.write("dev_null = open('/dev/null', 'w')\n")

            # Process each part of the run script
            for child in run_script:
                # Process each <step> tag
                if child.tag == 'step':
                    process_script_step(child, configs, '', script)
                # Process each <define_env_var> tag
                elif child.tag == 'define_env_var':
                    process_env_define_step(child, configs, '', script)
                elif child.tag == 'model_run':
                    process_model_run_step(child, configs, script)

            # Finish writing the script
            script.close()

            # Make the script executable
            subprocess.check_call(['chmod', 'a+x', '{}'.format(script_path)],
                                  stdout=dev_null, stderr=dev_null)

    dev_null.close()
    del config_tree
    del config_root
# }}}


def generate_driver_scripts(config_file, configs):  # {{{
    config_tree = ET.parse(config_file)
    config_root = config_tree.getroot()
    dev_null = open('/dev/null', 'r+')

    # init_path is where the driver script will live after it's generated.
    init_path = '{}/{}'.format(config.get('script_paths', 'work_dir'),
                               config.get('script_paths', 'config_path'))

    # Ensure we're in a <driver_script> tag
    if config_root.tag == 'driver_script':
        name = config_root.attrib['name']

        # Ensure work_dir exists before writing driver script there.
        if not os.path.exists(init_path):
            os.makedirs(init_path)

        link_load_compass_env(init_path, configs)

        # Create script file
        script = open('{}/{}'.format(init_path, name), 'w')

        # Write script header
        script.write('#!/usr/bin/env python\n')
        script.write('"""\n')
        script.write('This script was generated as part of a driver_script '
                     'file by the\nsetup_testcases.py script.\n')
        script.write('"""\n')
        script.write('import sys\n')
        script.write('import os\n')
        script.write('import shutil\n')
        script.write('import glob\n')
        script.write('import subprocess\n')
        script.write('import argparse\n')
        script.write('\n\n')
        script.write('# This script was generated by setup_testcases.py as '
                     'part of a driver_script\n'
                     '# file.\n')
        script.write("os.environ['PYTHONUNBUFFERED'] = '1'\n")
        script.write('parser = argparse.ArgumentParser(\n'
                     '        description=__doc__, '
                     'formatter_class=argparse.RawTextHelpFormatter)\n')

        case_dict = dict()
        for child in config_root:
            if child.tag == 'case':
                case_name = child.attrib['name']
                case_dict[case_name] = '1'
            if child.tag == 'template':
                print(" WARNING: use of templates outside of a case in a "
                      "driver_script is not supported!")
                print("          (name of template file is {})".format(
                    child.attrib['file']))
        for case_name in case_dict.keys():
            script.write('parser.add_argument("--no_{}", dest="no_{}",\n'
                         '                    help="If set, {} case will not '
                         'be run during "\n'
                         '                         "execution of this script'
                         '.",\n'
                         '                    action="store_true")\n'.format(
                             case_name, case_name, case_name))
            script.write('parser.add_argument("--finalize_{}", '
                         'dest="finalize_{}",\n'
                         '                    help="If set, {} case will have '
                         'symlinks replaced "\n'
                         '                         "with the files they point '
                         'to, this occurs after any "\n'
                         '                         "case runs that have been '
                         'requested.",\n'
                         '                    action="store_true")\n'.format(
                             case_name, case_name, case_name))

        script.write('\n')
        script.write('args = parser.parse_args()\n')
        script.write('base_path = os.getcwd()\n')
        script.write("dev_null = open('/dev/null', 'w')\n")
        script.write('error = False\n')
        script.write('\n')

        # Process children of driver_script
        for child in config_root:
            # Process each case, by changing into that directory, and
            # processing each step / define_env_var tag within it.
            if child.tag == 'case':
                case = child.attrib['name']
                script.write('if not args.no_{}:\n'.format(case))
                script.write('    os.chdir(base_path)\n')
                script.write('    os.chdir(' + "'{}')\n".format(case))
                # Process children of <case> tag
                for grandchild in child:
                    # Process <step> tags
                    if grandchild.tag == 'step':
                        process_script_step(grandchild, configs, '    ',
                                            script)
                    # Process <define_env_var> tags
                    elif grandchild.tag == 'define_env_var':
                        process_env_define_step(grandchild, configs, '    ',
                                                script)
            # Process <step> tags
            elif child.tag == 'step':
                script.write('os.chdir(base_path)\n')
                process_script_step(child, configs, '', script)
            # Process <compare_fields> tags
            elif child.tag == 'validation':
                script.write('os.chdir(base_path)\n')
                process_validation_step(child, configs, script)
            # Process <define_env_var> tags
            elif child.tag == 'define_env_var':
                script.write('os.chdir(base_path)\n')
                process_env_define_step(child, configs, '', script)

        # Write script footer, that ensures a 1 is returned if the script
        # encountered an error. This happens before finalizing a case
        # directory.
        script.write('if error:\n')
        script.write('    sys.exit(1)\n')

        for case_name in case_dict.keys():
            script.write('if args.finalize_{}:\n'.format(case_name))
            script.write('    old_dir = os.getcwd()\n')
            script.write('    os.chdir("{}")\n'.format(case_name))
            script.write('    file_list = glob.glob("*")\n')
            script.write('    for file in file_list:\n')
            script.write('        if os.path.islink(file):\n')
            script.write('            link_path = os.readlink(file)\n')
            script.write('            os.unlink(file)\n')
            script.write('            shutil.copyfile(link_path, file)\n')
            script.write('    os.chdir(old_dir)\n')
            script.write('\n')

        script.write('sys.exit(0)\n')
        script.close()
        del case_dict

        # Make script executable
        subprocess.check_call(['chmod', 'a+x',
                               '{}/{}'.format(init_path, name)],
                              stdout=dev_null, stderr=dev_null)
# }}}


def process_env_define_step(var_tag, configs, indentation, script_file):  # {{{
    try:
        var_name = var_tag.attrib['name']
    except KeyError:
        print("ERROR: <define_env_var> tag is missing 'name' attribte")
        print('Exiting...')
        sys.exit(1)

    try:
        var_val = var_tag.attrib['value']
    except KeyError:
        print("ERROR: <define_env_var> tag is missing 'value' attribute")
        print('Exiting...')
        sys.exit(1)

    # Write line to define the environment variable
    script_file.write("{}os.environ['{}'] = '{}'\n".format(indentation,
                                                           var_name,
                                                           var_val))
# }}}


def process_script_step(step, configs, indentation, script_file):  # {{{
    # Determine step attributes.
    if 'executable_name' in step.attrib.keys() and 'executable' in \
            step.attrib.keys():
        print("ERROR: <step> tag has both an 'executable' and "
              "'executable_name' attribute. Only one is allowed per step.")
        print("Exiting...")
        sys.exit(1)

    try:
        quiet_val = step.attrib['quiet']
        if quiet_val == "true":
            quiet = True
        else:
            quiet = False
    except KeyError:
        quiet = False

    try:
        step_pre_message = step.attrib['pre_message']
        write_pre_message = True
    except KeyError:
        write_pre_message = False

    try:
        step_post_message = step.attrib['post_message']
        write_post_message = True
    except KeyError:
        write_post_message = False

    try:
        executable_name = step.attrib['executable_name']
        executable = configs.get('executables', executable_name)
    except KeyError:
        executable = step.attrib['executable']

    # Write step header
    script_file.write("\n")

    # If a pre_message attribute was supplied, write it before adding the
    # command.
    if write_pre_message:
        script_file.write('{}print("{}")\n'.format(indentation,
                                                   step_pre_message))

    script_file.write("{}# Run command is:\n".format(indentation))

    command_args = [executable]
    # Process step arguments
    for argument in step:
        if argument.tag == 'argument':
            flag = argument.attrib['flag']
            val = argument.text

            if flag.strip() != "":
                command_args.append(flag)

            if val is not None:
                command_args.append(val)

    # Build comment and command bases
    comment = wrap_subprocess_comment(command_args, indentation)
    command = wrap_subprocess_command(command_args, indentation, quiet)

    # Write the comment, and the command. Also, ensure the command has the same
    # environment as the calling script.
    script_file.write("{}\n".format(comment))
    script_file.write("{}\n".format(command))

    # If a post_message attribute was supplied, write it after the command.
    if write_post_message:
        script_file.write('{}print("{}")\n'.format(indentation,
                                                   step_post_message))

# }}}


def process_validation_step(validation_tag, configs, script):  # {{{
    for child in validation_tag:
        if child.tag == 'compare_fields':
            process_compare_fields_step(child, configs, script)
        if child.tag == 'compare_timers':
            process_compare_timers_step(child, configs, script)
# }}}


# *** Field Comparison Functions *** ##{{{
def process_compare_fields_step(compare_tag, configs, script):  # {{{
    missing_file1 = False
    missing_file2 = False
    # Determine comparison attributes
    try:
        file1 = compare_tag.attrib['file1']
    except KeyError:
        missing_file1 = True

    try:
        file2 = compare_tag.attrib['file2']
    except KeyError:
        missing_file2 = True

    if missing_file1 and missing_file2:
        print("ERROR: <compare_fields> tag is missing both 'file1' and "
              "'file2' tags. At least one is required.")
        print("Exiting...")
        sys.exit(1)

    baseline_root = configs.get('script_paths', 'baseline_dir')

    if baseline_root != 'NONE':
        baseline_root = '{}/{}'.format(baseline_root,
                                       configs.get('script_paths', 'test_dir'))

    for child in compare_tag:
        # Process field comparisons
        if child.tag == 'field':
            if not (missing_file1 or missing_file2):
                process_field_definition(child, configs, script, file1, file2,
                                         False)

            if not missing_file1 and baseline_root != 'NONE':
                process_field_definition(child, configs, script, file1,
                                         '{}/{}'.format(baseline_root, file1),
                                         True)

            if not missing_file2 and baseline_root != 'NONE':
                process_field_definition(child, configs, script, file2,
                                         '{}/{}'.format(baseline_root, file2),
                                         True)
        # Process field comparison template
        elif child.tag == 'template':
            apply_compare_fields_template(child, compare_tag, configs, script)
# }}}


def apply_compare_fields_template(template_tag, compare_tag, configs, script):
    # {{{
    missing_file1 = False
    missing_file2 = False
    # Determine comparison attributes
    try:
        file1 = compare_tag.attrib['file1']
    except KeyError:
        missing_file1 = True

    try:
        file2 = compare_tag.attrib['file2']
    except KeyError:
        missing_file2 = True

    if missing_file1 and missing_file2:
        print("ERROR: <compare_fields> tag is missing both 'file1' and "
              "'file2' tags. At least one is required.")
        print("Exiting...")
        sys.exit(1)

    # Build the path to the baselines
    baseline_root = configs.get('script_paths', 'baseline_dir')
    if baseline_root != 'NONE':
        baseline_root = '{}/{}'.format(baseline_root,
                                       configs.get('script_paths', 'test_dir'))

    # Determine template information, like path and filename
    template_info = get_template_info(template_tag, configs)

    template_file = '{}/{}'.format(template_info['template_path'],
                                   template_info['template_file'])

    # Parse the template
    template_tree = ET.parse(template_file)
    template_root = template_tree.getroot()

    # Find a child tag that is validation->compare_fields->field, and add each
    # field
    for validation in template_root:
        if validation.tag == 'validation':
            for compare_fields in validation:
                if compare_fields.tag == 'compare_fields':
                    for field in compare_fields:
                        if field.tag == 'field':
                            if not (missing_file1 or missing_file2):
                                process_field_definition(field, configs,
                                                         script, file1, file2,
                                                         False)

                            if not missing_file1 and baseline_root != 'NONE':
                                process_field_definition(
                                    field, configs, script, file1,
                                    '{}/{}'.format(baseline_root, file1), True)

                            if not missing_file2 and baseline_root != 'NONE':
                                process_field_definition(
                                    field, configs, script, file2,
                                    '{}/{}'.format(baseline_root, file2), True)
                        elif field.tag == 'template':
                            apply_compare_fields_template(field, compare_tag,
                                                          configs, script)

    del template_root
    del template_tree
    del template_info
# }}}


def process_field_definition(field_tag, configs, script, file1, file2,
                             baseline_comp):  # {{{
    # Build the path to the comparison script.
    compare_executable = '{}/compare_fields.py'.format(
        configs.get('script_paths', 'utility_scripts'))

    field_name = field_tag.attrib['name']

    # Build the base command to compare the fields
    command_args = [compare_executable, '-q', '-1', file1, '-2', file2, '-v',
                    field_name]

    # Determine norm thresholds
    if baseline_comp:
        command_args.extend(['--l1', '0.0', '--l2', '0.0', '--linf', '0.0'])
    else:
        if 'l1_norm' in field_tag.attrib.keys():
            command_args.extend(['--l1', field_tag.attrib['l1_norm']])
        if 'l2_norm' in field_tag.attrib.keys():
            command_args.extend(['--l2', field_tag.attrib['l2_norm']])
        if 'linf_norm' in field_tag.attrib.keys():
            command_args.extend(['--linf', field_tag.attrib['linf_norm']])

    command = wrap_subprocess_command(command_args, indentation='    ',
                                      quiet=False)

    # Write the pass/fail logic.
    script.write('try:\n')
    script.write('{}\n'.format(command))
    script.write("    print(' ** PASS Comparison of {} between {} and\\n'\n"
                 "          '    {}')\n".format(field_name, file1, file2))
    script.write('except subprocess.CalledProcessError:\n')
    script.write("    print(' ** FAIL Comparison of {} between {} and\\n'\n"
                 "          '    {}')\n".format(field_name, file1, file2))
    script.write('    error = True\n')
# }}}
# }}}


# *** Timer Comparison Functions *** # {{{
def process_compare_timers_step(compare_tag, configs, script):  # {{{
    baseline_root = configs.get('script_paths', 'baseline_dir')
    baseline_root = '{}/{}'.format(baseline_root,
                                   configs.get('script_paths', 'test_dir'))

    missing_rundir1 = True
    missing_rundir2 = True

    try:
        rundir1 = compare_tag.attrib['rundir1']
        missing_rundir1 = False
    except KeyError:
        missing_rundir1 = True

    try:
        rundir2 = compare_tag.attrib['rundir2']
        missing_rundir2 = False
    except KeyError:
        missing_rundir2 = True

    for child in compare_tag:
        if child.tag == 'timer':
            if not (missing_rundir1 or missing_rundir2):
                process_timer_definition(child, configs, script, rundir1,
                                         rundir2)

            if not missing_rundir1:
                process_timer_definition(
                    child, configs, script,
                    '{}/{}'.format(baseline_root, rundir1), rundir1)

            if not missing_rundir2:
                process_timer_definition(
                    child, configs, script,
                    '{}/{}'.format(baseline_root, rundir2), rundir2)
        elif child.tag == 'template':
            apply_compare_timers_template(child, compare_tag, configs, script)

# }}}


def apply_compare_timers_template(template_tag, compare_tag, configs, script):
    # {{{
    # Build the path to the baselines
    baseline_root = configs.get('script_paths', 'baseline_dir')
    baseline_root = '{}/{}'.format(baseline_root, configs.get('script_paths',
                                                              'test_dir'))

    missing_rundir1 = True
    missing_rundir2 = True

    try:
        rundir1 = compare_tag.attrib['rundir1']
        missing_rundir1 = False
    except KeyError:
        missing_rundir1 = True

    try:
        rundir2 = compare_tag.attrib['rundir2']
        missing_rundir2 = False
    except KeyError:
        missing_rundir2 = True

    # Get the template information and build the template file
    template_info = get_template_info(template_tag, configs)
    template_file = '{}/{}'.format(template_info['template_path'],
                                   template_info['template_file'])

    # Parse template file
    template_tree = ET.parse(template_file)
    template_root = template_tree.getroot()

    for validation in template_root:
        if validation.tag == 'validation':
            for compare_timers in validation:
                if compare_timers.tag == 'compare_timers':
                    for timer in compare_timers:
                        if timer.tag == 'timer':
                            if not (missing_rundir1 or missing_rundir2):
                                process_timer_definition(
                                    timer, configs, script, rundir1, rundir2)

                            if not missing_rundir1:
                                process_timer_definition(
                                    timer, configs, script,
                                    '{}/{}'.format(baseline_root, rundir1),
                                    rundir1)

                            if not missing_rundir2:
                                process_timer_definition(
                                    timer, configs, script,
                                    '{}/{}'.format(baseline_root, rundir2),
                                    rundir2)
                        elif timer.tag == 'template':
                            apply_compare_timers_template(timer, compare_tag,
                                                          configs, script)
    del template_root
    del template_tree
    del template_info

# }}}


def process_timer_definition(timer_tag, configs, script, basedir, compdir):
    # {{{
    compare_script = '{}/compare_timers.py'.format(
        configs.get('script_paths', 'utility_scripts'))

    try:
        timer_name = timer_tag.attrib['name']
    except KeyError:
        print("ERROR: <timer> tag is missing the 'name' attribute.")
        print("Exiting...")
        sys.exit(1)

    command = 'subprocess.check_call(["{}", "-b", "{}", "-c", "{}", "-t", ' \
              '"{}"])'.format(compare_script, compdir, basedir, timer_name)

    script.write('\n')
    script.write('if os.path.exists("{}") and \\\n'
                 '        os.path.exists("{}"):\n'.format(compdir, basedir))
    script.write('    try:\n')
    script.write('        {}\n'.format(command))
    script.write("        print(' ** PASS Comparison of timer {} between {} "
                 "and\\n'\n"
                 "              '    {}')\n".format(timer_name, compdir,
                                                    basedir))
    script.write('    except subprocess.CalledProcessError:\n')
    script.write("        print(' ** FAIL Comparison of timer {} between {} "
                 "and\\n'\n"
                 "              '    {}')\n".format(timer_name, compdir,
                                                    basedir))
    script.write("        error = True\n")
# }}}
# }}}


def process_model_run_step(model_run_tag, configs, script):  # {{{
    run_definition_file = configs.get('script_input_arguments',
                                      'model_runtime')
    run_config_tree = ET.parse(run_definition_file)
    run_config_root = run_config_tree.getroot()

    dev_null = open('/dev/null', 'r+')

    try:
        executable_name = model_run_tag.attrib['executable']
    except KeyError:
        executable_name = 'model'

    script.write('print("\\n")\n')
    script.write('print("     *****************************")\n')
    script.write('print("     ** Starting model run step **")\n')
    script.write('print("     *****************************")\n')
    script.write('print("\\n")\n')

    # Process each part of the run script
    for child in run_config_root:
        # Process each <step> tag
        if child.tag == 'step':
            # Setup child step, and it's attributes to be correct for the
            # process_script_step function
            for grandchild in child:
                if grandchild.tag == 'argument':
                    arg_text = grandchild.text

                    if arg_text == 'model':
                        executable_full_path = config.get('executables',
                                                          executable_name)
                        executable_parts = executable_full_path.split('/')
                        executable_link = \
                            executable_parts[len(executable_parts) - 1]
                        link_path = '{}/{}/{}'.format(
                            config.get('script_paths', 'work_dir'),
                            config.get('script_paths', 'case_dir'),
                            executable_link)
                        subprocess.check_call(
                            ['ln', '-sf',
                             config.get('executables', executable_name),
                             link_path],
                            stdout=dev_null, stderr=dev_null)
                        grandchild.text = './{}'.format(executable_link)
                    elif arg_text.find('attr_') >= 0:
                        attr_array = arg_text.split('_')
                        try:
                            grandchild.text = \
                                model_run_tag.attrib[attr_array[1]]
                        except KeyError:
                            print(" <step> tag defined within a <model_run> "
                                  "tag requires attribute '{}', but it is "
                                  "not defined.".format(attr_array[1]))
                            print(" Exiting...")
                            sys.exit(1)

            # Process the resulting element, instead of the original step.
            process_script_step(child, configs, '', script)
        # Process each <define_env_var> tag
        elif child.tag == 'define_env_var':
            if child.attrib['value'].find('attr_') >= 0:
                attr_array = child.attrib['value'].split('_')
                try:
                    child.attrib['value'] = model_run_tag.attrib[attr_array[1]]
                except KeyError:
                    print(" <define_env_var> tag defined within a "
                          "<model_run> tag requires attribute '{}', but it "
                          "is not defined.".format(attr_array[1]))
                    print(" Exiting...")
                    sys.exit(1)

            process_env_define_step(child, configs, '', script)

    script.write('print("\\n")\n')
    script.write('print("     *****************************")\n')
    script.write('print("     ** Finished model run step **")\n')
    script.write('print("     *****************************")\n')
    script.write('print("\\n")\n')
    dev_null.close()
# }}}


def wrap_subprocess_comment(command_args, indentation):  # {{{
    # Build comment and command bases
    comment = textwrap.fill(' '.join(command_args), width=79,
                            initial_indent="{}# ".format(indentation),
                            subsequent_indent="{}# ".format(indentation),
                            break_on_hyphens=False, break_long_words=False)
    return comment
# }}}


def wrap_subprocess_command(command_args, indentation, quiet):  # {{{
    # Setup command redirection
    if quiet:
        redirect = ", stdout=dev_null, stderr=None"
    else:
        redirect = ""

    prefix = "{}subprocess.check_call(".format(indentation)
    command = textwrap.wrap("'{}'".format("', '".join(command_args)), width=79,
                            initial_indent="{}[".format(prefix),
                            subsequent_indent=' ' * (len(prefix)+1),
                            break_on_hyphens=False, break_long_words=False)

    last_line = command.pop()
    command.extend(textwrap.wrap(
            "{}]{})".format(last_line, redirect),
            width=80, subsequent_indent=' ' * (len(prefix)),
            break_on_hyphens=False, break_long_words=False))
    command = '\n'.join(command)
    return command
# }}}
# }}}


# *** General Utility Functions *** #{{{
def add_links(config_file, configs):  # {{{
    config_tree = ET.parse(config_file)
    config_root = config_tree.getroot()

    case = config_root.attrib['case']

    dev_null = open('/dev/null', 'r+')

    # Determine the path for the case directory
    test_path = '{}/{}'.format(configs.get('script_paths', 'test_dir'), case)
    base_path = '{}/{}'.format(configs.get('script_paths', 'work_dir'),
                               test_path)

    # Process all children tags
    for child in config_root:
        # Process an <add_link> tag
        if child.tag == 'add_link':
            source_file = get_source_file(child, configs)

            dest = child.attrib['dest']
            old_cwd = os.getcwd()
            os.chdir(base_path)

            subprocess.check_call(['ln', '-sfn', '{}'.format(source_file),
                                   '{}'.format(dest)],
                                  stdout=dev_null, stderr=dev_null)
            os.chdir(old_cwd)
        # Process an <add_executable> tag
        elif child.tag == 'add_executable':
            source_attr = child.attrib['source']
            dest = child.attrib['dest']
            if not configs.has_option("executables", source_attr):
                raise ValueError('Configuration {} requires a definition of '
                      '{}.'.format(config_file, source_attr))
            source = configs.get("executables", source_attr)

            subprocess.check_call(['ln', '-sf', '{}'.format(source),
                                   '{}/{}'.format(base_path, dest)],
                                  stdout=dev_null, stderr=dev_null)

    dev_null.close()
# }}}


def get_source_file(child, config):  # {{{
    try:
        source = child.attrib['source']
    except KeyError:
        raise KeyError("{} tag missing a 'source' attribute.".format(
            child.tag))

    try:
        source_path_name = child.attrib['source_path']
    except KeyError:
        return source

    keyword_path = any(substring in source_path_name for
                       substring in ['work_', 'script_'])

    if keyword_path:
        source_arr = source_path_name.split('_')
        base_name = source_arr[0]
        if base_name == 'work':
            file_base_path = 'work_dir'
        elif base_name == 'script':
            file_base_path = 'script_path'
        else:
            raise ValueError('Unexpected source prefix {} in {} tag'.format(
                base_name, child.tag))

        subname = '{}_{}'.format(source_arr[1], source_arr[2])
        if subname not in ['core_dir', 'configuration_dir',
                           'resolution_dir', 'test_dir', 'case_dir']:
            raise ValueError('Unexpected source suffix {} in {} tag'.format(
                subname, child.tag))

        source_path = '{}/{}'.format(
            config.get('script_paths', file_base_path),
            config.get('script_paths', subname))
    else:
        if config.has_option('paths', source_path_name):
            source_path = config.get('paths', source_path_name)
        else:
            if not config.has_option('script_paths', source_path_name):
                raise ValueError('Undefined source_path on {} tag: {}'.format(
                    child.tag, source_path_name))
            source_path = config.get('script_paths',  source_path_name)

    source_file = '{}/{}'.format(source_path, source)
    return source_file
# }}}


def copy_files(config_file, config):  # {{{
    config_tree = ET.parse(config_file)
    config_root = config_tree.getroot()

    case = config_root.attrib['case']

    # Determine the path for the case directory
    test_path = '{}/{}'.format(config.get('script_paths', 'test_dir'), case)
    base_path = '{}/{}'.format(config.get('script_paths', 'work_dir'),
                               test_path)

    # Process all children tags
    for child in config_root:
        # Process an <copy_file> tag
        if child.tag == 'copy_file':
            source = get_source_file(child, config)

            dest = '{}/{}'.format(base_path, child.attrib['dest'])

            shutil.copy(source, dest)
# }}}


def make_case_dir(config_file, base_path):  # {{{
    config_tree = ET.parse(config_file)
    config_root = config_tree.getroot()

    case_name = config_root.attrib['case']

    # Build the case directory, if it doesn't already exist
    if not os.path.exists('{}/{}'.format(base_path, case_name)):
        os.makedirs('{}/{}'.format(base_path, case_name))

    del config_root
    del config_tree

    return case_name
# }}}


def get_defined_files(config_file, init_path, configs):  # {{{
    config_tree = ET.parse(config_file)
    config_root = config_tree.getroot()
    dev_null = open('/dev/null', 'w')

    for get_file in config_root:
        # Process <get_file> tag
        if get_file.tag == 'get_file':
            # Determine dest_path
            try:
                dest_path_name = get_file.attrib['dest_path']
            except KeyError:
                print(" get_file tag is missing the 'dest_path' attribute.")
                print(" Exiting...")
                sys.exit(1)

            # Determine file_name
            try:
                file_name = get_file.attrib['file_name']
            except KeyError:
                print(" get_file tag is missing a 'file_name' attribute.")
                print(" Exiting...")
                sys.exit(1)

            # Build out the dest path
            keyword_path = False
            if dest_path_name.find('work_') >= 0:
                keyword_path = True
            elif dest_path_name.find('script_') >= 0:
                keyword_path = True
            else:
                if configs.has_option('paths', dest_path_name):
                    dest_path = '{}'.format(
                        configs.get('paths', dest_path_name))
                else:
                    print(" Path '{}' is not defined in the config file, "
                          "but is required to get a file.".format(
                              dest_path_name))
                    print(" Exiting...")
                    sys.exit(1)

            if keyword_path:
                dest_arr = dest_path_name.split('_')
                base_name = dest_arr[0]
                subname = '{}_{}'.format(dest_arr[1], dest_arr[2])

                if base_name == 'work':
                    base_path = 'work_dir'
                elif base_name == 'script':
                    base_path = 'script_path'

                if subname in {'core_dir', 'configuration_dir',
                               'resolution_dir', 'test_dir', 'case_dir'}:
                    dest_path = '{}/{}'.format(
                        configs.get('script_paths', base_path),
                        configs.get('script_paths', subname))
                else:
                    print(" Path '{}' is not defined.".format(dest_path_name))
                    print(" Exiting...")
                    sys.exit(1)

            # if the dest_path doesn't exist, create it
            if not os.path.exists(dest_path):
                os.makedirs(dest_path)

            # If the file doesn't exist in dest_path, process it's mirrors
            if not os.path.exists('{}/{}'.format(dest_path, file_name)):
                file_found = False
                if not file_found:
                    for mirror in get_file:
                        # Process each mirror
                        if mirror.tag == 'mirror':
                            # Determine the protocol for the mirror
                            try:
                                protocol = mirror.attrib['protocol']
                            except KeyError:
                                print("Mirror is missing the 'protocol' "
                                      "attribute.")
                                print("Exiting...")
                                sys.exit(1)

                            # Process a wget mirror
                            if protocol == 'wget':
                                if config.get('script_input_arguments',
                                              'no_download') == 'no':
                                    try:
                                        path = '{}/{}'.format(
                                            mirror.attrib['url'], file_name)
                                    except KeyError:
                                        print(" Mirror with protocol 'wget' "
                                              "is missing a 'url' attribute")
                                        print(" Exiting...")
                                        sys.exit(1)

                                    try:
                                        subprocess.check_call(
                                            ['wget', '-q', '{}'.format(path)],
                                            stdout=dev_null, stderr=dev_null)
                                    except subprocess.CalledProcessError:
                                        print(" Wget failed....")

                                    try:
                                        subprocess.check_call(
                                            ['mv', '{}'.format(file_name),
                                             '{}/{}'.format(dest_path,
                                                            file_name)],
                                            stdout=dev_null, stderr=dev_null)
                                    except subprocess.CalledProcessError:
                                        print("  -- Web mirror attempt failed."
                                              " Trying other mirrors...")

                        # If the file exists in dest_path, determine if it
                        # should be validated
                        if os.path.exists('{}/{}'.format(dest_path,
                                          file_name)):
                            try:
                                expected_hash = get_file.attrib['hash']
                                validate_file = True
                            except KeyError:
                                validate_file = False

                            # Validate the file, if requested (i.e. file had a
                            # hash attribute)
                            if validate_file:
                                if os.path.exists('{}/{}'.format(dest_path,
                                                                 file_name)):
                                    nc = netCDF4.Dataset('{}/{}'.format(
                                        dest_path, file_name), 'r')
                                    try:
                                        file_hash = nc.file_id
                                    except AttributeError:
                                        nc.close()
                                        print(" Downloaded file '{}' does "
                                              "not have a 'file_id' "
                                              "attribute.".format(file_name))
                                        print(" Deleting file and exiting...")
                                        subprocess.check_call(
                                            ['rm', '-f',
                                             '{}/{}'.format(dest_path,
                                                            file_name)],
                                            stdout=dev_null, stderr=dev_null)
                                        sys.exit(1)

                                    nc.close()

                                    if file_hash.strip() != \
                                            expected_hash.strip():
                                        print("*** ERROR: Base mesh has "
                                              "hash of '{}' which does not "
                                              "match expected hash of "
                                              "'{}'.".format(file_hash,
                                                             expected_hash))
                                        print(" Deleting file...")
                                        subprocess.check_call(
                                            ['rm', '-f',
                                             '{}/{}'.format(dest_path,
                                                            file_name)],
                                            stdout=dev_null, stderr=dev_null)

                    # IF validation valied, exit.
                    if not os.path.exists('{}/{}'.format(dest_path,
                                                         file_name)):
                        print(" Failed to acquire required file '{}'.".format(
                            file_name))
                        print(" Exiting...")
                        sys.exit(1)

    del config_tree
    del config_root
    dev_null.close()
# }}}


def get_template_info(template, configs):  # {{{
    # Determine template attributes
    try:
        template_file = template.attrib['file']
    except KeyError:
        print("ERROR: <template> tag is missing 'file' attribute.")
        print('Exiting...')
        sys.exit(1)

    try:
        template_path_base = template.attrib['path_base']
    except KeyError:
        print("ERROR: <template> tag is missing 'path_base' attribute.")
        print('Exiting...')
        sys.exit(1)

    try:
        template_path_modifier = '/{}'.format(template.attrib['path'])
    except KeyError:
        template_path_modifier = ''

    # Determine template path from it's path_base attributes
    if template_path_base.find('work_') >= 0:
        keyword_path = True
    elif template_path_base.find('script_') >= 0:
        keyword_path = True

    if keyword_path:
        template_arr = template_path_base.split('_')
        base = template_arr[0]
        if base == 'work':
            base_path = 'work_dir'
        elif base == 'script':
            base_path = 'script_path'

        sub_path = '{}_{}'.format(template_arr[1], template_arr[2])

        if sub_path in {'core_dir', 'configuration_dir', 'resolution_dir',
                        'test_dir'}:
            template_path = '{}/{}{}'.format(
                configs.get('script_paths', base_path),
                configs.get('script_paths', sub_path), template_path_modifier)
        else:
            print(" Template path_base '{}' does not exist".format(
                template_path_base))
            print(" Exiting...")
            sys.exit(1)

    info = {}
    info['template_file'] = template_file
    info['template_path'] = template_path

    return info
# }}}


def get_config_file_type(config_file):  # {{{
    config_tree = ET.parse(config_file)
    config_root = config_tree.getroot()

    # Determine file type
    file_type = config_root.tag

    del config_root
    del config_tree

    return file_type
# }}}


def get_case_name(config_file):  # {{{
    config_tree = ET.parse(config_file)
    config_root = config_tree.getroot()

    # Determine file type
    if config_root.tag == 'config':
        name = config_root.attrib['case']

    del config_root
    del config_tree

    return name
# }}}

def link_load_compass_env(init_path, configs):  # {{{

    if configs.getboolean('conda', 'link_load_compass'):
<<<<<<< HEAD
        target = configs.get('conda', 'load_compass_script')
=======
        target = '{}/{}/load_compass_env.sh'.format(
            configs.get('script_paths', 'script_path'),
            configs.get('script_paths', 'core_dir'))
>>>>>>> 4fa4ba5c

        link_name = '{}/load_compass_env.sh'.format(init_path)
        try:
            os.symlink(target, link_name)
        except OSError as e:
            if e.errno == errno.EEXIST:
                os.remove(link_name)
                os.symlink(target, link_name)
            else:
                raise e
# }}}
# }}}


if __name__ == "__main__":
    # Define and process input arguments
    parser = argparse.ArgumentParser(
        description=__doc__, formatter_class=argparse.RawTextHelpFormatter)
    parser.add_argument("-o", "--core", dest="core",
                        help="Core that contains configurations",
                        metavar="CORE")
    parser.add_argument("-c", "--configuration", dest="configuration",
                        help="Configuration to setup", metavar="CONFIG")
    parser.add_argument("-r", "--resolution", dest="resolution",
                        help="Resolution of configuration to setup",
                        metavar="RES")
    parser.add_argument("-t", "--test", dest="test",
                        help="Test name within a resolution to setup",
                        metavar="TEST")
    parser.add_argument("-n", "--case_number", dest="case_num",
                        help="Case number to setup, as listed from "
                             "list_testcases.py. Can be a comma delimited "
                             "list of case numbers.", metavar="NUM")
    parser.add_argument("-f", "--config_file", dest="config_file",
                        help="Configuration file for test case setup",
                        metavar="FILE")
    parser.add_argument("-m", "--model_runtime", dest="model_runtime",
                        help="Definition of how to build model run commands "
                             "on this machine", metavar="FILE")
    parser.add_argument("-b", "--baseline_dir", dest="baseline_dir",
                        help="Location of baseslines that can be compared to",
                        metavar="PATH")
    parser.add_argument("-q", "--quiet", dest="quiet",
                        help="If set, script will not write a command_history "
                             "file", action="store_true")
    parser.add_argument("--no_download", dest="no_download",
                        help="If set, script will not auto-download base_mesh "
                             "files", action="store_true")
    parser.add_argument("--work_dir", dest="work_dir",
                        help="If set, script will create case directories in "
                             "work_dir rather than the current directory.",
                        metavar="PATH")
    parser.add_argument("--link_load_compass", dest="link_load_compass",
                        action="store_true",
<<<<<<< HEAD
                        help="If set, a link to load_compass_env.sh is included"
                             " with each test case")
=======
                        help="If set, a link to <core>/load_compass_env.sh is "
                             "included with each test case")
>>>>>>> 4fa4ba5c

    args = parser.parse_args()

    if not args.config_file:
        print("WARNING: No configuration file specified. Using the default "
              "of 'local.config'")
        args.config_file = 'local.config'

    if not os.path.exists(args.config_file):
        parser.error(" Configuration file '{}' does not exist. Please create "
                     "and setup before running again.".format(
                         args.config_file))

    if not args.case_num and not (args.core and args.configuration and
                                  args.resolution and args.test):
        print('Must be run with either the --case_number argument, or the '
              'core, configuration, resolution, and test arguments.')
        parser.error(' Invalid configuration. Exiting...')

    if args.case_num and args.core and args.configuration and args.resoltuion \
            and args.test:
        print('Can only be configured with either --case_number (-n) or '
              '--core (-o), --configuration (-c), --resolution (-r), and '
              '--test (-t).')
        parser.error(' Invalid configuration. Too many options used. '
                     'Exiting...')

    if args.case_num:
        use_case_list = True
        case_list = args.case_num.split(',')
    else:
        use_case_list = False
        case_list = list()
        case_list.append(0)

    if sys.version_info >= (3, 2):
        config = configparser.ConfigParser()
    else:
        config = configparser.SafeConfigParser()
    config.read(args.config_file)

    if not args.no_download:
        args.no_download = False

    if not args.work_dir:
        args.work_dir = os.getcwd()

    # Add configuation information to the config object.
    # This allows passing config around with all of the config options needed
    # to build paths, and determine options.
    config.add_section('script_input_arguments')
    config.add_section('script_paths')

    if not use_case_list:
        config.set('script_input_arguments', 'core', args.core)
        config.set('script_input_arguments', 'configuration',
                   args.configuration)
        config.set('script_input_arguments', 'resolution', args.resolution)
        config.set('script_input_arguments', 'test', args.test)

    if args.baseline_dir:
        config.set('script_paths', 'baseline_dir', args.baseline_dir)
    else:
        config.set('script_paths', 'baseline_dir', 'NONE')

    if args.no_download:
        config.set('script_input_arguments', 'no_download', 'yes')
    else:
        config.set('script_input_arguments', 'no_download', 'no')

    config.set('script_paths', 'script_path',
               os.path.dirname(os.path.realpath(__file__)))
    config.set('script_paths', 'work_dir', os.path.abspath(args.work_dir))
    config.set('script_paths', 'utility_scripts',
               '{}/utility_scripts'.format(config.get('script_paths',
                                                      'script_path')))

    if not args.model_runtime:
        config.set('script_input_arguments', 'model_runtime',
                   '{}/runtime_definitions/mpirun.xml'.format(
                       config.get('script_paths', 'script_path')))
        print(' WARNING: No runtime definition selected. Using the default '
              'of {}'.format(config.get('script_input_arguments',
                                        'model_runtime')))
    else:
        config.set('script_input_arguments', 'model_runtime',
                   args.model_runtime)

    if not config.has_section('conda'):
        config.add_section('conda')

    if not config.has_option('conda', 'link_load_compass'):
        config.set('conda', 'link_load_compass', 'False')

    if args.link_load_compass:
        config.set('conda', 'link_load_compass', 'True')

<<<<<<< HEAD
    if config.getboolean('conda', 'link_load_compass'):
        load_script = '{}/load_compass_env.sh'.format(
            os.path.dirname(os.path.abspath(__file__)))
        config.set('conda', 'load_compass_script', load_script)

=======
>>>>>>> 4fa4ba5c
    # Build variables for history output
    old_dir = os.getcwd()
    os.chdir(config.get('script_paths', 'script_path'))
    git_version = subprocess.check_output(
        ['git', 'describe', '--tags', '--dirty']).decode('utf-8')
    git_version = git_version.strip('\n')
    calling_command = ""
    for arg in sys.argv:
        calling_command = "{}{} ".format(calling_command, arg)
    os.chdir(old_dir)

    # Iterate over all cases in the case_list.
    # There is only one if the (-o, -c, -r) options were used in place of (-n)
    for case_num in case_list:

        # If we're using a case_list, determine the core, configuration, and
        # resolution for the current test case.
        if use_case_list:
            core_configuration = subprocess.check_output(
                ['{}/list_testcases.py'.format(config.get('script_paths',
                                                          'script_path')),
                 '-n', '{:d}'.format(int(case_num))]).decode('utf-8')
            config_options = core_configuration.strip('\n').split(' ')
            config.set('script_input_arguments', 'core', config_options[1])
            config.set('script_input_arguments', 'configuration',
                       config_options[3])
            config.set('script_input_arguments', 'resolution',
                       config_options[5])
            config.set('script_input_arguments', 'test', config_options[7])

        # Setup each xml file in the configuration directory:
        test_path = '{}/{}/{}/{}'.format(
            config.get('script_input_arguments', 'core'),
            config.get('script_input_arguments', 'configuration'),
            config.get('script_input_arguments', 'resolution'),
            config.get('script_input_arguments', 'test'))
        work_dir = '{}/{}'.format(config.get('script_paths', 'work_dir'),
                                  test_path)

        # Set paths to core, configuration, resolution, and case for use in
        # functions
        config.set('script_paths', 'core_dir',
                   config.get('script_input_arguments', 'core'))
        config.set('script_paths', 'configuration_dir',
                   '{}/{}'.format(config.get('script_paths', 'core_dir'),
                                  config.get('script_input_arguments',
                                             'configuration')))
        config.set('script_paths', 'resolution_dir',
                   '{}/{}'.format(config.get('script_paths',
                                             'configuration_dir'),
                                  config.get('script_input_arguments',
                                             'resolution')))
        config.set('script_paths', 'test_dir', test_path)
        config.set('script_paths', 'config_path', test_path)

        # Only write history if we did something...
        write_history = False

        # Loop over all files in test_path that have the .xml extension.
        for file in os.listdir('{}'.format(test_path)):
            if fnmatch.fnmatch(file, '*.xml'):
                # Build full file name
                config_file = '{}/{}'.format(test_path, file)

                # Determine the type of the config file
                # Could be config, driver_script, template, etc.
                # The type is defined by the parent tag.
                config_type = get_config_file_type(config_file)

                # Process config files
                if config_type == 'config':
                    write_history = True
                    # Ensure the case directory exists
                    case_dir = make_case_dir(config_file, work_dir)
                    case_name = get_case_name(config_file)

                    # Set case_dir path for function calls
                    config.set('script_paths', 'case_dir',
                               '{}/{}'.format(config.get('script_paths',
                                                         'test_dir'),
                                              case_name))

                    case_path = '{}/{}'.format(work_dir, case_dir)

                    # Generate all namelists for this case
                    generate_namelist_files(config_file, case_path, config)

                    # Generate all streams files for this case
                    generate_streams_files(config_file, case_path, config)

                    # Ensure required files exist for this case
                    get_defined_files(config_file, '{}'.format(case_path),
                                      config)

                    # Process all links for this case
                    add_links(config_file, config)

                    copy_files(config_file, config)

                    # Generate run scripts for this case.
                    generate_run_scripts(config_file, '{}'.format(case_path),
                                         config)

                    print(" -- Set up case: {}/{}".format(work_dir, case_dir))
                # Process driver scripts
                elif config_type == 'driver_script':
                    write_history = True

                    # Generate driver scripts.
                    generate_driver_scripts(config_file, config)
                    print(" -- Set up driver script in {}".format(work_dir))

    # Write the history of this command to the command_history file, for
    # provenance.
    if write_history and not args.quiet:
        history_file_path = '{}/command_history'.format(
            config.get('script_paths', 'work_dir'))
        if os.path.exists(history_file_path):
            history_file = open(history_file_path, 'a')
            history_file.write('\n')
        else:
            history_file = open(history_file_path, 'w')

        history_file.write('**************************************************'
                           '*********************\n')
        history_file.write('git_version: {}\n'.format(git_version))
        history_file.write('command: {}\n'.format(calling_command))
        history_file.write('setup the following cases:\n')
        if use_case_list:
            for case_num in case_list:
                core_configuration = subprocess.check_output(
                    ['./list_testcases.py', '-n',
                     '{:d}'.format(int(case_num))]).decode('utf-8')
                config_options = core_configuration.strip('\n').split(' ')
                history_file.write('\n')
                history_file.write('    core: {}\n'.format(config_options[1]))
                history_file.write('    configuration: {}\n'.format(
                    config_options[3]))
                history_file.write('    resolution: {}\n'.format(
                    config_options[5]))
                history_file.write('    test: {}\n'.format(config_options[7]))
        else:
            history_file.write('core: {}\n'.format(
                config.get('script_input_arguments', 'core')))
            history_file.write('configuration: {}\n'.format(
                config.get('script_input_arguments', 'configuration')))
            history_file.write('resolution: {}\n'.format(
                config.get('script_input_arguments', 'resolution')))
            history_file.write('test: {}\n'.format(
                config.get('script_input_arguments', 'test')))

        history_file.write('**************************************************'
                           '*********************\n')
        history_file.close()

# vim: foldmethod=marker ai ts=4 sts=4 et sw=4 ft=python<|MERGE_RESOLUTION|>--- conflicted
+++ resolved
@@ -1556,13 +1556,9 @@
 def link_load_compass_env(init_path, configs):  # {{{
 
     if configs.getboolean('conda', 'link_load_compass'):
-<<<<<<< HEAD
-        target = configs.get('conda', 'load_compass_script')
-=======
         target = '{}/{}/load_compass_env.sh'.format(
             configs.get('script_paths', 'script_path'),
             configs.get('script_paths', 'core_dir'))
->>>>>>> 4fa4ba5c
 
         link_name = '{}/load_compass_env.sh'.format(init_path)
         try:
@@ -1617,13 +1613,8 @@
                         metavar="PATH")
     parser.add_argument("--link_load_compass", dest="link_load_compass",
                         action="store_true",
-<<<<<<< HEAD
-                        help="If set, a link to load_compass_env.sh is included"
-                             " with each test case")
-=======
                         help="If set, a link to <core>/load_compass_env.sh is "
                              "included with each test case")
->>>>>>> 4fa4ba5c
 
     args = parser.parse_args()
 
@@ -1721,14 +1712,6 @@
     if args.link_load_compass:
         config.set('conda', 'link_load_compass', 'True')
 
-<<<<<<< HEAD
-    if config.getboolean('conda', 'link_load_compass'):
-        load_script = '{}/load_compass_env.sh'.format(
-            os.path.dirname(os.path.abspath(__file__)))
-        config.set('conda', 'load_compass_script', load_script)
-
-=======
->>>>>>> 4fa4ba5c
     # Build variables for history output
     old_dir = os.getcwd()
     os.chdir(config.get('script_paths', 'script_path'))
