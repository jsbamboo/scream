--- conflicted
+++ resolved
@@ -137,11 +137,7 @@
   if ( $MPILIB == "mpi-serial") then
    setenv PNETCDFROOT ""
   else if ( $MPILIB == "mvapich") then
-<<<<<<< HEAD
     soft add +mvapich2-2.2b-gcc-5.2
-=======
-	soft add +mvapich2-2.2b-gcc-5.2-psm
->>>>>>> 04dc8cb1
     setenv PNETCDFROOT /soft/climate/pnetcdf/1.6.1/gcc-5.2/mvapich2-2.2b-gcc-5.2-psm
   else
     # default - mvapich + pnetcdf
