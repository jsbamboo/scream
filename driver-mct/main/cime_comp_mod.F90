--- conflicted
+++ resolved
@@ -4052,13 +4052,8 @@
             info_debug=info_debug, timer_diag='CPL:lndpost_diagav')
 
        ! Accumulate rof and glc inputs (module variables in prep_rof_mod and prep_glc_mod)
-<<<<<<< HEAD
        if (lnd_c2_rof) call prep_rof_accum_lnd(timer='CPL:lndpost_accl2r')
-       if (lnd_c2_glc) call prep_glc_accum_lnd(timer='CPL:lndpost_accl2g' )
-=======
-       if (lnd_c2_rof) call prep_rof_accum(timer='CPL:lndpost_accl2r')
        if (lnd_c2_glc .or. do_hist_l2x1yrg) call prep_glc_accum_lnd(timer='CPL:lndpost_accl2g' )
->>>>>>> 6c158999
        if (lnd_c2_iac) call prep_iac_accum(timer='CPL:lndpost_accl2z')
 
        if (drv_threading) call seq_comm_setnthreads(nthreads_GLOID)
@@ -4205,13 +4200,8 @@
 
        if (lnd_c2_rof) call prep_rof_calc_l2r_rx(fractions_lx, timer='CPL:rofprep_lnd2rof')
 
-<<<<<<< HEAD
        if (atm_c2_rof) call prep_rof_calc_a2r_rx(timer='CPL:rofprep_atm2rof')
-
-       call prep_rof_mrg(infodata, fractions_rx, timer_mrg='CPL:rofprep_mrgx2r')
-=======
        call prep_rof_mrg(infodata, fractions_rx, timer_mrg='CPL:rofprep_mrgx2r', cime_model=cime_model)
->>>>>>> 6c158999
 
        call component_diag(infodata, rof, flow='x2c', comment= 'send rof', &
             info_debug=info_debug, timer_diag='CPL:rofprep_diagav')
