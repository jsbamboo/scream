--- conflicted
+++ resolved
@@ -369,11 +369,7 @@
        efi = mod((eri-1),num_inst_frc) + 1
 
        x2r_rx => component_get_x2c_cx(rof(eri))  ! This is actually modifying x2r_rx
-<<<<<<< HEAD
-       call prep_rof_merge(l2r_rx(eri), a2r_rx(eri), fractions_rx(efi), x2r_rx)
-=======
-       call prep_rof_merge(l2r_rx(eri), fractions_rx(efi), x2r_rx, cime_model)
->>>>>>> 6c158999
+       call prep_rof_merge(l2r_rx(eri), a2r_rx(eri), fractions_rx(efi), x2r_rx, cime_model)
     end do
     call t_drvstopf (trim(timer_mrg))
 
@@ -381,11 +377,7 @@
 
   !================================================================================================
 
-<<<<<<< HEAD
-  subroutine prep_rof_merge(l2x_r, a2x_r, fractions_r, x2r_r)
-=======
-  subroutine prep_rof_merge(l2x_r, fractions_r, x2r_r, cime_model)
->>>>>>> 6c158999
+  subroutine prep_rof_merge(l2x_r, a2x_r, fractions_r, x2r_r, cime_model)
 
     !-----------------------------------------------------------------------
     ! Description
